--- conflicted
+++ resolved
@@ -735,20 +735,15 @@
 
         sync_configuration()
         Configuration.write_configuration_file()
-<<<<<<< HEAD
         url = 'http://%s:%u/api/1.0/databases/%u/servers/%u/' % \
                                   (__IP__, __PORT__, database_id, server_id)
 
-        resp = make_response(jsonify({'status': 201, 'statusString': 'OK', 'server': server,
-                              'members': current_database[0]['members']}), 201)
+        resp = make_response(jsonify({'status': 201, 'statusString': 'OK', 'server': Global.SERVERS[server_id],
+                              'members': current_database['members']}), 201)
         resp.headers['Location'] = url
 
         return resp
 
-=======
-        return jsonify({'server': Global.SERVERS[server_id], 'status': 1,
-                        'members': current_database['members']}), 201
->>>>>>> 820a0be9
 
     @staticmethod
     def delete(database_id, server_id):
@@ -920,17 +915,14 @@
         sync_configuration()
 
         Configuration.write_configuration_file()
-<<<<<<< HEAD
         url = 'http://%s:%u/api/1.0/databases/%u' % \
                                   (__IP__, __PORT__, database_id)
 
-        resp = make_response(jsonify({'status': 201, 'statusString': 'OK', 'database': database}), 201)
+        resp = make_response(jsonify({'status': 201, 'statusString': 'OK', 'database': Global.DATABASES.get(database_id)}), 201)
         resp.headers['Location'] = url
 
         return resp
-=======
-        return jsonify({'database': Global.DATABASES.get(database_id), 'status': 1}), 201
->>>>>>> 820a0be9
+
 
     @staticmethod
     def put(database_id):
