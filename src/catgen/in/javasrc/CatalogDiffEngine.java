--- conflicted
+++ resolved
@@ -554,25 +554,16 @@
         if (suspect instanceof Cluster && field.equals("adminstartup"))
             return null;
         if (suspect instanceof Cluster && field.equals("heartbeatTimeout"))
-<<<<<<< HEAD
-            return true;
+            return null;
         if (suspect instanceof Cluster && field.equals("drMasterHost"))
-            return true;
-=======
             return null;
->>>>>>> d9ed96a3
         if (suspect instanceof Constraint && field.equals("index"))
             return null;
         if (suspect instanceof Table) {
-<<<<<<< HEAD
             if (field.equals("signature") ||
                 field.equals("tuplelimit") ||
                 field.equals("isDRed"))
-                return true;
-=======
-            if (field.equals("signature") || field.equals("tuplelimit"))
                 return null;
->>>>>>> d9ed96a3
         }
 
 
