/* This file is part of VoltDB.
 * Copyright (C) 2008-2014 VoltDB Inc.
 *
 * This file contains original code and/or modifications of original code.
 * Any modifications made by VoltDB Inc. are licensed under the following
 * terms and conditions:
 *
 * This program is free software: you can redistribute it and/or modify
 * it under the terms of the GNU Affero General Public License as
 * published by the Free Software Foundation, either version 3 of the
 * License, or (at your option) any later version.
 *
 * This program is distributed in the hope that it will be useful,
 * but WITHOUT ANY WARRANTY; without even the implied warranty of
 * MERCHANTABILITY or FITNESS FOR A PARTICULAR PURPOSE.  See the
 * GNU Affero General Public License for more details.
 *
 * You should have received a copy of the GNU Affero General Public License
 * along with VoltDB.  If not, see <http://www.gnu.org/licenses/>.
 */
/* Copyright (C) 2008 by H-Store Project
 * Brown University
 * Massachusetts Institute of Technology
 * Yale University
 *
 * Permission is hereby granted, free of charge, to any person obtaining
 * a copy of this software and associated documentation files (the
 * "Software"), to deal in the Software without restriction, including
 * without limitation the rights to use, copy, modify, merge, publish,
 * distribute, sublicense, and/or sell copies of the Software, and to
 * permit persons to whom the Software is furnished to do so, subject to
 * the following conditions:
 *
 * The above copyright notice and this permission notice shall be
 * included in all copies or substantial portions of the Software.
 *
 * THE SOFTWARE IS PROVIDED "AS IS", WITHOUT WARRANTY OF ANY KIND,
 * EXPRESS OR IMPLIED, INCLUDING BUT NOT LIMITED TO THE WARRANTIES OF
 * MERCHANTABILITY, FITNESS FOR A PARTICULAR PURPOSE AND NONINFRINGEMENT
 * IN NO EVENT SHALL THE AUTHORS BE LIABLE FOR ANY CLAIM, DAMAGES OR
 * OTHER LIABILITY, WHETHER IN AN ACTION OF CONTRACT, TORT OR OTHERWISE,
 * ARISING FROM, OUT OF OR IN CONNECTION WITH THE SOFTWARE OR THE USE OR
 * OTHER DEALINGS IN THE SOFTWARE.
 */

#include "insertexecutor.h"
#include "common/debuglog.h"
#include "common/ValueFactory.hpp"
#include "common/ValuePeeker.hpp"
#include "common/tabletuple.h"
#include "common/FatalException.hpp"
#include "common/types.h"
#include "plannodes/insertnode.h"
#include "execution/VoltDBEngine.h"
#include "storage/persistenttable.h"
#include "storage/streamedtable.h"
#include "storage/table.h"
#include "storage/tableiterator.h"
#include "storage/tableutil.h"
#include "storage/temptable.h"
#include "storage/ConstraintFailureException.h"

#include <vector>

using namespace std;
using namespace voltdb;

bool InsertExecutor::p_init(AbstractPlanNode* abstractNode,
                            TempTableLimits* limits)
{
    VOLT_TRACE("init Insert Executor");

    m_node = dynamic_cast<InsertPlanNode*>(abstractNode);
    assert(m_node);
    assert(m_node->getTargetTable());
    assert(m_node->getInputTables().size() == 1);

    setDMLCountOutputTable(limits);

    m_inputTable = dynamic_cast<TempTable*>(m_node->getInputTables()[0]); //input table should be temptable
    assert(m_inputTable);

    // Target table can be StreamedTable or PersistentTable and must not be NULL
    PersistentTable *persistentTarget = dynamic_cast<PersistentTable*>(m_node->getTargetTable());
    m_partitionColumn = -1;
    m_partitionColumnIsString = false;
    m_isStreamed = (persistentTarget == NULL);
    if (persistentTarget) {
        m_partitionColumn = persistentTarget->partitionColumn();
        if (m_partitionColumn != -1) {
            if (m_inputTable->schema()->columnType(m_partitionColumn) == VALUE_TYPE_VARCHAR) {
                m_partitionColumnIsString = true;
            }
        }
    }

    m_multiPartition = m_node->isMultiPartition();
    return true;
}

bool InsertExecutor::p_execute(const NValueArray &params) {
    assert(m_node == dynamic_cast<InsertPlanNode*>(m_abstractNode));
    assert(m_node);
    assert(m_inputTable == dynamic_cast<TempTable*>(m_node->getInputTables()[0]));
    assert(m_inputTable);

    // Target table can be StreamedTable or PersistentTable and must not be NULL
    // Update target table reference from table delegate
    Table* targetTable = m_node->getTargetTable();
    assert(targetTable);
    assert((targetTable == dynamic_cast<PersistentTable*>(targetTable)) ||
            (targetTable == dynamic_cast<StreamedTable*>(targetTable)));

    // we need to use the schema of the target table here, not the input table
    TableTuple &templateTuple = targetTable->tempTuple();

    // initialize the template tuple with default values from the catalog
    m_node->initTemplateTuple(m_engine, templateTuple);

    VOLT_TRACE("INPUT TABLE: %s\n", m_inputTable->debug().c_str());
#ifdef DEBUG
    //
    // This should probably just be a warning in the future when we are
    // running in a distributed cluster
    //
    if (m_inputTable->isTempTableEmpty()) {
        VOLT_TRACE("No tuples were found in our input table '%s'", m_inputTable->name().c_str());
        return false;
    }
#endif

    // count the number of successful inserts
    int modifiedTuples = 0;

    Table* outputTable = m_node->getOutputTable();
    assert(outputTable);

    //
    // An insert is quite simple really. We just loop through our m_inputTable
    // and insert any tuple that we find into our targetTable. It doesn't get any easier than that!
    //
    TableTuple inputTuple(m_inputTable->schema());
    assert (inputTuple.sizeInValues() == m_inputTable->columnCount());
    TableIterator iterator = m_inputTable->iterator();
<<<<<<< HEAD
    while (iterator.next(tbTuple)) {
        /*/ enable for debug ...
        std::cout << "DEBUG INSERTING TUPLE: " <<
                tbTuple.debug(targetTable->name()).c_str() << " from schema " <<
                m_inputTable->schema()->debug() << " into " <<
                targetTable->schema()->debug() << std::endl;
        // ... enable for debug */
=======
    while (iterator.next(inputTuple)) {

        for (int i = 0; i < m_node->getFieldMap().size(); ++i) {
            templateTuple.setNValue(m_node->getFieldMap()[i], inputTuple.getNValue(i));
        }

>>>>>>> dd599e31
        VOLT_TRACE("Inserting tuple '%s' into target table '%s' with table schema: %s",
                   templateTuple.debug(targetTable->name()).c_str(), targetTable->name().c_str(),
                   targetTable->schema()->debug().c_str());

        // if there is a partition column for the target table
        if (m_partitionColumn != -1) {

            // get the value for the partition column
            NValue value = templateTuple.getNValue(m_partitionColumn);
            bool isLocal = m_engine->isLocalSite(value);

            // if it doesn't map to this site
            if (!isLocal) {
                if (!m_multiPartition) {
                    throw ConstraintFailureException(
                            dynamic_cast<PersistentTable*>(targetTable),
                            templateTuple,
                            "Mispartitioned tuple in single-partition insert statement.");
                }

                // don't insert
                continue;
            }
        }

        // for multi partition export tables,
        //  only insert them into one place (the partition with hash(0))
        if (m_isStreamed && m_multiPartition) {
            bool isLocal = m_engine->isLocalSite(ValueFactory::getBigIntValue(0));
            if (!isLocal) continue;
        }

        // try to put the tuple into the target table
        if (!targetTable->insertTuple(templateTuple)) {
            VOLT_ERROR("Failed to insert tuple from input table '%s' into"
                       " target table '%s'",
                       m_inputTable->name().c_str(),
                       targetTable->name().c_str());
            return false;
        }

        // successfully inserted
        modifiedTuples++;
    }

    TableTuple& count_tuple = outputTable->tempTuple();
    count_tuple.setNValue(0, ValueFactory::getBigIntValue(modifiedTuples));
    // try to put the tuple into the output table
    if (!outputTable->insertTuple(count_tuple)) {
        VOLT_ERROR("Failed to insert tuple count (%d) into"
                   " output table '%s'",
                   modifiedTuples,
                   outputTable->name().c_str());
        return false;
    }

    // add to the planfragments count of modified tuples
    m_engine->m_tuplesModified += modifiedTuples;
    VOLT_DEBUG("Finished inserting tuple");
    return true;
}<|MERGE_RESOLUTION|>--- conflicted
+++ resolved
@@ -142,22 +142,13 @@
     TableTuple inputTuple(m_inputTable->schema());
     assert (inputTuple.sizeInValues() == m_inputTable->columnCount());
     TableIterator iterator = m_inputTable->iterator();
-<<<<<<< HEAD
-    while (iterator.next(tbTuple)) {
-        /*/ enable for debug ...
-        std::cout << "DEBUG INSERTING TUPLE: " <<
-                tbTuple.debug(targetTable->name()).c_str() << " from schema " <<
-                m_inputTable->schema()->debug() << " into " <<
-                targetTable->schema()->debug() << std::endl;
-        // ... enable for debug */
-=======
     while (iterator.next(inputTuple)) {
 
         for (int i = 0; i < m_node->getFieldMap().size(); ++i) {
             templateTuple.setNValue(m_node->getFieldMap()[i], inputTuple.getNValue(i));
         }
 
->>>>>>> dd599e31
+        // ... enable for debug */
         VOLT_TRACE("Inserting tuple '%s' into target table '%s' with table schema: %s",
                    templateTuple.debug(targetTable->name()).c_str(), targetTable->name().c_str(),
                    targetTable->schema()->debug().c_str());
