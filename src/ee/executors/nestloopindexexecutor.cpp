--- conflicted
+++ resolved
@@ -162,22 +162,9 @@
     m_index = m_innerTable->index(m_indexNode->getTargetIndexName());
     assert(m_index);
 
-<<<<<<< HEAD
-    index_values = TableTuple(index->getKeySchema());
-    index_values.move( index_values_backing_store - TUPLE_HEADER_SIZE);
-    index_values.setAllNulls();
-=======
-    // NULL tuple for outer join
-    if (m_node->getJoinType() == JOIN_TYPE_LEFT) {
-        Table* inner_out_table = m_indexNode->getOutputTable();
-        assert(inner_out_table);
-        m_null_tuple.init(inner_out_table->schema());
-    }
-
     m_indexValues = TableTuple(m_index->getKeySchema());
     m_indexValues.move( m_index_values_backing_store - TUPLE_HEADER_SIZE);
     m_indexValues.setAllNulls();
->>>>>>> 892df1b0
 }
 
 bool NestLoopIndexExecutor::p_execute(const NValueArray &params)
@@ -259,24 +246,13 @@
     //
     // OUTER TABLE ITERATION
     //
-<<<<<<< HEAD
-    TableTuple outer_tuple(outer_table->schema());
-    TableTuple inner_tuple(inner_table->schema());
-    TableIterator outer_iterator = outer_table->iteratorDeletingAsWeGo();
-    int num_of_outer_cols = outer_table->columnCount();
-    assert (outer_tuple.sizeInValues() == outer_table->columnCount());
-    assert (inner_tuple.sizeInValues() == inner_table->columnCount());
-    TableTuple &join_tuple = output_table->tempTuple();
-    const TableTuple &null_tuple = m_null_tuple.tuple();
-    int num_of_inner_cols = (join_type == JOIN_TYPE_LEFT)? null_tuple.sizeInValues() : 0;
-=======
     TableTuple outer_tuple(m_outerTable->schema());
     TableTuple inner_tuple(m_innerTable->schema());
     TableIterator outer_iterator = m_outerTable->iteratorDeletingAsWeGo();
     int num_of_outer_cols = m_outerTable->columnCount();
     assert (outer_tuple.sizeInValues() == m_outerTable->columnCount());
     assert (inner_tuple.sizeInValues() == m_innerTable->columnCount());
-    TableTuple null_tuple = m_null_tuple;
+    const TableTuple &null_tuple = m_null_tuple.tuple();
     int num_of_inner_cols = (m_joinType == JOIN_TYPE_LEFT)? null_tuple.sizeInValues() : 0;
 
     TableTuple join_tuple;
@@ -290,7 +266,6 @@
     }
 
     bool earlyReturned = false;
->>>>>>> 892df1b0
 
     VOLT_TRACE("<num_of_outer_cols>: %d\n", num_of_outer_cols);
     while ((limit == -1 || tuple_ctr < limit) && outer_iterator.next(outer_tuple)) {
@@ -554,12 +529,7 @@
                     continue;
                 }
                 ++tuple_ctr;
-<<<<<<< HEAD
                 join_tuple.setNValues(num_of_outer_cols, m_null_tuple.tuple(), 0, num_of_inner_cols);
-                output_table->insertTupleNonVirtual(join_tuple);
-                pmp.countdownProgress();
-=======
-                join_tuple.setNValues(num_of_outer_cols, m_null_tuple, 0, num_of_inner_cols);
 
                 if (m_aggExec != NULL) {
                     if (m_aggExec->p_execute_tuple(join_tuple)) {
@@ -571,7 +541,6 @@
                     m_tmpOutputTable->insertTupleNonVirtual(join_tuple);
                     pmp.countdownProgress();
                 }
->>>>>>> 892df1b0
             }
         }
     } // END OUTER WHILE LOOP
