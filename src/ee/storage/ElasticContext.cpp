/* This file is part of VoltDB.
 * Copyright (C) 2008-2013 VoltDB Inc.
 *
 * This program is free software: you can redistribute it and/or modify
 * it under the terms of the GNU Affero General Public License as
 * published by the Free Software Foundation, either version 3 of the
 * License, or (at your option) any later version.
 *
 * This program is distributed in the hope that it will be useful,
 * but WITHOUT ANY WARRANTY; without even the implied warranty of
 * MERCHANTABILITY or FITNESS FOR A PARTICULAR PURPOSE.  See the
 * GNU Affero General Public License for more details.
 *
 * You should have received a copy of the GNU Affero General Public License
 * along with VoltDB.  If not, see <http://www.gnu.org/licenses/>.
 */

#include "storage/ElasticContext.h"
#include "storage/ElasticIndex.h"
#include "storage/persistenttable.h"
#include "common/TupleOutputStreamProcessor.h"
#include "common/FixUnusedAssertHack.h"
<<<<<<< HEAD
#include "expressions/hashrangeexpression.h"
=======
#include "logging/LogManager.h"
#include <cassert>
>>>>>>> d1fa4302

namespace voltdb {

ElasticContext::ElasticContext(PersistentTable &table,
                               PersistentTableSurgeon &surgeon,
                               int32_t partitionId,
                               TupleSerializer &serializer,
                               const std::vector<std::string> &predicateStrings,
                               size_t nTuplesPerCall) :
    TableStreamerContext(table, surgeon, partitionId, serializer, predicateStrings),
    m_nTuplesPerCall(nTuplesPerCall),
    m_indexActive(false)
{
    if (predicateStrings.size() != 1) {
        throwFatalException("ElasticContext::ElasticContext() expects a single predicate.");
    }
}

ElasticContext::~ElasticContext()
{}

/**
 * Activation handler.
 */
TableStreamerContext::ActivationReturnCode
ElasticContext::handleActivation(TableStreamType streamType)
{
    // Create the index?
    if (streamType == TABLE_STREAM_ELASTIC_INDEX) {
        // Can't activate an indexing stream during a snapshot.
        if (m_surgeon.hasStreamType(TABLE_STREAM_SNAPSHOT)) {
            LogManager::getThreadLogger(LOGGERID_HOST)->log(LOGLEVEL_ERROR,
                "Elastic context activation is not allowed while a snapshot is in progress.");
            return ACTIVATION_FAILED;
        }

        // Allow activation if there is an index, we will check when the predicates
        // are updated to make sure the existing index satisfies the request
        if (m_surgeon.hasIndex()) {
<<<<<<< HEAD
            VOLT_INFO("Activating elastic index build for index that already exists.");
            return ACTIVATION_SUCCEEDED;
=======
            LogManager::getThreadLogger(LOGGERID_HOST)->log(LOGLEVEL_ERROR,
                "Elastic context activation is not allowed while an index is "
                "present that has not been completely consumed.");
            return ACTIVATION_FAILED;
>>>>>>> d1fa4302
        }
        m_surgeon.createIndex();
        m_scanner.reset(new ElasticScanner(getTable(), m_surgeon.getData()));
        m_indexActive = true;
        return ACTIVATION_SUCCEEDED;
    }

    // Clear the index?
    if (streamType == TABLE_STREAM_ELASTIC_INDEX_CLEAR) {
        if (m_surgeon.hasIndex()) {
            if (!m_surgeon.isIndexEmpty()) {
                LogManager::getThreadLogger(LOGGERID_HOST)->log(LOGLEVEL_ERROR,
                    "Elastic index clear is not allowed while an index is "
                    "present that has not been completely consumed.");
                return ACTIVATION_FAILED;
            }
            //Clear the predicates so when we are activated again we won't
            //compare against the old predicate
            m_predicates.clear();
            m_surgeon.dropIndex();
            m_scanner.reset();
            m_indexActive = false;
        }
        return ACTIVATION_SUCCEEDED;
    }

    // It wasn't one of the supported stream types.
    return ACTIVATION_UNSUPPORTED;
}

/**
 * Reactivation handler.
 */
TableStreamerContext::ActivationReturnCode
ElasticContext::handleReactivation(TableStreamType streamType)
{
    return handleActivation(streamType);
}

/**
 * Deactivation handler.
 */
bool ElasticContext::handleDeactivation(TableStreamType streamType)
{
    // Keep this context around to maintain the index.
    return true;
}

/*
 * Serialize to output stream.
 * Return remaining tuple count, 0 if done, or TABLE_STREAM_SERIALIZATION_ERROR on error.
 */
int64_t ElasticContext::handleStreamMore(TupleOutputStreamProcessor &outputStreams,
                                         std::vector<int> &retPositions)
{
    if (!m_surgeon.hasIndex()) {
        LogManager::getThreadLogger(LOGGERID_HOST)->log(LOGLEVEL_ERROR,
            "Elastic streaming was invoked without proper activation.");
        return TABLE_STREAM_SERIALIZATION_ERROR;
    }
    if (m_surgeon.isIndexingComplete()) {
<<<<<<< HEAD
        VOLT_INFO("Indexing was already complete.");
        return 0;
=======
        LogManager::getThreadLogger(LOGGERID_HOST)->log(LOGLEVEL_ERROR,
            "Elastic streaming was called after indexing had already completed.");
        return TABLE_STREAM_SERIALIZATION_ERROR;
>>>>>>> d1fa4302
    }

    // Populate index with current tuples.
    // Table changes are tracked through notifications.
    size_t i = 0;
    TableTuple tuple(getTable().schema());
    while (m_scanner->next(tuple)) {
        if (getPredicates()[0].eval(&tuple).isTrue()) {
            m_surgeon.indexAdd(tuple);
        }
        // Take a breather after every chunk of m_nTuplesPerCall tuples.
        if (++i == m_nTuplesPerCall) {
            break;
        }
    }

    // Done with indexing?
    bool indexingComplete = m_scanner->isScanComplete();
    if (indexingComplete) {
        m_surgeon.setIndexingComplete();
    }
    return indexingComplete ? 0 : 1;
}

/**
 * Tuple insert handler lets us add late arriving tuples to the index.
 */
bool ElasticContext::notifyTupleInsert(TableTuple &tuple)
{
    if (m_indexActive) {
        StreamPredicateList &predicates = getPredicates();
        assert(predicates.size() > 0);
        if (predicates[0].eval(&tuple).isTrue()) {
            m_surgeon.indexAdd(tuple);
        }
    }
    return true;
}

/**
 * Tuple update handler is not currently needed.
 */
bool ElasticContext::notifyTupleUpdate(TableTuple &tuple)
{
    return true;
}

/**
 * Tuple delete handler lets us erase tuples from the index.
 */
bool ElasticContext::notifyTupleDelete(TableTuple &tuple)
{
    if (m_indexActive) {
        if (m_surgeon.indexHas(tuple)) {
            m_surgeon.indexRemove(tuple);
        }
    }
    return true;
}

/**
 * Tuple compaction handler lets us reindex when a tuple's address changes.
 */
void ElasticContext::notifyTupleMovement(TBPtr sourceBlock,
                                         TBPtr targetBlock,
                                         TableTuple &sourceTuple,
                                         TableTuple &targetTuple)
{
    if (m_indexActive) {
        StreamPredicateList &predicates = getPredicates();
        assert(predicates.size() > 0);
        if (m_surgeon.indexHas(sourceTuple)) {
            m_surgeon.indexRemove(sourceTuple);
        }
        if (predicates[0].eval(&targetTuple).isTrue()) {
            m_surgeon.indexAdd(targetTuple);
        }
    }
}

/**
 * Parse and save predicates.
 */
void ElasticContext::updatePredicates(const std::vector<std::string> &predicateStrings) {
    //If there is already a predicate and thus presumably an index, make sure the request is a subset of what exists
    //That should always be the case, but wrong answers will follow if we are wrong
    if (m_predicates.size() > 0 && dynamic_cast<HashRangeExpression*>(&m_predicates[0]) != NULL && predicateStrings.size() > 0) {
        PlannerDomRoot domRoot(predicateStrings[0].c_str());
        if (!domRoot.isNull()) {
            PlannerDomValue predicateObject = domRoot.rootObject();
            HashRangeExpression *expression = dynamic_cast<HashRangeExpression*>(&m_predicates[0]);
            if (predicateObject.hasKey("predicateExpression")) {
                PlannerDomValue predicateExpression = predicateObject.valueForKey("predicateExpression");
                PlannerDomValue rangesArray = predicateExpression.valueForKey("RANGES");
                for (int ii = 0; ii < rangesArray.arrayLen(); ii++) {
                    PlannerDomValue arrayObject = rangesArray.valueAtIndex(ii);
                    PlannerDomValue rangeStartValue = arrayObject.valueForKey("RANGE_START");
                    PlannerDomValue rangeEndValue = arrayObject.valueForKey("RANGE_END");
                    if (expression->binarySearch(rangeStartValue.asInt()).isFalse()) {
                        throwFatalException("ElasticContext activate failed because a context already existed with conflicting ranges, conflicting range start is %d", rangeStartValue.asInt());
                    }
                    if (expression->binarySearch(rangeEndValue.asInt()).isFalse()) {
                        throwFatalException("ElasticContext activate failed because a context already existed with conflicting ranges, conflicting range end is %d", rangeStartValue.asInt());
                    }
                }
            }
        }
    }
    TableStreamerContext::updatePredicates(predicateStrings);
}

} // namespace voltdb<|MERGE_RESOLUTION|>--- conflicted
+++ resolved
@@ -20,12 +20,9 @@
 #include "storage/persistenttable.h"
 #include "common/TupleOutputStreamProcessor.h"
 #include "common/FixUnusedAssertHack.h"
-<<<<<<< HEAD
 #include "expressions/hashrangeexpression.h"
-=======
 #include "logging/LogManager.h"
 #include <cassert>
->>>>>>> d1fa4302
 
 namespace voltdb {
 
@@ -65,15 +62,9 @@
         // Allow activation if there is an index, we will check when the predicates
         // are updated to make sure the existing index satisfies the request
         if (m_surgeon.hasIndex()) {
-<<<<<<< HEAD
-            VOLT_INFO("Activating elastic index build for index that already exists.");
+            LogManager::getThreadLogger(LOGGERID_HOST)->log(LOGLEVEL_INFO,
+                "Activating elastic index build for index that already exists."); 
             return ACTIVATION_SUCCEEDED;
-=======
-            LogManager::getThreadLogger(LOGGERID_HOST)->log(LOGLEVEL_ERROR,
-                "Elastic context activation is not allowed while an index is "
-                "present that has not been completely consumed.");
-            return ACTIVATION_FAILED;
->>>>>>> d1fa4302
         }
         m_surgeon.createIndex();
         m_scanner.reset(new ElasticScanner(getTable(), m_surgeon.getData()));
@@ -135,14 +126,9 @@
         return TABLE_STREAM_SERIALIZATION_ERROR;
     }
     if (m_surgeon.isIndexingComplete()) {
-<<<<<<< HEAD
-        VOLT_INFO("Indexing was already complete.");
+        LogManager::getThreadLogger(LOGGERID_HOST)->log(LOGLEVEL_INFO,
+            "Indexing was already complete.");
         return 0;
-=======
-        LogManager::getThreadLogger(LOGGERID_HOST)->log(LOGLEVEL_ERROR,
-            "Elastic streaming was called after indexing had already completed.");
-        return TABLE_STREAM_SERIALIZATION_ERROR;
->>>>>>> d1fa4302
     }
 
     // Populate index with current tuples.
