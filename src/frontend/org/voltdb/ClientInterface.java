/* This file is part of VoltDB.
 * Copyright (C) 2008-2012 VoltDB Inc.
 *
 * VoltDB is free software: you can redistribute it and/or modify
 * it under the terms of the GNU General Public License as published by
 * the Free Software Foundation, either version 3 of the License, or
 * (at your option) any later version.
 *
 * VoltDB is distributed in the hope that it will be useful,
 * but WITHOUT ANY WARRANTY; without even the implied warranty of
 * MERCHANTABILITY or FITNESS FOR A PARTICULAR PURPOSE.  See the
 * GNU General Public License for more details.
 *
 * You should have received a copy of the GNU General Public License
 * along with VoltDB.  If not, see <http://www.gnu.org/licenses/>.
 */

package org.voltdb;

import java.io.IOException;
import java.io.PrintWriter;
import java.io.StringWriter;
import java.net.InetSocketAddress;
import java.nio.ByteBuffer;
import java.nio.channels.SelectionKey;
import java.nio.channels.ServerSocketChannel;
import java.nio.channels.SocketChannel;
import java.util.ArrayList;
import java.util.HashMap;
import java.util.List;
import java.util.Map;
import java.util.Map.Entry;
import java.util.concurrent.Callable;
import java.util.concurrent.CopyOnWriteArrayList;
import java.util.concurrent.ExecutionException;
import java.util.concurrent.ExecutorService;
import java.util.concurrent.Executors;
import java.util.concurrent.Future;
import java.util.concurrent.FutureTask;
import java.util.concurrent.LinkedBlockingDeque;
import java.util.concurrent.ScheduledFuture;
import java.util.concurrent.ThreadFactory;
import java.util.concurrent.TimeUnit;
import java.util.concurrent.atomic.AtomicBoolean;
import java.util.concurrent.atomic.AtomicInteger;
import java.util.concurrent.atomic.AtomicLong;
import java.util.concurrent.atomic.AtomicReference;

import org.apache.commons.lang3.ArrayUtils;
import org.apache.zookeeper_voltpatches.ZooKeeper;

import org.json_voltpatches.JSONException;
import org.json_voltpatches.JSONObject;
import org.voltcore.logging.Level;
import org.voltcore.logging.VoltLogger;
import org.voltcore.messaging.HostMessenger;
import org.voltcore.messaging.LocalObjectMessage;
import org.voltcore.messaging.Mailbox;
import org.voltcore.messaging.VoltMessage;
import org.voltcore.network.Connection;
import org.voltcore.network.InputHandler;
import org.voltcore.network.NIOReadStream;
import org.voltcore.network.QueueMonitor;
import org.voltcore.network.VoltNetworkPool;
import org.voltcore.network.VoltProtocolHandler;
import org.voltcore.network.WriteStream;
import org.voltcore.utils.CoreUtils;
import org.voltcore.utils.EstTime;
import org.voltcore.utils.Pair;
import org.voltcore.zk.MapCache;
import org.voltcore.zk.MapCacheReader;

import org.voltdb.iv2.Cartographer;
import org.voltdb.VoltTable.ColumnInfo;
import org.voltdb.SystemProcedureCatalog.Config;
import org.voltdb.VoltZK.MailboxType;
import org.voltdb.catalog.CatalogMap;
import org.voltdb.catalog.Procedure;
import org.voltdb.catalog.SnapshotSchedule;
import org.voltdb.catalog.Table;
import org.voltdb.client.ClientResponse;
import org.voltdb.compiler.AdHocCompilerCache;
import org.voltdb.compiler.AdHocPlannedStatement;
import org.voltdb.compiler.AdHocPlannedStmtBatch;
import org.voltdb.compiler.AdHocPlannerWork;
import org.voltdb.compiler.AsyncCompilerResult;
import org.voltdb.compiler.CatalogChangeResult;
import org.voltdb.compiler.CatalogChangeWork;
import org.voltdb.dtxn.SimpleDtxnInitiator;
import org.voltdb.dtxn.TransactionInitiator;
import org.voltdb.export.ExportManager;
import org.voltdb.messaging.FastDeserializer;
import org.voltdb.messaging.FastSerializer;
import org.voltdb.messaging.InitiateResponseMessage;
import org.voltdb.messaging.Iv2InitiateTaskMessage;
import org.voltdb.messaging.LocalMailbox;
import org.voltdb.sysprocs.LoadSinglepartitionTable;
import org.voltdb.utils.Encoder;
import org.voltdb.utils.LogKeys;
import org.voltdb.utils.MiscUtils;
import java.util.concurrent.locks.ReentrantLock;

/**
 * Represents VoltDB's connection to client libraries outside the cluster.
 * This class accepts new connections and manages existing connections through
 * <code>ClientConnection</code> instances.
 *
 */
public class ClientInterface implements SnapshotDaemon.DaemonInitiator {

    // reasons a connection can fail
    public static final byte AUTHENTICATION_FAILURE = -1;
    public static final byte MAX_CONNECTIONS_LIMIT_ERROR = 1;
    public static final byte WIRE_PROTOCOL_TIMEOUT_ERROR = 2;
    public static final byte WIRE_PROTOCOL_FORMAT_ERROR = 3;
    public static final byte AUTHENTICATION_FAILURE_DUE_TO_REJOIN = 4;
    public static final byte EXPORT_DISABLED_REJECTION = 5;

    private static final VoltLogger log = new VoltLogger(ClientInterface.class.getName());
    private static final VoltLogger authLog = new VoltLogger("AUTH");
    private static final VoltLogger hostLog = new VoltLogger("HOST");
    private static final VoltLogger networkLog = new VoltLogger("NETWORK");
    private final ClientAcceptor m_acceptor;
    private ClientAcceptor m_adminAcceptor;
    private final TransactionInitiator m_initiator;

    /*
     * This lock must be held while checking and signaling a backpressure condition
     * in order to avoid ensure that nothing misses the end of backpressure notification
     */
    private final ReentrantLock m_backpressureLock = new ReentrantLock();
    private final CopyOnWriteArrayList<Connection> m_connections = new CopyOnWriteArrayList<Connection>();
    private final SnapshotDaemon m_snapshotDaemon = new SnapshotDaemon();
    private final SnapshotDaemonAdapter m_snapshotDaemonAdapter = new SnapshotDaemonAdapter();

    // cache of adhoc plans
    AdHocCompilerCache m_adhocCache = new AdHocCompilerCache();

    // Atomically allows the catalog reference to change between access
    private final AtomicReference<CatalogContext> m_catalogContext = new AtomicReference<CatalogContext>(null);

    /** If this is true, update the catalog */
    private final AtomicBoolean m_shouldUpdateCatalog = new AtomicBoolean(false);

    /**
     * Counter of the number of client connections. Used to enforce a limit on the maximum number of connections
     */
    private final AtomicInteger m_numConnections = new AtomicInteger(0);

    /**
     * IV2 stuff
     */
    private final MapCacheReader m_iv2Masters;
    private ClientInterfaceHandleManager m_ciHandles =
        new ClientInterfaceHandleManager();
    private final BackpressureTracker m_backpressure;
    private final Cartographer m_cartographer;

    /**
     * Policies used to determine if we can accept an invocation.
     */
    private final Map<String, List<InvocationAcceptancePolicy>> m_policies =
            new HashMap<String, List<InvocationAcceptancePolicy>>();

    // clock time of last call to the initiator's tick()
    static final int POKE_INTERVAL = 1000;

    private final int m_allPartitions[];
    final long m_siteId;
    final long m_plannerSiteId;

    final Mailbox m_mailbox;

    private final QueueMonitor m_clientQueueMonitor = new QueueMonitor() {
        private final int MAX_QUEABLE = 33554432;

        private int m_queued = 0;

        @Override
        public boolean queue(int queued) {
            m_backpressureLock.lock();
            try {
                m_queued += queued;
                if (m_queued > MAX_QUEABLE) {
                    if (m_hasGlobalClientBackPressure || m_hasDTXNBackPressure) {
                        m_hasGlobalClientBackPressure = true;
                        //Guaranteed to already have reads disabled
                        return false;
                    }

                    m_hasGlobalClientBackPressure = true;
                    for (final Connection c : m_connections) {
                        c.disableReadSelection();
                    }
                } else {
                    if (!m_hasGlobalClientBackPressure) {
                        return false;
                    }

                    if (m_hasGlobalClientBackPressure && !m_hasDTXNBackPressure) {
                        for (final Connection c : m_connections) {
                            if (!c.writeStream().hadBackPressure()) {
                                /*
                                 * Also synchronize on the individual connection
                                 * so that enabling of read selection happens atomically
                                 * with the checking of client backpressure (client not reading responses)
                                 * in the write stream
                                 * so that this doesn't interleave incorrectly with
                                 * SimpleDTXNInitiator disabling read selection.
                                 */
                                synchronized (c) {
                                    if (!c.writeStream().hadBackPressure()) {
                                        c.enableReadSelection();
                                    }
                                }
                            }
                        }
                    }
                    m_hasGlobalClientBackPressure = false;
                }
            } finally {
                m_backpressureLock.unlock();
            }
            return false;
        }
    };

    /**
     * This boolean allows the DTXN to communicate to the
     * ClientInputHandler the presence of DTXN backpressure.
     * The m_connections ArrayList is used as the synchronization
     * point to ensure that modifications to read interest ops
     * that are based on the status of this information are atomic.
     * Additionally each connection must be synchronized on before modification
     * because the disabling of read selection for an individual connection
     * due to backpressure (not DTXN backpressure, client backpressure due to a client
     * that refuses to read responses) occurs inside the SimpleDTXNInitiator which
     * doesn't have access to m_connections
     */
    private boolean m_hasDTXNBackPressure = false;

    // MAX_CONNECTIONS is updated to be (FD LIMIT - 300) after startup
    private final AtomicInteger MAX_CONNECTIONS = new AtomicInteger(800);
    private ScheduledFuture<?> m_maxConnectionUpdater;

    /**
     * Way too much data tied up sending responses to clients.
     * Wait until they receive data or have been booted.
     */
    private boolean m_hasGlobalClientBackPressure = false;
    private final boolean m_isConfiguredForHSQL;

    /** A port that accepts client connections */
    public class ClientAcceptor implements Runnable {
        private final int m_port;
        private final ServerSocketChannel m_serverSocket;
        private final VoltNetworkPool m_network;
        private volatile boolean m_running = true;
        private Thread m_thread = null;
        private final boolean m_isAdmin;

        /**
         * Used a cached thread pool to accept new connections.
         */
        private final ExecutorService m_executor = Executors.newCachedThreadPool(new ThreadFactory() {
            private final AtomicLong m_createdThreadCount = new AtomicLong(0);
            private final ThreadGroup m_group =
                new ThreadGroup(Thread.currentThread().getThreadGroup(), "Client authentication threads");

            @Override
            public Thread newThread(Runnable r) {
                return new Thread(m_group, r, "Client authenticator " + m_createdThreadCount.getAndIncrement(), 131072);
            }
        });

        ClientAcceptor(int port, VoltNetworkPool network, boolean isAdmin)
        {
            m_network = network;
            m_port = port;
            m_isAdmin = isAdmin;
            ServerSocketChannel socket;
            try {
                socket = ServerSocketChannel.open();
            } catch (IOException e) {
                if (m_isAdmin) {
                    hostLog.fatal("Failed to open admin wire protocol listener on port "
                            + m_port + "(" + e.getMessage() + ")");
                }
                else {
                    hostLog.fatal("Failed to open native wire protocol listener on port "
                            + m_port + "(" + e.getMessage() + ")");
                }
                throw new RuntimeException(e);
            }
            m_serverSocket = socket;
        }

        public void start() throws IOException {
            if (m_thread != null) {
                throw new IllegalStateException("A thread for this ClientAcceptor is already running");
            }
            if (!m_serverSocket.socket().isBound()) {
                try {
                    m_serverSocket.socket().bind(new InetSocketAddress(m_port));
                }
                catch (IOException e) {
                    hostLog.fatal("Client interface failed to bind to port " + m_port);
                    hostLog.fatal("IOException message: \"" + e.getMessage() + "\"");
                    MiscUtils.printPortsInUse(hostLog);
                    VoltDB.crashLocalVoltDB("Client interface failed to bind to port " + m_port, false, e);
                }
            }
            m_running = true;
            String threadName = m_isAdmin ? "AdminPort connection acceptor" : "ClientPort connection acceptor";
            m_thread = new Thread( null, this, threadName, 262144);
            m_thread.setDaemon(true);
            m_thread.start();
        }

        public void shutdown() throws InterruptedException {
            //sync prevents interruption while shuttown down executor
            synchronized (this) {
                m_running = false;
                m_thread.interrupt();
            }
            m_thread.join();
        }

        @Override
        public void run() {
            try {
                do {
                    final SocketChannel socket;
                    try
                    {
                        socket = m_serverSocket.accept();
                    }
                    catch (IOException ioe)
                    {
                        if (ioe.getMessage() != null &&
                            ioe.getMessage().contains("Too many open files"))
                        {
                            networkLog.warn("Rejected accepting new connection due to too many open files");
                            continue;
                        }
                        else
                        {
                            throw ioe;
                        }
                    }

                    /*
                     * Enforce a limit on the maximum number of connections
                     */
                    if (m_numConnections.get() == MAX_CONNECTIONS.get()) {
                        networkLog.warn("Rejected connection from " +
                                socket.socket().getRemoteSocketAddress() +
                                " because the connection limit of " + MAX_CONNECTIONS + " has been reached");
                        /*
                         * Send rejection message with reason code
                         */
                        final ByteBuffer b = ByteBuffer.allocate(1);
                        b.put(MAX_CONNECTIONS_LIMIT_ERROR);
                        b.flip();
                        socket.configureBlocking(true);
                        for (int ii = 0; ii < 4 && b.hasRemaining(); ii++) {
                            socket.write(b);
                        }
                        socket.close();
                        continue;
                    }

                    /*
                     * Increment the number of connections even though this one hasn't been authenticated
                     * so that a flood of connection attempts (with many doomed) will not result in
                     * successful authentication of connections that would put us over the limit.
                     */
                    m_numConnections.incrementAndGet();

                    m_executor.execute(new Runnable() {
                        @Override
                        public void run() {
                            if (socket != null) {
                                boolean success = false;
                                try {
                                    final InputHandler handler = authenticate(socket);
                                    if (handler != null) {
                                        socket.configureBlocking(false);
                                        if (handler instanceof ClientInputHandler) {
                                            socket.socket().setTcpNoDelay(false);
                                        }
                                        socket.socket().setKeepAlive(true);

                                        if (handler instanceof ClientInputHandler) {
                                            Connection c = m_network.registerChannel(socket, handler, 0);
                                            m_backpressureLock.lock();
                                            try {
                                                if (!m_hasDTXNBackPressure) {
                                                    c.enableReadSelection();
                                                }
                                                m_connections.add(c);
                                            } finally {
                                                m_backpressureLock.unlock();
                                            }
                                        } else {
                                            m_network.registerChannel(socket, handler, SelectionKey.OP_READ);
                                        }
                                        success = true;
                                    }
                                } catch (IOException e) {
                                    try {
                                        socket.close();
                                    } catch (IOException e1) {
                                        //Don't care connection is already lost anyways
                                    }
                                    if (m_running) {
                                        hostLog.warn("Exception authenticating and registering user in ClientAcceptor", e);
                                    }
                                } finally {
                                    if (!success) {
                                        m_numConnections.decrementAndGet();
                                    }
                                }
                            }
                        }
                    });
                } while (m_running);
            }  catch (IOException e) {
                if (m_running) {
                    hostLog.fatal("Exception in ClientAcceptor. The acceptor has died", e);
                }
            } finally {
                try {
                    m_serverSocket.close();
                } catch (IOException e) {
                    hostLog.fatal(null, e);
                }
                //Prevent interruption
                synchronized (this) {
                    Thread.interrupted();
                    m_executor.shutdownNow();
                    try {
                        m_executor.awaitTermination( 1, TimeUnit.DAYS);
                    } catch (InterruptedException e) {
                        throw new RuntimeException(e);
                    }
                }
            }
        }

        /**
         * Attempt to authenticate the user associated with this socket connection
         * @param socket
         * @return AuthUser a set of user permissions or null if authentication fails
         * @throws IOException
         */
        private InputHandler
        authenticate(final SocketChannel socket) throws IOException
        {
            ByteBuffer responseBuffer = ByteBuffer.allocate(6);
            byte version = (byte)0;
            responseBuffer.putInt(2);//message length
            responseBuffer.put(version);//version

            /*
             * The login message is a length preceded name string followed by a length preceded
             * SHA-1 single hash of the password.
             */
            socket.configureBlocking(false);//Doing NIO allows timeouts via Thread.sleep()
            socket.socket().setTcpNoDelay(true);//Greatly speeds up requests hitting the wire
            final ByteBuffer lengthBuffer = ByteBuffer.allocate(4);

            //Do non-blocking I/O to retrieve the length preceding value
            for (int ii = 0; ii < 4; ii++) {
                socket.read(lengthBuffer);
                if (!lengthBuffer.hasRemaining()) {
                    break;
                }
                try {
                    Thread.sleep(400);
                } catch (InterruptedException e) {
                    throw new IOException(e);
                }
            }

            //Didn't get the value. Client isn't going to get anymore time.
            if (lengthBuffer.hasRemaining()) {
                authLog.debug("Failure to authenticate connection(" + socket.socket().getRemoteSocketAddress() +
                              "): wire protocol violation (timeout reading message length).");
                //Send negative response
                responseBuffer.put(WIRE_PROTOCOL_TIMEOUT_ERROR).flip();
                socket.write(responseBuffer);
                socket.close();
                return null;
            }
            lengthBuffer.flip();

            final int messageLength = lengthBuffer.getInt();
            if (messageLength < 0) {
                authLog.warn("Failure to authenticate connection(" + socket.socket().getRemoteSocketAddress() +
                             "): wire protocol violation (message length " + messageLength + " is negative).");
                //Send negative response
                responseBuffer.put(WIRE_PROTOCOL_FORMAT_ERROR).flip();
                socket.write(responseBuffer);
                socket.close();
                return null;
            }
            if (messageLength > ((1024 * 1024) * 2)) {
                  authLog.warn("Failure to authenticate connection(" + socket.socket().getRemoteSocketAddress() +
                               "): wire protocol violation (message length " + messageLength + " is too large).");
                  //Send negative response
                  responseBuffer.put(WIRE_PROTOCOL_FORMAT_ERROR).flip();
                  socket.write(responseBuffer);
                  socket.close();
                  return null;
              }

            final ByteBuffer message = ByteBuffer.allocate(messageLength);
            //Do non-blocking I/O to retrieve the login message
            for (int ii = 0; ii < 4; ii++) {
                socket.read(message);
                if (!message.hasRemaining()) {
                    break;
                }
                try {
                    Thread.sleep(20);
                } catch (InterruptedException e) {
                    throw new IOException(e);
                }
            }

            //Didn't get the whole message. Client isn't going to get anymore time.
            if (lengthBuffer.hasRemaining()) {
                authLog.warn("Failure to authenticate connection(" + socket.socket().getRemoteSocketAddress() +
                             "): wire protocol violation (timeout reading authentication strings).");
                //Send negative response
                responseBuffer.put(WIRE_PROTOCOL_TIMEOUT_ERROR).flip();
                socket.write(responseBuffer);
                socket.close();
                return null;
            }
            message.flip().position(1);//skip version
            FastDeserializer fds = new FastDeserializer(message);
            final String service = fds.readString();
            final String username = fds.readString();
            final byte password[] = new byte[20];
            message.get(password);

            CatalogContext context = m_catalogContext.get();

            /*
             * Don't use the auth system during recovery. Not safe to use
             * the node to initiate multi-partition txns during recovery
             */
            if (!VoltDB.instance().recovering()) {
                /*
                 * Authenticate the user.
                 */
                boolean authenticated = context.authSystem.authenticate(username, password);

                if (!authenticated) {
                    authLog.warn("Failure to authenticate connection(" + socket.socket().getRemoteSocketAddress() +
                                 "): user " + username + " failed authentication.");
                    //Send negative response
                    responseBuffer.put(AUTHENTICATION_FAILURE).flip();
                    socket.write(responseBuffer);
                    socket.close();
                    return null;
                }
            } else {
                authLog.warn("Failure to authenticate connection(" + socket.socket().getRemoteSocketAddress() +
                        "): user " + username + " because this node is rejoining.");
                //Send negative response
                responseBuffer.put(AUTHENTICATION_FAILURE_DUE_TO_REJOIN).flip();
                socket.write(responseBuffer);
                socket.close();
                return null;
            }

            AuthSystem.AuthUser user = context.authSystem.getUser(username);

            /*
             * Create an input handler.
             */
            InputHandler handler = null;
            if (service.equalsIgnoreCase("database")) {
                handler =
                    new ClientInputHandler(
                            username,
                            socket.socket().getInetAddress().getHostName(),
                            m_isAdmin);
            }
            else {
                String strUser = "ANONYMOUS";
                if ((username != null) && (username.length() > 0)) strUser = username;

                // If no processor can handle this service, null is returned.
                String connectorClassName = ExportManager.instance().getConnectorForService(service);
                if (connectorClassName == null) {
                    //Send negative response
                    responseBuffer.put(EXPORT_DISABLED_REJECTION).flip();
                    socket.write(responseBuffer);
                    socket.close();
                    authLog.warn("Rejected user " + strUser +
                                 " attempting to use disabled or unconfigured service " +
                                 service + ".");
                    return null;
                }
                if (!user.authorizeConnector(connectorClassName)) {
                    //Send negative response
                    responseBuffer.put(AUTHENTICATION_FAILURE).flip();
                    socket.write(responseBuffer);
                    socket.close();
                    authLog.warn("Failure to authorize user " + strUser + " for service " + service + ".");
                    return null;
                }

                handler = ExportManager.instance().createInputHandler(service, m_isAdmin);
            }

            if (handler != null) {
                byte buildString[] = VoltDB.instance().getBuildString().getBytes("UTF-8");
                responseBuffer = ByteBuffer.allocate(34 + buildString.length);
                responseBuffer.putInt(30 + buildString.length);//message length
                responseBuffer.put((byte)0);//version

                //Send positive response
                responseBuffer.put((byte)0);
                responseBuffer.putInt(VoltDB.instance().getHostMessenger().getHostId());
                responseBuffer.putLong(handler.connectionId());
                responseBuffer.putLong(VoltDB.instance().getHostMessenger().getInstanceId().getTimestamp());
                responseBuffer.putInt(VoltDB.instance().getHostMessenger().getInstanceId().getCoord());
                responseBuffer.putInt(buildString.length);
                responseBuffer.put(buildString).flip();
                socket.write(responseBuffer);

            }
            else {
                authLog.warn("Failure to authenticate connection(" + socket.socket().getRemoteSocketAddress() +
                             "): user " + username + " failed authentication.");
                // Send negative response
                responseBuffer.put(AUTHENTICATION_FAILURE).flip();
                socket.write(responseBuffer);
                socket.close();
                return null;

            }
            return handler;
        }
    }

    /** A port that reads client procedure invocations and writes responses */
    public class ClientInputHandler extends VoltProtocolHandler {
        public static final int MAX_READ = 8192 * 4;

        private Connection m_connection;
        private final String m_hostname;
        private final boolean m_isAdmin;

        /**
         * Must use username to do a lookup via the auth system
         * rather then caching the AuthUser because the AuthUser
         * can be invalidated on catalog updates
         */
        private final String m_username;

        public ClientInputHandler(String username, String hostname,
                                  boolean isAdmin)
        {
            m_username = username.intern();
            m_hostname = hostname;
            m_isAdmin = isAdmin;
        }

        public boolean isAdmin()
        {
            return m_isAdmin;
        }

        @Override
        public int getMaxRead() {
            if (m_hasDTXNBackPressure) {
                return 0;
            } else {
                return Math.max( MAX_READ, getNextMessageLength());
            }
        }

        @Override
        public void handleMessage(ByteBuffer message, Connection c) {
            try {
                final ClientResponseImpl error = handleRead(message, this, c);
                if (error != null) {
                    ByteBuffer buf = ByteBuffer.allocate(error.getSerializedSize() + 4);
                    buf.putInt(buf.capacity() - 4);
                    error.flattenToBuffer(buf).flip();
                    c.writeStream().enqueue(buf);
                }
            } catch (Exception e) {
                throw new RuntimeException(e);
            }
        }

        @Override
        public void started(final Connection c) {
            m_connection = c;
        }

        @Override
        public void stopping(Connection c) {
            m_connections.remove(c);
        }

        @Override
        public void stopped(Connection c) {
            m_numConnections.decrementAndGet();
            m_initiator.removeConnectionStats(connectionId());
        }

        @Override
        public Runnable offBackPressure() {
            return new Runnable() {
                @Override
                public void run() {
                    /**
                     * Must synchronize to prevent a race between the DTXN backpressure starting
                     * and this attempt to reenable read selection (which should not occur
                     * if there is DTXN backpressure)
                     */
                    m_backpressureLock.lock();
                    try {
                        if (!m_hasDTXNBackPressure) {
                            m_connection.enableReadSelection();
                        }
                    } finally {
                        m_backpressureLock.unlock();
                    }
                }
            };
        }

        @Override
        public Runnable onBackPressure() {
            return new Runnable() {
                @Override
                public void run() {
                    synchronized (m_connection) {
                        m_connection.disableReadSelection();
                    }
                }
            };
        }

        @Override
        public QueueMonitor writestreamMonitor() {
            return m_clientQueueMonitor;
        }
    }

    /**
     * Invoked when DTXN backpressure starts
     *
     */
    public void onBackPressure() {
        log.trace("Had back pressure disabling read selection");
        m_backpressureLock.lock();
        try {
            m_hasDTXNBackPressure = true;
            for (final Connection c : m_connections) {
                c.disableReadSelection();
            }
        } finally {
            m_backpressureLock.unlock();
        }
    }

    /**
     * Invoked when DTXN backpressure stops
     *
     */
    public void offBackPressure() {
        log.trace("No more back pressure attempting to enable read selection");
        m_backpressureLock.lock();
        try {
            m_hasDTXNBackPressure = false;
            if (m_hasGlobalClientBackPressure) {
                return;
            }
            for (final Connection c : m_connections) {
                if (!c.writeStream().hadBackPressure()) {
                    /*
                     * Also synchronize on the individual connection
                     * so that enabling of read selection happens atomically
                     * with the checking of client backpressure (client not reading responses)
                     * in the write stream
                     * so that this doesn't interleave incorrectly with
                     * SimpleDTXNInitiator disabling read selection.
                     */
                    synchronized (c) {
                        if (!c.writeStream().hadBackPressure()) {
                            c.enableReadSelection();
                        }
                    }
                }
            }
        } finally {
            m_backpressureLock.unlock();
        }
    }

    // Wrap API to SimpleDtxnInitiator - mostly for the future
    public  boolean createTransaction(
            final long connectionId,
            final String connectionHostname,
            final boolean adminConnection,
            final StoredProcedureInvocation invocation,
            final boolean isReadOnly,
            final boolean isSinglePartition,
            final boolean isEveryPartition,
            final int partitions[],
            final int numPartitions,
            final Object clientData,
            final int messageSize,
            final long now)
    {
        if (VoltDB.instance().isIV2Enabled()) {
            long handle = m_ciHandles.getHandle(isSinglePartition, partitions[0], invocation.getClientHandle(),
                    (Connection)clientData, adminConnection, messageSize, now);
            try {
                long initiatorHSId;
                if (isSinglePartition) {
                    JSONObject master = m_iv2Masters.get(Integer.toString(partitions[0]));
                    if (master == null) {
                        hostLog.error("Failed to find master initiator for partition: "
                                + Integer.toString(partitions[0]) + ". Transaction not initiated.");
                        m_ciHandles.removeHandle(handle);
                        return false;
                    }
                    initiatorHSId = master.getLong("hsid");
                }
                else {
<<<<<<< HEAD
                    initiatorHSId = VoltDB.instance().getSiteTracker().getHSIdForMultiPartitionInitiator();
=======
                    initiatorHSId = m_cartographer.getHSIdForMultiPartitionInitiator();
>>>>>>> 360153c9
                }

                Iv2InitiateTaskMessage workRequest =
                    new Iv2InitiateTaskMessage(m_siteId,
                            initiatorHSId,
                            Iv2InitiateTaskMessage.UNUSED_MP_TXNID,
                            isReadOnly,
                            isSinglePartition,
                            invocation,
                            handle);

                        m_mailbox.send(initiatorHSId, workRequest);
            } catch (JSONException e) {
                m_ciHandles.removeHandle(handle);
                throw new RuntimeException(e);
            }
            m_backpressure.increaseBackpressure(messageSize);
            return true;
        } else {
            return m_initiator.createTransaction(connectionId,
                                                 connectionHostname,
                                                 adminConnection,
                                                 invocation,
                                                 isReadOnly,
                                                 isSinglePartition,
                                                 isEveryPartition,
                                                 partitions,
                                                 numPartitions,
                                                 clientData,
                                                 messageSize,
                                                 now);
        }
    }



    /**
     * Static factory method to easily create a ClientInterface with the default
     * settings.
     * @throws Exception
     */
    public static ClientInterface create(
            HostMessenger messenger,
            CatalogContext context,
            ReplicationRole replicationRole,
            SimpleDtxnInitiator initiator,
            Cartographer cartographer,
            int partitionCount,
            int port,
            int adminPort,
            long timestampTestingSalt) throws Exception {

        // create a list of all partitions
        int[] allPartitions = new int[partitionCount];
        int index = 0;
        for (Integer partition : VoltDB.instance().getSiteTracker().m_partitionsToSitesImmutable.keySet()) {
            allPartitions[index++] = partition;
        }

        /*
         * Construct the runnables so they have access to the list of connections
         */
        final ClientInterface ci = new ClientInterface(
           port, adminPort, context, messenger, replicationRole, initiator, cartographer, allPartitions);

        initiator.setClientInterface(ci);
        return ci;
    }

    ClientInterface(int port, int adminPort, CatalogContext context, HostMessenger messenger,
                    ReplicationRole replicationRole, TransactionInitiator initiator,
                    Cartographer cartographer, int[] allPartitions) throws Exception
    {
        m_catalogContext.set(context);
        m_initiator = initiator;
        m_cartographer = cartographer;

        // pre-allocate single partition array
        m_allPartitions = allPartitions;
        m_acceptor = new ClientAcceptor(port, messenger.getNetwork(), false);
        m_adminAcceptor = null;
        m_adminAcceptor = new ClientAcceptor(adminPort, messenger.getNetwork(), true);
        registerPolicies(replicationRole);

        m_mailbox = new LocalMailbox(VoltDB.instance().getHostMessenger()) {
            LinkedBlockingDeque<VoltMessage> m_d = new LinkedBlockingDeque<VoltMessage>();
            @Override
            public void deliver(final VoltMessage message) {
                if (VoltDB.instance().isIV2Enabled()) {
                    if (message instanceof InitiateResponseMessage) {
                        // forward response; copy is annoying. want slice of response.
                        InitiateResponseMessage response = (InitiateResponseMessage)message;
                        ClientInterfaceHandleManager.Iv2InFlight clientData =
                            m_ciHandles.findHandle(response.getClientInterfaceHandle());
                        response.getClientResponseData().setClientHandle(clientData.m_clientHandle);
                        final long now = System.currentTimeMillis();
                        final int delta = (int)(now - clientData.m_creationTime);
                        response.getClientResponseData().setClusterRoundtrip(delta);

                        ByteBuffer results = ByteBuffer.allocate(response.getClientResponseData().getSerializedSize() + 4);
                        results.putInt(results.capacity() - 4);
                        response.getClientResponseData().flattenToBuffer(results);
                        results.flip();
                        clientData.m_connection.writeStream().enqueue(results);
                        m_backpressure.reduceBackpressure(clientData.m_messageSize);
                    } else {
                        m_d.offer(message);
                    }
                } else {
                    m_d.offer(message);
                }
            }
            @Override
            public VoltMessage recv() {
                return m_d.poll();
            }
        };
        messenger.createMailbox(null, m_mailbox);
        m_plannerSiteId = messenger.getHSIdForLocalSite(HostMessenger.ASYNC_COMPILER_SITE_ID);
        registerMailbox(messenger.getZK());
        m_siteId = m_mailbox.getHSId();
        m_iv2Masters = new MapCache(messenger.getZK(), VoltZK.iv2masters);
        m_iv2Masters.start(true);
        m_backpressure = new BackpressureTracker(this);
<<<<<<< HEAD
        m_cartographer = new Cartographer(messenger.getZK());
=======
>>>>>>> 360153c9
        m_isConfiguredForHSQL = (VoltDB.instance().getBackendTargetType() == BackendTarget.HSQLDB_BACKEND);
    }

    /**
     * Publishes the HSId of this execution site to ZK
     * @param zk
     * @param partitionId
     * @throws Exception
     */
    private void registerMailbox(ZooKeeper zk) throws Exception {
        MailboxNodeContent mnc = new MailboxNodeContent(m_mailbox.getHSId(), null);
        VoltDB.instance().getMailboxPublisher().registerMailbox(MailboxType.ClientInterface, mnc);
        VoltDB.instance().getMailboxPublisher().publish(zk);
    }

    private void registerPolicies(ReplicationRole replicationRole) {
        registerPolicy(new InvocationPermissionPolicy(true));
        registerPolicy(new ParameterDeserializationPolicy(true));
        registerPolicy(new ReplicaInvocationAcceptancePolicy(replicationRole == ReplicationRole.REPLICA));

        registerPolicy("@AdHoc", new AdHocAcceptancePolicy(true));
        registerPolicy("@UpdateApplicationCatalog", new UpdateCatalogAcceptancePolicy(true));
    }

    private void registerPolicy(InvocationAcceptancePolicy policy) {
        List<InvocationAcceptancePolicy> policies = m_policies.get(null);
        if (policies == null) {
            policies = new ArrayList<InvocationAcceptancePolicy>();
            m_policies.put(null, policies);
        }
        policies.add(policy);
    }

    private void registerPolicy(String procName, InvocationAcceptancePolicy policy) {
        List<InvocationAcceptancePolicy> policies = m_policies.get(procName);
        if (policies == null) {
            policies = new ArrayList<InvocationAcceptancePolicy>();
            m_policies.put(procName, policies);
        }
        policies.add(policy);
    }

    /**
     * Check the procedure invocation against a set of policies to see if it
     * should be rejected.
     *
     * @param name The procedure name, null for generic policies.
     * @return ClientResponseImpl on error or null if okay.
     */
    private ClientResponseImpl checkPolicies(String name, AuthSystem.AuthUser user,
                                  final StoredProcedureInvocation task,
                                  final Procedure catProc, Config sysProc) {
        List<InvocationAcceptancePolicy> policies = m_policies.get(name);
        ClientResponseImpl error = null;
        if (policies != null) {
            for (InvocationAcceptancePolicy policy : policies) {
                if (catProc != null) {
                    if ((error = policy.shouldAccept(user, task, catProc)) != null) {
                        return error;
                    }
                } else {
                    if ((error = policy.shouldAccept(user, task, sysProc)) != null) {
                        return error;
                    }
                }
            }
        }
        return null;
    }

    /**
     * Called when the replication role of the cluster changes.
     * @param role
     */
    public void setReplicationRole(ReplicationRole role) {
        List<InvocationAcceptancePolicy> policies = m_policies.get(null);
        if (policies != null) {
            for (InvocationAcceptancePolicy policy : policies) {
                if (policy instanceof ReplicaInvocationAcceptancePolicy) {
                    policy.setMode(role == ReplicationRole.REPLICA);
                }
            }
        }
    }

    /**
     * Initializes the snapshot daemon so that it's ready to take snapshots
     */
    public void initializeSnapshotDaemon(ZooKeeper zk) {
        m_snapshotDaemon.init(this, zk);
    }

    // if this ClientInterface's site ID is the lowest non-execution site ID
    // in the cluster, make our SnapshotDaemon responsible for snapshots
    public void mayActivateSnapshotDaemon() {
        SnapshotSchedule schedule = m_catalogContext.get().database.getSnapshotschedule().get("default");
        if (VoltDB.instance().getSiteTracker().isFirstHost() &&
            schedule != null && schedule.getEnabled())
        {
            Future<Void> future = m_snapshotDaemon.makeActive(schedule);
            try {
                future.get();
            } catch (InterruptedException e) {
                throw new RuntimeException(e);
            } catch (ExecutionException e) {
                throw new RuntimeException(e.getCause());
            }
        } else {
            m_snapshotDaemon.makeInactive();
        }
    }

    /**
     * Set the flag that tells this client interface to update its
     * catalog when it's threadsafe.
     */
    public void notifyOfCatalogUpdate() {
        m_shouldUpdateCatalog.set(true);
    }

    private ClientResponseImpl errorResponse(Connection c, long handle, byte status, String reason, Exception e, boolean log) {
        String realReason = reason;
        if (e != null) {
            StringWriter sw = new StringWriter();
            PrintWriter pw = new PrintWriter(sw);
            e.printStackTrace(pw);
            realReason = sw.toString();
        }
        if (log) {
            hostLog.warn(realReason);
        }
        return new ClientResponseImpl(status,
                new VoltTable[0], realReason, handle);
    }


    ClientResponseImpl dispatchAdHoc(StoredProcedureInvocation task, ClientInputHandler handler, Connection ccxn) {
        ParameterSet params = task.getParams();
        String sql = (String) params.toArray()[0];

        // get the partition param if it exists
        // null means MP-txn
        Object partitionParam = null;
        if (params.toArray().length > 1) {
            if (params.toArray()[1] == null) {
                // nulls map to zero
                partitionParam = new Long(0);
                // skip actual null value because it means MP txn
            }
            else {
                partitionParam = params.toArray()[1];
            }
        }

        List<AdHocPlannedStatement> statements = new ArrayList<AdHocPlannedStatement>();

        // try the cache
        // For now it's all or nothing on a batch of statements, i.e. all statements must match or
        // none.
        // TODO: Handle a mix of cached and uncached statements.
        List<String> sqlStatements = MiscUtils.splitSQLStatements(sql);
        AdHocPlannedStmtBatch planBatch =
                new AdHocPlannedStmtBatch(sql,
                                          partitionParam,
                                          m_catalogContext.get().catalogVersion,
                                          task.clientHandle,
                                          handler.connectionId(),
                                          handler.m_hostname,
                                          handler.isAdmin(),
                                          ccxn);
        for (String sqlStatement : sqlStatements) {
            AdHocPlannedStatement plannedStatement = m_adhocCache.get(sql, partitionParam != null);
            // check the catalog version if there is a cached plan
            if (plannedStatement == null || plannedStatement.catalogVersion != m_catalogContext.get().catalogVersion) {
                break;
            }
            planBatch.addStatement(sqlStatement,
                                   plannedStatement.aggregatorFragment,
                                   plannedStatement.collectorFragment,
                                   plannedStatement.isReplicatedTableDML);
        }
        // All statements retrieved from cache?
        if (planBatch.getPlannedStatementCount() == sqlStatements.size()) {
            createAdHocTransaction(planBatch);
            return null;
        }

        LocalObjectMessage work = new LocalObjectMessage(
                new AdHocPlannerWork(
                    m_siteId,
                    false, task.clientHandle, handler.connectionId(),
                    handler.m_hostname, handler.isAdmin(), ccxn,
                    sql, sqlStatements, partitionParam));

        m_mailbox.send(m_plannerSiteId, work);
        return null;
    }

    ClientResponseImpl dispatchUpdateApplicationCatalog(StoredProcedureInvocation task,
            ClientInputHandler handler, Connection ccxn)
    {
        ParameterSet params = task.getParams();
        byte[] catalogBytes = null;
        if (params.toArray()[0] instanceof String) {
            catalogBytes = Encoder.hexDecode((String) params.toArray()[0]);
        } else if (params.toArray()[0] instanceof byte[]) {
            catalogBytes = (byte[]) params.toArray()[0];
        } else {
            // findbugs triggers a NPE alert here... and the
            // policy check is pretty far away from here.
            // assert and satisfy findbugs, and the casual reader.
            assert false : "Expected to catch invalid parameters in UpdateCatalogAcceptancePolicy.";
            return new ClientResponseImpl(ClientResponseImpl.GRACEFUL_FAILURE,
                    new VoltTable[0], "Failed to process UpdateApplicationCatalog request." +
                    " Catalog content must be passed as string or byte[].",
                    task.clientHandle);
        }
        String deploymentString = (String) params.toArray()[1];
        LocalObjectMessage work = new LocalObjectMessage(
                new CatalogChangeWork(
                    m_siteId,
                    task.clientHandle, handler.connectionId(), handler.m_hostname,
                    handler.isAdmin(), ccxn, catalogBytes, deploymentString));

        // XXX: need to know the async compiler mailbox id.
        m_mailbox.send(m_plannerSiteId, work);
        return null;
    }

    ClientResponseImpl dispatchLoadSinglepartitionTable(ByteBuffer buf,
            StoredProcedureInvocation task, ClientInputHandler handler, Connection ccxn)
    {
        int[] involvedPartitions = null;
        // break out the Hashinator and calculate the appropriate partition
        try {
            CatalogMap<Table> tables = m_catalogContext.get().database.getTables();
            Object valueToHash =
                LoadSinglepartitionTable.
                    partitionValueFromInvocation(tables, task);
            involvedPartitions =
                new int[] { TheHashinator.hashToPartition(valueToHash) };
        }
        catch (Exception e) {
            authLog.warn(e.getMessage());
            return new ClientResponseImpl(ClientResponseImpl.UNEXPECTED_FAILURE,
                    new VoltTable[0], e.getMessage(), task.clientHandle);
        }
        assert(involvedPartitions != null);
        // XXX-ZOMG This really should pass in the SystemProcedureCatalog.Config object
        // and read these settings out of it rather than hardwiring them here.
        createTransaction(handler.connectionId(), handler.m_hostname,
                handler.isAdmin(),
                task,
                false, // read only
                true,  // single partition
                false, // every site
                involvedPartitions, involvedPartitions.length,
                ccxn, buf.capacity(),
                System.currentTimeMillis());
        return null;
    }

    ClientResponseImpl dispatchStatistics(Config sysProc, ByteBuffer buf, StoredProcedureInvocation task,
            ClientInputHandler handler, Connection ccxn) {
        ParameterSet params = task.getParams();
        // dispatch selectors that do not us the @Statistics system procedure
        if ((params.toArray().length != 0)) {
<<<<<<< HEAD
           if (((String)params.toArray()[0]).equals("DR")) {
               try {
                   VoltDB.instance().getStatsAgent().collectStats(ccxn, task.clientHandle, "DR");
=======
            String selector = (String)params.toArray()[0];
            if (selector.equals("DR") || selector.equals("TOPO")) {
               try {
                   VoltDB.instance().getStatsAgent().collectStats(ccxn, task.clientHandle, selector);
>>>>>>> 360153c9
                   return null;
               } catch (Exception e) {
                   return errorResponse( ccxn, task.clientHandle, ClientResponse.UNEXPECTED_FAILURE, null, e, true);
               }
           }
<<<<<<< HEAD
           else if (((String)params.toArray()[0]).equals("TOPO")) {
               return dispatchTopology(sysProc, buf, task, handler, ccxn);
           }
=======
>>>>>>> 360153c9
        }
        int[] involvedPartitions = m_allPartitions;
        createTransaction(handler.connectionId(), handler.m_hostname,
                handler.isAdmin(),
                task,
                sysProc.getReadonly(),
                sysProc.getSinglepartition(),
                sysProc.getEverysite(),
                involvedPartitions, involvedPartitions.length,
                ccxn, buf.capacity(),
                System.currentTimeMillis());
        return null;
    }

    ClientResponseImpl dispatchTopology(Config sysProc, ByteBuffer buf, StoredProcedureInvocation task,
            ClientInputHandler handler, Connection ccxn) {
        try {
           ColumnInfo[] masterCols = new ColumnInfo[] {
              new ColumnInfo("Partition", VoltType.STRING),
              new ColumnInfo("Sites", VoltType.STRING),
              new ColumnInfo("Leader", VoltType.STRING)};
           VoltTable masterTable = new VoltTable(masterCols);
           Map<String, JSONObject> masters = m_iv2Masters.pointInTimeCache();
           for (Entry<String, JSONObject> entry : masters.entrySet()) {
               long partitionId = Long.valueOf(entry.getValue().getLong("hsid"));
               masterTable.addRow(entry.getKey(),
                       CoreUtils.hsIdCollectionToString(m_cartographer.getReplicasForIv2Master(entry.getKey())),
                       CoreUtils.hsIdToString(partitionId));
           }
           return new ClientResponseImpl(ClientResponseImpl.SUCCESS,
                   new VoltTable[]{masterTable}, null, task.clientHandle);

        } catch(Exception e) {
            hostLog.error("Failed to create topology summary for @Statistics TOPO", e);
            return errorResponse(ccxn, task.clientHandle, ClientResponse.UNEXPECTED_FAILURE, null, e, true);
        }
    }

    ClientResponseImpl dispatchPromote(Config sysProc,
                                       ByteBuffer buf,
                                       StoredProcedureInvocation task,
                                       ClientInputHandler handler,
                                       Connection ccxn)
    {
        if (VoltDB.instance().getReplicationRole() == ReplicationRole.NONE)
        {
            return new ClientResponseImpl(ClientResponseImpl.GRACEFUL_FAILURE,
                    new VoltTable[0], "@Promote issued on master cluster." +
                    " No action taken.",
                    task.clientHandle);
        }

        // the shared dispatch for sysprocs
        int[] involvedPartitions = m_allPartitions;
        createTransaction(handler.connectionId(), handler.m_hostname,
                          handler.isAdmin(),
                          task,
                          sysProc.getReadonly(),
                          sysProc.getSinglepartition(),
                          sysProc.getEverysite(),
                          involvedPartitions, involvedPartitions.length,
                          ccxn, buf.capacity(),
                          System.currentTimeMillis());
        return null;
    }

    /**
     *
     * @param port
     * * return True if an error was generated and needs to be returned to the client
     */
    final ClientResponseImpl handleRead(ByteBuffer buf, ClientInputHandler handler, Connection ccxn) throws IOException {
        final long now = System.currentTimeMillis();
        final FastDeserializer fds = new FastDeserializer(buf);
        final StoredProcedureInvocation task = fds.readObject(StoredProcedureInvocation.class);
        ClientResponseImpl error = null;

        // Check for admin mode restrictions before proceeding any further
        VoltDBInterface instance = VoltDB.instance();
        if (instance.getMode() == OperationMode.PAUSED && !handler.isAdmin())
        {
            return new ClientResponseImpl(ClientResponseImpl.SERVER_UNAVAILABLE,
                    new VoltTable[0], "Server is currently unavailable; try again later",
                    task.clientHandle);
        }

        // ping just responds as fast as possible to show the connection is alive
        // nb: ping is not a real procedure, so this is checked before other "sysprocs"
        if (task.procName.equals("@Ping")) {
            return new ClientResponseImpl(ClientResponseImpl.SUCCESS, new VoltTable[0], "", task.clientHandle);
        }

        // Deserialize the client's request and map to a catalog stored procedure
        final CatalogContext catalogContext = m_catalogContext.get();
        AuthSystem.AuthUser user = catalogContext.authSystem.getUser(handler.m_username);
        final Procedure catProc = catalogContext.procedures.get(task.procName);
        Config sysProc = SystemProcedureCatalog.listing.get(task.procName);

        // Map @AdHoc... to @AdHoc_RW_MP for validation. In the future if security is
        // configured differently for @AdHoc... variants this code will have to
        // change in order to use the proper variant based on whether the work
        // is single or multi partition and read-only or read-write.
        if (sysProc == null && task.procName.equals("@AdHoc")) {
            sysProc = SystemProcedureCatalog.listing.get("@AdHoc_RW_MP");
            assert(sysProc != null);
        }

        if (user == null) {
            authLog.info("User " + handler.m_username + " has been removed from the system via a catalog update");
            return new ClientResponseImpl(ClientResponseImpl.UNEXPECTED_FAILURE,
                    new VoltTable[0], "User " + handler.m_username +
                    " has been removed from the system via a catalog update",
                    task.clientHandle);
        }

        if (catProc == null && sysProc == null) {
            String errorMessage = "Procedure " + task.procName + " was not found";
            authLog.l7dlog( Level.WARN, LogKeys.auth_ClientInterface_ProcedureNotFound.name(), new Object[] { task.procName }, null);
            return new ClientResponseImpl(
                    ClientResponseImpl.UNEXPECTED_FAILURE,
                    new VoltTable[0], errorMessage, task.clientHandle);
        }

        // Check procedure policies
        error = checkPolicies(null, user, task, catProc, sysProc);
        if (error != null) {
            return error;
        }

        error = checkPolicies(task.procName, user, task, catProc, sysProc);
        if (error != null) {
            return error;
        }

        if (sysProc != null) {
            // these have helpers that do all the work...
            if (task.procName.equals("@AdHoc")) {
                return dispatchAdHoc(task, handler, ccxn);
            } else if (task.procName.equals("@UpdateApplicationCatalog")) {
                return dispatchUpdateApplicationCatalog(task, handler, ccxn);
            } else if (task.procName.equals("@LoadSinglepartitionTable")) {
                return dispatchLoadSinglepartitionTable(buf, task, handler, ccxn);
            } else if (task.procName.equals("@SnapshotSave")) {
                m_snapshotDaemon.requestUserSnapshot(task, ccxn);
                return null;
            } else if (task.procName.equals("@Statistics")) {
                return dispatchStatistics(sysProc, buf, task, handler, ccxn);
            } else if (task.procName.equals("@Promote")) {
                return dispatchPromote(sysProc, buf, task, handler, ccxn);
            }

            // If you're going to copy and paste something, CnP the pattern
            // up above.  -rtb.

            // Verify that admin mode sysprocs are called from a client on the
            // admin port, otherwise return a failure
            if (task.procName.equals("@Pause") || task.procName.equals("@Resume")) {
                if (!handler.isAdmin()) {
                    return new ClientResponseImpl(ClientResponseImpl.UNEXPECTED_FAILURE,
                            new VoltTable[0],
                            "" + task.procName + " is not available to this client",
                            task.clientHandle);
                }
            }
            else if (task.procName.equals("@SystemInformation")) {
                ParameterSet params = task.getParams();
                // hacky: support old @SystemInformation behavior by
                // filling in a missing selector to get the overview key/value info
                if (params.toArray().length == 0) {
                    task.setParams("OVERVIEW");
                }
            }

            // the shared dispatch for sysprocs
            int[] involvedPartitions = m_allPartitions;
            createTransaction(handler.connectionId(), handler.m_hostname,
                    handler.isAdmin(),
                    task,
                    sysProc.getReadonly(),
                    sysProc.getSinglepartition(),
                    sysProc.getEverysite(),
                    involvedPartitions, involvedPartitions.length,
                    ccxn, buf.capacity(),
                    now);

        }

        // dispatch a user procedure
        if (catProc != null) {
            int[] involvedPartitions = null;
            if (catProc.getSinglepartition() == false) {
                involvedPartitions = m_allPartitions;
            }
            else {
                // break out the Hashinator and calculate the appropriate partition
                try {
                    involvedPartitions = new int[] {
                                getPartitionForProcedure(
                                        catProc.getPartitionparameter(),
                                        catProc.getPartitioncolumn().getType(),
                                        task)
                            };
                }
                catch (RuntimeException e) {
                    // unable to hash to a site, return an error
                    String errorMessage = "Error sending procedure "
                        + task.procName + " to the correct partition. Make sure parameter values are correct.";
                    authLog.l7dlog( Level.WARN,
                            LogKeys.host_ClientInterface_unableToRouteSinglePartitionInvocation.name(),
                            new Object[] { task.procName }, null);
                    return new ClientResponseImpl(ClientResponseImpl.UNEXPECTED_FAILURE,
                            new VoltTable[0], errorMessage, task.clientHandle);
                }
                catch (Exception e) {
                    authLog.l7dlog( Level.WARN,
                            LogKeys.host_ClientInterface_unableToRouteSinglePartitionInvocation.name(),
                            new Object[] { task.procName }, null);
                    return new ClientResponseImpl(ClientResponseImpl.UNEXPECTED_FAILURE,
                            new VoltTable[0], e.getMessage(), task.clientHandle);
                }
            }
            boolean success =
                createTransaction(handler.connectionId(), handler.m_hostname,
                        handler.isAdmin(),
                        task,
                        catProc.getReadonly(),
                        catProc.getSinglepartition(),
                        catProc.getEverysite(),
                        involvedPartitions, involvedPartitions.length,
                        ccxn, buf.capacity(),
                        now);
            if (!success) {
                // HACK: this return is for the DR agent so that it
                // will move along on duplicate replicated transactions
                // reported by the slave cluster.  We report "SUCCESS"
                // to keep the agent from choking.  ENG-2334
                return new ClientResponseImpl(ClientResponseImpl.UNEXPECTED_FAILURE,
                        new VoltTable[0],
                        ClientResponseImpl.DUPE_TRANSACTION,
                        task.clientHandle);
            }
        }
        return null;
    }

    void createAdHocTransaction(final AdHocPlannedStmtBatch plannedStmtBatch) {
        // create the execution site task
        StoredProcedureInvocation task = new StoredProcedureInvocation();
        // pick the sysproc based on the presence of partition info
        // HSQL does not specifically implement AdHoc SP -- instead, use its always-SP implementation of AdHoc
        boolean isSinglePartition = (plannedStmtBatch.partitionParam != null) && ! m_isConfiguredForHSQL;
        int partitions[] = null;

        if (isSinglePartition) {
            if (plannedStmtBatch.isReadOnly()) {
                task.procName = "@AdHoc_RO_SP";
            }
            else {
                task.procName = "@AdHoc_RW_SP";
            }
            assert(plannedStmtBatch.isSinglePartitionCompatible());
            partitions = new int[] { TheHashinator.hashToPartition(plannedStmtBatch.partitionParam) };
        }
        else {
            if (plannedStmtBatch.isReadOnly()) {
                task.procName = "@AdHoc_RO_MP";
            }
            else {
                task.procName = "@AdHoc_RW_MP";
            }
            partitions = m_allPartitions;
        }

        // Set up the parameters.
        // Need separate lists due to limitations on the kind of objects that can be dispatched.
        // Convert to arrays, preferring primitive types.
        List<String> aggregatorFragmentList = plannedStmtBatch.getAggregatorFragments();
        String[] aggregatorFragments = aggregatorFragmentList.toArray(
                new String[aggregatorFragmentList.size()]);
        List<String> collectorFragmentList = plannedStmtBatch.getCollectorFragments();
        String[] collectorFragments = collectorFragmentList.toArray(
                new String[collectorFragmentList.size()]);
        List<String> sqlStatementList = plannedStmtBatch.getSQLStatements();
        String[] sqlStatements = sqlStatementList.toArray(
                new String[sqlStatementList.size()]);
        List<Integer> replicatedTableDMLFlagList = plannedStmtBatch.getReplicatedTableDMLFlags();
        int[] replicatedTableDMLFlags = ArrayUtils.toPrimitive(
                replicatedTableDMLFlagList.toArray(
                        new Integer[replicatedTableDMLFlagList.size()]));
        task.setParams(aggregatorFragments,
                       collectorFragments,
                       sqlStatements,
                       replicatedTableDMLFlags);
        task.clientHandle = plannedStmtBatch.clientHandle;

        /*
         * Round trip the invocation to initialize it for command logging
         */
        FastSerializer fs = new FastSerializer();
        try {
            fs.writeObject(task);
            ByteBuffer source = fs.getBuffer();
            ByteBuffer copy = ByteBuffer.allocate(source.remaining());
            copy.put(source);
            copy.flip();
            FastDeserializer fds = new FastDeserializer(copy);
            task = new StoredProcedureInvocation();
            task.readExternal(fds);
        } catch (Exception e) {
            VoltDB.crashLocalVoltDB(e.getMessage(), true, e);
        }

        // initiate the transaction
        createTransaction(plannedStmtBatch.connectionId, plannedStmtBatch.hostname,
                plannedStmtBatch.adminConnection,
                task, plannedStmtBatch.isReadOnly(), isSinglePartition, false, partitions,
                partitions.length, plannedStmtBatch.clientData,
                0, EstTime.currentTimeMillis());

        // cache the plans, but don't hold onto the connection object
        plannedStmtBatch.clientData = null;
        for (int index = 0; index < plannedStmtBatch.getPlannedStatementCount(); index++) {
            m_adhocCache.put(plannedStmtBatch.getPlannedStatement(index));
        }
    }

    final void checkForFinishedCompilerWork() {
        VoltMessage message;
        while ((message = m_mailbox.recv()) != null) {

            if (!(message instanceof LocalObjectMessage)) {
                continue;
            }

            final LocalObjectMessage lom = (LocalObjectMessage)message;
            if (!(lom.payload instanceof AsyncCompilerResult)) {
                continue;
            }

            final AsyncCompilerResult result = (AsyncCompilerResult)lom.payload;
            if (result.errorMsg == null) {
                if (result instanceof AdHocPlannedStmtBatch) {
                    final AdHocPlannedStmtBatch plannedStmtBatch = (AdHocPlannedStmtBatch) result;
                    if (plannedStmtBatch.catalogVersion != m_catalogContext.get().catalogVersion) {

                        /* The adhoc planner learns of catalog updates after the EE and the
                           rest of the system. If the adhoc sql was planned against an
                           obsolete catalog, re-plan. */
                        LocalObjectMessage work = new LocalObjectMessage(
                                new AdHocPlannerWork(m_siteId,
                                                     false,
                                                     plannedStmtBatch.clientHandle,
                                                     plannedStmtBatch.connectionId,
                                                     plannedStmtBatch.hostname,
                                                     plannedStmtBatch.adminConnection,
                                                     plannedStmtBatch.clientData,
                                                     plannedStmtBatch.sqlBatchText,
                                                     plannedStmtBatch.getSQLStatements(),
                                                     plannedStmtBatch.partitionParam));

                        // XXX: Need to know the async mailbox id.
                        m_mailbox.send(Long.MIN_VALUE, work);
                    }
                    else {
                        createAdHocTransaction(plannedStmtBatch);
                    }
                }
                else if (result instanceof CatalogChangeResult) {
                    final CatalogChangeResult changeResult = (CatalogChangeResult) result;
                    // create the execution site task
                    StoredProcedureInvocation task = new StoredProcedureInvocation();
                    task.procName = "@UpdateApplicationCatalog";
                    task.setParams(changeResult.encodedDiffCommands, changeResult.catalogBytes,
                                   changeResult.expectedCatalogVersion, changeResult.deploymentString,
                                   changeResult.deploymentCRC);
                    task.clientHandle = changeResult.clientHandle;

                    /*
                     * Round trip the invocation to initialize it for command logging
                     */
                    FastSerializer fs = new FastSerializer();
                    try {
                        fs.writeObject(task);
                        ByteBuffer source = fs.getBuffer();
                        ByteBuffer copy = ByteBuffer.allocate(source.remaining());
                        copy.put(source);
                        copy.flip();
                        FastDeserializer fds = new FastDeserializer(copy);
                        task = new StoredProcedureInvocation();
                        task.readExternal(fds);
                    } catch (Exception e) {
                        hostLog.fatal(e);
                        VoltDB.crashLocalVoltDB(e.getMessage(), true, e);
                    }

                    // initiate the transaction. These hard-coded values from catalog
                    // procedure are horrible, horrible, horrible.
                    createTransaction(changeResult.connectionId, changeResult.hostname,
                            changeResult.adminConnection,
                            task, false, true, true, m_allPartitions,
                            m_allPartitions.length, changeResult.clientData, 0,
                            EstTime.currentTimeMillis());
                }
                else {
                    throw new RuntimeException(
                            "Should not be able to get here (ClientInterface.checkForFinishedCompilerWork())");
                }
            }
            else {
                ClientResponseImpl errorResponse =
                    new ClientResponseImpl(
                            ClientResponseImpl.UNEXPECTED_FAILURE,
                            new VoltTable[0], result.errorMsg,
                            result.clientHandle);
                final Connection c = (Connection) result.clientData;
                ByteBuffer buf = ByteBuffer.allocate(errorResponse.getSerializedSize() + 4);
                buf.putInt(buf.capacity() - 4);
                errorResponse.flattenToBuffer(buf);
                buf.flip();
                c.writeStream().enqueue(buf);
            }
        }
    }

    /**
     * Tick counter used to perform dead client detection every N ticks
     */
    private long m_tickCounter = 0;

    public final void processPeriodicWork() {
        long time;
        if (VoltDB.instance().isIV2Enabled()) {
            time = System.currentTimeMillis();
        }
        else {
            time = m_initiator.tick();
        }
        m_tickCounter++;
        if (m_tickCounter % 20 == 0) {
            checkForDeadConnections(time);
        }

        // check for catalog updates
        if (m_shouldUpdateCatalog.compareAndSet(true, false)) {
            m_catalogContext.set(VoltDB.instance().getCatalogContext());
            /*
             * Update snapshot daemon settings.
             *
             * Don't do it if the system is still initializing (CL replay),
             * because snapshot daemon may call @SnapshotScan on activation and
             * it will mess replaying txns up.
             */
            if (VoltDB.instance().getMode() != OperationMode.INITIALIZING) {
                mayActivateSnapshotDaemon();
            }
        }

        // poll planner queue
        checkForFinishedCompilerWork();

        return;
    }

    /**
     * Check for dead connections by providing each connection with the current
     * time so it can calculate the delta between now and the time the oldest message was
     * queued for sending.
     * @param now Current time in milliseconds
     */
    private final void checkForDeadConnections(final long now) {
        final ArrayList<Connection> connectionsToRemove = new ArrayList<Connection>();
        for (final Connection c : m_connections) {
            final int delta = c.writeStream().calculatePendingWriteDelta(now);
            if (delta > 4000) {
                connectionsToRemove.add(c);
            }
        }

        for (final Connection c : connectionsToRemove) {
            networkLog.warn("Closing connection to " + c + " at " + new java.util.Date() + " because it refuses to read responses");
            c.unregister();
        }
    }

    // BUG: this needs some more serious thinking
    // probably should be able to schedule a shutdown event
    // to the dispatcher..  Or write a "stop reading and flush
    // all your read buffers" events .. or something ..
    protected void shutdown() throws InterruptedException {
        if (m_maxConnectionUpdater != null) {
            m_maxConnectionUpdater.cancel(false);
        }
        if (m_acceptor != null) {
            m_acceptor.shutdown();
        }
        if (m_adminAcceptor != null)
        {
            m_adminAcceptor.shutdown();
        }
        if (m_snapshotDaemon != null) {
            m_snapshotDaemon.shutdown();
        }
        if (m_iv2Masters != null) {
            m_iv2Masters.shutdown();
        }
    }

    public void startAcceptingConnections() throws IOException {
        /*
         * Periodically check the limit on the number of open files
         */
        m_maxConnectionUpdater = VoltDB.instance().scheduleWork(new Runnable() {
            @Override
            public void run() {
                Integer limit = org.voltdb.utils.CLibrary.getOpenFileLimit();
                if (limit != null) {
                    //Leave 300 files open for "stuff"
                    MAX_CONNECTIONS.set(limit - 300);
                }
            }
        }, 0, 10, TimeUnit.MINUTES);
        m_acceptor.start();
        if (m_adminAcceptor != null)
        {
            m_adminAcceptor.start();
        }
        mayActivateSnapshotDaemon();
    }

    /**
     * Identify the partition for an execution site task.
     * @return The partition best set up to execute the procedure.
     * @throws Exception
     */
    int getPartitionForProcedure(int partitionIndex, int partitionType,
            StoredProcedureInvocation task)
    throws Exception
    {
        Object invocationParameter = task.getParameterAtIndex(partitionIndex);
        final VoltType partitionParamType = VoltType.get((byte)partitionType);

        // Special case: if the user supplied a string for a number column,
        // try to do the conversion. This makes it substantially easier to
        // load CSV data or other untyped inputs that match DDL without
        // requiring the loader to know precise the schema.
        if ((invocationParameter != null) &&
            (invocationParameter.getClass() == String.class) &&
            (partitionParamType.isNumber()))
        {
            invocationParameter = ParameterConverter.stringToLong(
                    invocationParameter,
                    partitionParamType.classFromType());
        }

        return TheHashinator.hashToPartition(invocationParameter);
    }

    @Override
    public void initiateSnapshotDaemonWork(final String procedureName, long clientData, final Object params[]) {
        final Config sysProc = SystemProcedureCatalog.listing.get(procedureName);
        if (sysProc == null) {
            throw new RuntimeException("SnapshotDaemon attempted to invoke " + procedureName +
            " which is not a known procedure");
        }
        Procedure catProc = sysProc.asCatalogProcedure();
        StoredProcedureInvocation spi = new StoredProcedureInvocation();
        spi.procName = procedureName;
        spi.params = new FutureTask<ParameterSet>(new Callable<ParameterSet>() {
            @Override
            public ParameterSet call() {
                ParameterSet paramSet = new ParameterSet();
                paramSet.setParameters(params);
                return paramSet;
            }
        });
        spi.clientHandle = clientData;
        // initiate the transaction
        createTransaction(-1, "SnapshotDaemon", true, // treat the snapshot daemon like it's on an admin port
                spi, catProc.getReadonly(),
                catProc.getSinglepartition(), catProc.getEverysite(),
                m_allPartitions, m_allPartitions.length,
                m_snapshotDaemonAdapter,
                0, EstTime.currentTimeMillis());
    }

    /**
     * A dummy connection to provide to the DTXN. It routes
     * ClientResponses back to the daemon
     *
     */
    private class SnapshotDaemonAdapter implements Connection, WriteStream {

        @Override
        public void disableReadSelection() {
            throw new UnsupportedOperationException();
        }

        @Override
        public void enableReadSelection() {
            throw new UnsupportedOperationException();
        }

        @Override
        public NIOReadStream readStream() {
            throw new UnsupportedOperationException();
        }

        @Override
        public WriteStream writeStream() {
            return this;
        }

        @Override
        public int calculatePendingWriteDelta(long now) {
            throw new UnsupportedOperationException();
        }

        @Override
        public boolean hadBackPressure() {
            throw new UnsupportedOperationException();
        }

        @Override
        public boolean isEmpty() {
            throw new UnsupportedOperationException();
        }

        @Override
        public String getHostnameOrIP() {
            return "";
        }

        @Override
        public Future<?> unregister() {
            return null;
        }

        @Override
        public long connectionId()
        {
            return -1;
        }

        @Override
        public int getOutstandingMessageCount()
        {
            throw new UnsupportedOperationException();
        }

        @Override
        public void enqueue(org.voltcore.utils.DeferredSerialization ds)
        {
            throw new UnsupportedOperationException();
        }

        @Override
        public void enqueue(ByteBuffer b)
        {
            ClientResponseImpl resp = new ClientResponseImpl();
            b.position(4);
            try
            {
                resp.initFromBuffer(b);
            }
            catch (IOException ioe)
            {
                hostLog.error("Unable to deserialize ClientResponse from snapshot",
                              ioe);
                return;
            }
            m_snapshotDaemon.processClientResponse(resp,
                                                   resp.getClientHandle());
        }

        @Override
        public void enqueue(ByteBuffer[] b)
        {
            if (b.length == 1)
            {
                // Buffer chains are currently not used, just hand the first
                // buffer to the single buffer handler
                enqueue(b[0]);
            }
            else
            {
                log.error("Something is using buffer chains with enqueue");
            }
        }
    }

    public Map<Long, Pair<String, long[]>> getLiveClientStats()
    {
        Map<Long, Pair<String, long[]>> client_stats =
            new HashMap<Long, Pair<String, long[]>>();

        Map<Long, long[]> inflight_txn_stats = m_initiator.getOutstandingTxnStats();
        Map<Long, long[]> inflight_iv2_stats = m_ciHandles.getIv2OutstandingTxnStats();
        inflight_txn_stats.putAll(inflight_iv2_stats);

        // put all the live connections in the stats map, then fill in admin and
        // outstanding txn info from the inflight stats

        for (Connection c : m_connections)
        {
            if (!client_stats.containsKey(c.connectionId()))
            {
                client_stats.put(
                    c.connectionId(),
                    new Pair<String, long[]>(c.getHostnameOrIP(),
                            new long[]{0,
                                       c.readStream().dataAvailable(),
                                       c.writeStream().getOutstandingMessageCount(),
                                       0})
                                 );
            }
        }

        for (Entry<Long, long[]> stat : inflight_txn_stats.entrySet())
        {
            if (client_stats.containsKey(stat.getKey()))
            {
                client_stats.get(stat.getKey()).getSecond()[0] = stat.getValue()[0];
                client_stats.get(stat.getKey()).getSecond()[3] = stat.getValue()[1];
            }
        }

        return client_stats;
    }

    public SnapshotDaemon getSnapshotDaemon() {
        return m_snapshotDaemon;
    }
}<|MERGE_RESOLUTION|>--- conflicted
+++ resolved
@@ -839,11 +839,7 @@
                     initiatorHSId = master.getLong("hsid");
                 }
                 else {
-<<<<<<< HEAD
-                    initiatorHSId = VoltDB.instance().getSiteTracker().getHSIdForMultiPartitionInitiator();
-=======
                     initiatorHSId = m_cartographer.getHSIdForMultiPartitionInitiator();
->>>>>>> 360153c9
                 }
 
                 Iv2InitiateTaskMessage workRequest =
@@ -968,10 +964,6 @@
         m_iv2Masters = new MapCache(messenger.getZK(), VoltZK.iv2masters);
         m_iv2Masters.start(true);
         m_backpressure = new BackpressureTracker(this);
-<<<<<<< HEAD
-        m_cartographer = new Cartographer(messenger.getZK());
-=======
->>>>>>> 360153c9
         m_isConfiguredForHSQL = (VoltDB.instance().getBackendTargetType() == BackendTarget.HSQLDB_BACKEND);
     }
 
@@ -1239,27 +1231,15 @@
         ParameterSet params = task.getParams();
         // dispatch selectors that do not us the @Statistics system procedure
         if ((params.toArray().length != 0)) {
-<<<<<<< HEAD
-           if (((String)params.toArray()[0]).equals("DR")) {
-               try {
-                   VoltDB.instance().getStatsAgent().collectStats(ccxn, task.clientHandle, "DR");
-=======
             String selector = (String)params.toArray()[0];
             if (selector.equals("DR") || selector.equals("TOPO")) {
                try {
                    VoltDB.instance().getStatsAgent().collectStats(ccxn, task.clientHandle, selector);
->>>>>>> 360153c9
                    return null;
                } catch (Exception e) {
                    return errorResponse( ccxn, task.clientHandle, ClientResponse.UNEXPECTED_FAILURE, null, e, true);
                }
            }
-<<<<<<< HEAD
-           else if (((String)params.toArray()[0]).equals("TOPO")) {
-               return dispatchTopology(sysProc, buf, task, handler, ccxn);
-           }
-=======
->>>>>>> 360153c9
         }
         int[] involvedPartitions = m_allPartitions;
         createTransaction(handler.connectionId(), handler.m_hostname,
