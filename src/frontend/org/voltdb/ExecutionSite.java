/* This file is part of VoltDB.
 * Copyright (C) 2008-2013 VoltDB Inc.
 *
 * This program is free software: you can redistribute it and/or modify
 * it under the terms of the GNU Affero General Public License as
 * published by the Free Software Foundation, either version 3 of the
 * License, or (at your option) any later version.
 *
 * This program is distributed in the hope that it will be useful,
 * but WITHOUT ANY WARRANTY; without even the implied warranty of
 * MERCHANTABILITY or FITNESS FOR A PARTICULAR PURPOSE.  See the
 * GNU Affero General Public License for more details.
 *
 * You should have received a copy of the GNU Affero General Public License
 * along with VoltDB.  If not, see <http://www.gnu.org/licenses/>.
 */

package org.voltdb;

import java.io.File;
import java.io.PrintWriter;
import java.io.StringWriter;
import java.io.Writer;
import java.lang.reflect.Constructor;
import java.lang.reflect.InvocationTargetException;
import java.nio.ByteBuffer;
import java.util.ArrayList;
import java.util.Deque;
import java.util.HashMap;
import java.util.HashSet;
import java.util.List;
import java.util.Map;
import java.util.Set;
import java.util.TreeMap;
import java.util.concurrent.CountDownLatch;
import java.util.concurrent.Future;
import java.util.concurrent.Semaphore;
import java.util.concurrent.atomic.AtomicInteger;
import java.util.concurrent.atomic.AtomicLong;

import org.json_voltpatches.JSONException;
import org.json_voltpatches.JSONObject;
import org.json_voltpatches.JSONStringer;
import org.voltcore.logging.Level;
import org.voltcore.logging.VoltLogger;
import org.voltcore.messaging.HeartbeatMessage;
import org.voltcore.messaging.LocalObjectMessage;
import org.voltcore.messaging.Mailbox;
import org.voltcore.messaging.RecoveryMessage;
import org.voltcore.messaging.Subject;
import org.voltcore.messaging.TransactionInfoBaseMessage;
import org.voltcore.messaging.VoltMessage;
import org.voltcore.utils.CoreUtils;
import org.voltcore.utils.DBBPool;
import org.voltcore.utils.EstTime;
import org.voltcore.utils.Pair;
import org.voltdb.VoltProcedure.VoltAbortException;
import org.voltdb.catalog.Cluster;
import org.voltdb.catalog.Database;
import org.voltdb.catalog.Table;
import org.voltdb.client.ClientResponse;
import org.voltdb.dtxn.SiteTracker;
import org.voltdb.dtxn.TransactionState;
import org.voltdb.dtxn.UndoAction;
import org.voltdb.exceptions.EEException;
import org.voltdb.export.ExportInternalMessage;
import org.voltdb.fault.FaultHandler;
import org.voltdb.fault.SiteFailureFault;
import org.voltdb.fault.VoltFault;
import org.voltdb.fault.VoltFault.FaultType;
import org.voltdb.iv2.JoinProducerBase;
import org.voltdb.jni.ExecutionEngine;
import org.voltdb.jni.MockExecutionEngine;
import org.voltdb.messaging.CompleteTransactionMessage;
import org.voltdb.messaging.FragmentResponseMessage;
import org.voltdb.messaging.FragmentTaskMessage;
import org.voltdb.messaging.InitiateResponseMessage;
import org.voltdb.messaging.InitiateTaskMessage;
import org.voltdb.messaging.MultiPartitionParticipantMessage;
import org.voltdb.messaging.RejoinMessage;
import org.voltdb.messaging.RejoinMessage.Type;
import org.voltdb.rejoin.StreamSnapshotSink;
import org.voltdb.rejoin.TaskLog;
import org.voltdb.sysprocs.saverestore.SnapshotUtil;
import org.voltdb.sysprocs.saverestore.SnapshotUtil.SnapshotResponseHandler;
import org.voltdb.utils.CachedByteBufferAllocator;
import org.voltdb.utils.LogKeys;
import org.voltdb.utils.MiscUtils;

import com.google.common.collect.ImmutableMap;

/**
 * The main executor of transactional work in the system. Controls running
 * stored procedures and manages the execution engine's running of plan
 * fragments. Interacts with the DTXN system to get work to do. The thread might
 * do other things, but this is where the good stuff happens.
 */
public class ExecutionSite
implements Runnable, SiteProcedureConnection, SiteSnapshotConnection
{
    private VoltLogger m_txnlog;
    private final VoltLogger m_rejoinLog = new VoltLogger("REJOIN");
    private static final VoltLogger log = new VoltLogger("EXEC");
    private static final VoltLogger hostLog = new VoltLogger("HOST");
    private static final AtomicInteger siteIndexCounter = new AtomicInteger(0);
    private final int siteIndex = siteIndexCounter.getAndIncrement();
    private final ExecutionSiteNodeFailureFaultHandler m_faultHandler =
        new ExecutionSiteNodeFailureFaultHandler();

    final LoadedProcedureSet m_loadedProcedures;
    final Mailbox m_mailbox;
    final ExecutionEngine ee;
    final HsqlBackend hsql;
    public volatile boolean m_shouldContinue = true;

    private PartitionDRGateway m_partitionDRGateway = null;

    /*
     * Recover a site at a time to make the interval in which other sites
     * are blocked as small as possible. The permit will be generated once.
     * The permit is only acquired by recovering partitions and not the source
     * partitions.
     */
    public static final Semaphore m_recoveryPermit = new Semaphore(Integer.MAX_VALUE);

    private boolean m_rejoining = false;
    private boolean m_haveRecoveryPermit = false;
    private long m_recoveryStartTime = 0;
    private static AtomicLong m_recoveryBytesTransferred = new AtomicLong();

    // Catalog
    public CatalogContext m_context;
    protected SiteTracker m_tracker;

    final long m_siteId;
    public long getSiteId() {
        return m_siteId;
    }

    HashMap<Long, TransactionState> m_transactionsById = new HashMap<Long, TransactionState>();

    private TransactionState m_currentTransactionState;

    // The time in ms since epoch of the last call to tick()
    long lastTickTime = 0;
    long lastCommittedTxnId = 0;
    long lastCommittedTxnTime = 0;

    /*
     * Due to failures we may find out about commited multi-part txns
     * before running the commit fragment. Handle node fault will generate
     * the fragment, but it is possible for a new failure to be detected
     * before the fragment can be run due to the order messages are pulled
     * from subjects. Maintain and send this value when discovering/sending
     * failure data.
     *
     * This value only gets updated on multi-partition transactions that are
     * not read-only.
     */
    long lastKnownGloballyCommitedMultiPartTxnId = 0;

    public final static long kInvalidUndoToken = -1L;
    private long latestUndoToken = 0L;

    @Override
    public long getLatestUndoToken() {
        return latestUndoToken;
    }

    public long getNextUndoToken() {
        return ++latestUndoToken;
    }

    // Each execution site manages snapshot using a SnapshotSiteProcessor
    private final SnapshotSiteProcessor m_snapshotter;

    // The following variables are used for new rejoin
    private StreamSnapshotSink m_rejoinSnapshotProcessor = null;
    private volatile long m_rejoinSnapshotTxnId = -1;
    // The snapshot completion handler will set this to true
    private volatile boolean m_rejoinSnapshotFinished = false;
    private long m_rejoinSnapshotBytes = 0;
    private long m_rejoinCoordinatorHSId = -1;
    private TaskLog m_rejoinTaskLog = null;
    // Used to track if the site can keep up on rejoin, default is 10 seconds
    private static final long MAX_BEHIND_DURATION =
            Long.parseLong(System.getProperty("MAX_REJOIN_BEHIND_DURATION", "10000"));
    private long m_lastTimeMadeProgress = 0;
    private long m_remainingTasks = 0;
    private long m_executedTaskCount = 0;
    private long m_loggedTaskCount = 0;
    private long m_taskExeStartTime = 0;
    private final SnapshotCompletionInterest m_snapshotCompletionHandler =
            new SnapshotCompletionInterest() {
        @Override
        public CountDownLatch snapshotCompleted(SnapshotCompletionEvent event) {
            if (m_rejoinSnapshotTxnId != -1) {
                if (m_rejoinSnapshotTxnId == event.multipartTxnId) {
                    m_rejoinLog.debug("Rejoin snapshot for site " + getSiteId() +
                                        " is finished");
                    VoltDB.instance().getSnapshotCompletionMonitor().removeInterest(this);
                    // Notify the rejoin coordinator so that it can start the next site
                    if (m_rejoinCoordinatorHSId != -1) {
                        RejoinMessage msg =
                                new RejoinMessage(getSiteId(), RejoinMessage.Type.SNAPSHOT_FINISHED);
                        m_mailbox.send(m_rejoinCoordinatorHSId, msg);
                    }
                    m_rejoinSnapshotFinished = true;
                }
            }
            return new CountDownLatch(0);
        }
    };

    // Trigger if shutdown has been run already.
    private boolean haveShutdownAlready;

    // This message is used to start a local snapshot. The snapshot
    // is *not* automatically coordinated across the full node set.
    // That must be arranged separately.
    public static class ExecutionSiteLocalSnapshotMessage extends VoltMessage
    {
        public final String path;
        public final String nonce;
        public final boolean crash;

        /**
         * @param roadblocktxnid
         * @param path
         * @param nonce
         * @param crash Should Volt crash itself afterwards
         */
        public ExecutionSiteLocalSnapshotMessage(long roadblocktxnid,
                                                 String path,
                                                 String nonce,
                                                 boolean crash) {
            m_roadblockTransactionId = roadblocktxnid;
            this.path = path;
            this.nonce = nonce;
            this.crash = crash;
        }

        @Override
        public byte getSubject() {
            return Subject.FAILURE.getId();
        }

        long m_roadblockTransactionId;

        @Override
        protected void initFromBuffer(ByteBuffer buf)
        {
        }

        @Override
        public void flattenToBuffer(ByteBuffer buf)
        {
        }
    }

    // This message is used locally to schedule a node failure event's
    // required  processing at an execution site.
    class ExecutionSiteNodeFailureMessage extends VoltMessage
    {
        final HashSet<SiteFailureFault> m_failedSites;
        ExecutionSiteNodeFailureMessage(HashSet<SiteFailureFault> failedSites)
        {
            m_failedSites = failedSites;
            m_sourceHSId = m_siteId;
        }

        @Override
        public byte getSubject() {
            return Subject.FAILURE.getId();
        }

        @Override
        protected void initFromBuffer(ByteBuffer buf)
        {
        }

        @Override
        public void flattenToBuffer(ByteBuffer buf)
        {
        }
    }

    /**
     * Generated when a snapshot buffer is discarded. Reminds the EE thread
     * that there is probably more snapshot work to do.
     */
    private class PotentialSnapshotWorkMessage extends VoltMessage
    {
        public PotentialSnapshotWorkMessage() {
            m_sourceHSId = m_siteId;
        }

        @Override
        public byte getSubject() {
            return Subject.DEFAULT.getId();
        }

        @Override
        protected void initFromBuffer(ByteBuffer buf)
        {
        }

        @Override
        public void flattenToBuffer(ByteBuffer buf)
        {
        }
    }

    // This message is used locally to get the currently active TransactionState
    // to check whether or not its WorkUnit's dependencies have been satisfied.
    // Necessary after handling a node failure.
    static class CheckTxnStateCompletionMessage extends VoltMessage
    {
        final long m_txnId;
        CheckTxnStateCompletionMessage(long txnId, long siteId)
        {
            m_txnId = txnId;
            m_sourceHSId = siteId;
        }

        @Override
        protected void initFromBuffer(ByteBuffer buf)
        {
        }

        @Override
        public void flattenToBuffer(ByteBuffer buf)
        {
        }
    }

    private class ExecutionSiteNodeFailureFaultHandler implements FaultHandler
    {
        /** Remember the complete set of all faulted sites */
        protected Set<Long> m_failedHsids = new HashSet<Long>();

        @Override
        public void faultOccured(Set<VoltFault> faults)
        {
            if (m_shouldContinue == false) {
                return;
            }
            HashSet<SiteFailureFault> failedSites = new HashSet<SiteFailureFault>();
            for (VoltFault fault : faults) {
                if (fault instanceof SiteFailureFault)
                {
                    SiteFailureFault site_fault = (SiteFailureFault)fault;
                    failedSites.add(site_fault);
                    // record the failed site ids for future queries on this object
                    m_failedHsids.addAll(site_fault.getSiteIds());
                }
            }
            if (!failedSites.isEmpty()) {
                m_mailbox.deliver(new ExecutionSiteNodeFailureMessage(failedSites));
            }
        }

        /**
         * Was the given site id in the log of all witnessed faults?
         */
        public boolean isWitnessedFailedSite(long hsid) {
            return m_failedHsids.contains(hsid);
        }
    }

    public boolean isActiveOrPreviouslyKnownSiteId(long hsid) {
        // if the host id is less than this one, then it existed when this site
        // was created (or it failed before this site existed)
        // This relies on the non-resuse and monotonically increasingness of host ids
        // this also assumes no garbage input
        if (CoreUtils.getHostIdFromHSId(hsid) <= CoreUtils.getHostIdFromHSId(m_siteId)) {
            return true;
        }

        // check whether this site has witnessed a failure
        if (m_faultHandler.isWitnessedFailedSite(hsid)) {
            return true;
        }

        // check if it's a live site
        if (m_tracker.getAllSites().contains(hsid)) {
            return true;
        }

        // this case should point to this id belonging to a currently joining node,
        // whose status has just not been reflected in the local tracker yet.
        return false;
    }

    /**
     * Log settings changed. Signal EE to update log level.
     */
    @Override
    public void updateBackendLogLevels() {
        ee.setLogLevels(org.voltdb.jni.EELoggers.getLogLevels());
    }

    void startShutdown() {
        m_shouldContinue = false;
    }

    /**
     * Shutdown all resources that need to be shutdown for this <code>ExecutionSite</code>.
     * May be called twice if recursing via recursableRun(). Protected against that..
     */
    public void shutdown() {
        if (haveShutdownAlready) {
            return;
        }
        haveShutdownAlready = true;
        m_shouldContinue = false;

        boolean finished = false;
        while (!finished) {
            try {
                // Forget the m_partitionDrGateway. InvocationBufferServer
                // will be shutdown after all sites have terminated.
                m_partitionDRGateway = null;

                if (hsql != null) {
                    HsqlBackend.shutdownInstance();
                }
                if (ee != null) {
                    ee.release();
                }
                finished = true;
            } catch (final InterruptedException e) {
                e.printStackTrace();
            }
        }

        try {
            m_snapshotter.shutdown();
        } catch (InterruptedException e) {
            hostLog.warn("Interrupted during shutdown", e);
        }
    }

    /**
     * This is invoked after all recovery data has been received/sent. The processor can be nulled out for GC.
     */
    private final Runnable m_onRejoinCompletion = new Runnable() {
        @Override
        public void run() {
            final long now = System.currentTimeMillis();
            final boolean liveRejoin = true;
            long transferred = 0;
            final long bytesTransferredTotal = m_recoveryBytesTransferred.addAndGet(transferred);
            final long megabytes = transferred / (1024 * 1024);
            final double megabytesPerSecond = megabytes / ((now - m_recoveryStartTime) / 1000.0);
            if (liveRejoin) {
                /*
                 * The logged txn count will be greater than the replayed txn count
                 * because some logged ones were before the stream snapshot
                 */
                final long duration = (System.currentTimeMillis() - m_taskExeStartTime) / 1000;
                final long throughput = duration == 0 ? m_executedTaskCount : m_executedTaskCount / duration;
                m_rejoinLog.info("Logged " + m_loggedTaskCount + " tasks");
                m_rejoinLog.info("Executed " + m_executedTaskCount + " tasks in " +
                        duration + " seconds at a rate of " +
                        throughput + " tasks/second");
            }
            m_rejoinSnapshotProcessor = null;
            m_rejoinSnapshotTxnId = -1;
            m_rejoinSnapshotFinished = false;
            m_rejoinTaskLog = null;
            m_rejoining = false;
            if (m_haveRecoveryPermit) {
                m_haveRecoveryPermit = false;
                /*
                 * If it's not using pauseless rejoin, no need to release the
                 * permit here because it was never set. Pauseless rejoin has
                 * its own coordinator that makes sure only one site is doing
                 * snapshot streaming at any point of time.
                 */
                if (!liveRejoin) {
                    m_recoveryPermit.release();
                }
                m_rejoinLog.info(
                        "Destination rejoin complete for site " +
                        CoreUtils.hsIdToString(m_siteId) +
                        " partition " + m_tracker.getPartitionForSite(m_siteId) +
                        " after " + ((now - m_recoveryStartTime) / 1000) + " seconds " +
                        " with " + megabytes + " megabytes transferred " +
                        " at a rate of " + megabytesPerSecond + " megabytes/sec");
                int remaining = SnapshotSaveAPI.recoveringSiteCount.decrementAndGet();
                if (remaining == 0) {
                    ee.toggleProfiler(0);

                    /*
                     * If it's the new rejoin code, the rejoin coordinator
                     * handles this.
                     */
                    if (!liveRejoin) {
                        VoltDB.instance().onExecutionSiteRejoinCompletion(bytesTransferredTotal);
                    }
                }

                /*
                 * New rejoin is site independent, so don't have to look at the
                 * remaining count
                 */
                if (liveRejoin) {
                    // Notify the rejoin coordinator that this site has finished
                    if (m_rejoinCoordinatorHSId != -1) {
                        RejoinMessage msg =
                                new RejoinMessage(getSiteId(), RejoinMessage.Type.REPLAY_FINISHED);
                        m_mailbox.send(m_rejoinCoordinatorHSId, msg);
                    }
                    m_rejoinCoordinatorHSId = -1;
                }
            } else {
                m_rejoinLog.info("Source recovery complete for site " + m_siteId +
                        " partition " + m_tracker.getPartitionForSite(m_siteId) +
                        " after " + ((now - m_recoveryStartTime) / 1000) + " seconds " +
                        " with " + megabytes + " megabytes transferred " +
                        " at a rate of " + megabytesPerSecond + " megabytes/sec");
            }
        }
    };

    @Override
    public void tick() {
        /*
         * poke the PartitionDRGateway regularly even if we are not idle. In the
         * case where we only have multipart work to do and we are not the
         * coordinator, we still need to send heartbeat buffers.
         *
         * If the last seen txnId is larger than the current txnId, use the
         * current txnId, or otherwise we'll end up closing a buffer
         * prematurely.
         *
         * If the txnId is from before the process started, caused by command
         * log replay, then ignore it.
         */

        // invoke native ee tick if at least one second has passed
        final long time = EstTime.currentTimeMillis();
        if ((time - lastTickTime) >= 1000) {
            if ((lastTickTime != 0) && (ee != null)) {
                ee.tick(time, lastCommittedTxnId);
            }
            lastTickTime = time;
        }

        // do other periodic work
    }

    /**
     * SystemProcedures are "friends" with ExecutionSites and granted
     * access to internal state via m_systemProcedureContext.
     */
    protected class SystemProcedureContext implements SystemProcedureExecutionContext {
        @Override
        public Database getDatabase()                           { return m_context.database; }
        @Override
        public Cluster getCluster()                             { return m_context.cluster; }

        /*
         * Pre-iv2 the transaction id and sp handle are absolutely always the same.
         * This is because there is a global order. In IV2 there is no global order
         * so there is a per partition order/txn-id called SpHandle which may/may not
         * be the same as the txn-id for a given transaction. If the transaction
         * is multi-part then the txnid and SpHandle will not be the same.
         */
        @Override
        public long getLastCommittedSpHandle()                     { return lastCommittedTxnId; }
        @Override
        public long getCurrentTxnId()                           { return m_currentTransactionState.txnId; }
        @Override
<<<<<<< HEAD
        public long getNextUndo()                               { return getNextUndoToken(); }
=======
        public ImmutableMap<String, ProcedureRunner> getProcedures() { return m_loadedProcedures.procs; }
>>>>>>> 43ae02d0
        @Override
        public long getSiteId()                                 { return m_siteId; }
        @Override
        public boolean isLowestSiteId()                         { return m_siteId == m_tracker.getLowestSiteForHost(getHostId()); }
        @Override
        public int getHostId()                                  { return SiteTracker.getHostForSite(m_siteId); }
        @Override
        public int getPartitionId()                             { return m_tracker.getPartitionForSite(m_siteId); }
        @Override
        public long getCatalogCRC()                             { return m_context.getCatalogCRC(); }
        @Override
        public int getCatalogVersion()                          { return m_context.catalogVersion; }
        @Override
        public SiteTracker getSiteTrackerForSnapshot()          { return m_tracker; }
        @Override
        public int getNumberOfPartitions()                      { return m_tracker.m_numberOfPartitions; }

        @Override
        public void setNumberOfPartitions(int partitionCount)
        {
            throw new UnsupportedOperationException("Changing partition count in legacy is not " +
                    "supported");
        }

        @Override
        public SiteProcedureConnection getSiteProcedureConnection()
        {
            return ExecutionSite.this;
        }
        @Override
        public SiteSnapshotConnection getSiteSnapshotConnection()
        {
            return ExecutionSite.this;
        }
        @Override
        public void updateBackendLogLevels()
        {
            ExecutionSite.this.updateBackendLogLevels();
        }
        @Override
        public boolean updateCatalog(String diffCmds, CatalogContext context, CatalogSpecificPlanner csp, boolean requiresSnapshotIsolation)
        {
            return ExecutionSite.this.updateCatalog(diffCmds, context, csp, requiresSnapshotIsolation);
        }

        @Override
        public void updateHashinator(Pair<TheHashinator.HashinatorType, byte[]> config)
        {
        }

        @Override
        public boolean activateTableStream(int tableId, TableStreamType type, boolean undo, byte[] predicates)
        {
            return false;
        }

        @Override
        public Pair<Long, int[]> tableStreamSerializeMore(int tableId, TableStreamType type,
                                                          List<DBBPool.BBContainer> outputBuffers)
        {
            return Pair.of(0l, new int[0]);
        }
    }

    SystemProcedureContext m_systemProcedureContext;

    /**
     * Dummy ExecutionSite useful to some tests that require Mock/Do-Nothing sites.
     * @param siteId
     */
    ExecutionSite(long siteId) {
        m_siteId = siteId;
        m_systemProcedureContext = new SystemProcedureContext();
        ee = null;
        hsql = null;
        m_loadedProcedures = new LoadedProcedureSet(this, null, m_siteId, siteIndex);
        m_snapshotter = null;
        m_mailbox = null;

        // initialize the DR gateway
        m_partitionDRGateway = new PartitionDRGateway(false);
    }

    ExecutionSite(VoltDBInterface voltdb, Mailbox mailbox,
            String serializedCatalog,
            boolean recovering,
            NodeDRGateway nodeDRGateway,
            final long txnId,
            int configuredNumberOfPartitions,
            CatalogSpecificPlanner csp) throws Exception
    {
        this(voltdb, mailbox, serializedCatalog,
             new ProcedureRunnerFactory(), recovering,
             nodeDRGateway, txnId, configuredNumberOfPartitions, csp);
    }

    ExecutionSite(VoltDBInterface voltdb, Mailbox mailbox,
                  String serializedCatalogIn,
                  ProcedureRunnerFactory runnerFactory,
                  boolean recovering,
                  NodeDRGateway nodeDRGateway,
                  final long txnId,
                  int configuredNumberOfPartitions,
                  CatalogSpecificPlanner csp) throws Exception
    {
        m_siteId = mailbox.getHSId();
        hostLog.l7dlog( Level.TRACE, LogKeys.host_ExecutionSite_Initializing.name(),
                new Object[] { String.valueOf(m_siteId) }, null);

        m_context = voltdb.getCatalogContext();
        m_tracker = null;//VoltDB.instance().getSiteTracker();
        final int partitionId = m_tracker.getPartitionForSite(m_siteId);
        String txnlog_name = ExecutionSite.class.getName() + "." + m_siteId;
        m_txnlog = new VoltLogger(txnlog_name);
        m_rejoining = recovering;
        //lastCommittedTxnId = txnId;

        VoltDB.instance().getFaultDistributor().
        registerFaultHandler(SiteFailureFault.SITE_FAILURE_EXECUTION_SITE,
                             m_faultHandler,
                             FaultType.SITE_FAILURE);

        // initialize the DR gateway
        m_partitionDRGateway =
            PartitionDRGateway.getInstance(partitionId, nodeDRGateway, false, m_rejoining);

        if (voltdb.getBackendTargetType() == BackendTarget.NONE) {
            ee = new MockExecutionEngine();
            hsql = null;
        }
        else if (voltdb.getBackendTargetType() == BackendTarget.HSQLDB_BACKEND) {
            hsql = HsqlBackend.initializeHSQLBackend(m_siteId, m_context);
            ee = new MockExecutionEngine();
        }
        else {
            String serializedCatalog = serializedCatalogIn;
            if (serializedCatalog == null) {
                serializedCatalog = voltdb.getCatalogContext().catalog.serialize();
            }
            hsql = null;
            ee =
                    initializeEE(
                            voltdb.getBackendTargetType(),
                            serializedCatalog,
                            txnId,
                            m_context.m_uniqueId,
                            configuredNumberOfPartitions);
        }

        m_systemProcedureContext = new SystemProcedureContext();
        m_mailbox = mailbox;

        // setup the procedure runner wrappers.
        if (runnerFactory != null) {
            runnerFactory.configure(this, m_systemProcedureContext);
        }
        m_loadedProcedures = new LoadedProcedureSet(this, runnerFactory, getSiteId(), siteIndex);
        m_loadedProcedures.loadProcedures(m_context, voltdb.getBackendTargetType(), csp);

        int snapshotPriority = 6;
        if (m_context.cluster.getDeployment().get("deployment") != null) {
            snapshotPriority = m_context.cluster.getDeployment().get("deployment").
                getSystemsettings().get("systemsettings").getSnapshotpriority();
        }
        m_snapshotter = null;
    }

    private ExecutionEngine
    initializeEE(
            BackendTarget target,
            String serializedCatalog,
            final long txnId,
            final long timestamp,
            int configuredNumberOfPartitions)
    {
        // ExecutionSite is dead code!
        return null;
    }

    public boolean updateClusterState() {
        return true;
    }

    public boolean updateCatalog(String catalogDiffCommands, CatalogContext context,
            CatalogSpecificPlanner csp, boolean requiresSnapshotIsolation)
    {
        m_context = context;
        m_loadedProcedures.loadProcedures(m_context, VoltDB.getEEBackendType(), csp);

        //Necessary to quiesce before updating the catalog
        //so export data for the old generation is pushed to Java.
        ee.quiesce(lastCommittedTxnId);
        ee.updateCatalog( context.m_uniqueId, catalogDiffCommands);

        return true;
    }

    /**
     * Primary run method that is invoked a single time when the thread is started.
     * Has the opportunity to do startup config.
     */
    @Override
    public void run() {
        // enumerate site id (pad to 4 digits for sort)
        String name = "ExecutionSite: ";
        name += CoreUtils.hsIdToString(getSiteId());
        Thread.currentThread().setName(name);

        try {
            // Only poll messaging layer if necessary. Allow the poll
            // to block if the execution site is truly idle.
            while (m_shouldContinue) {
                TransactionState currentTxnState = null;
                m_currentTransactionState = currentTxnState;
                if (currentTxnState == null) {
                    // poll the messaging layer for a while as this site has nothing to do
                    // this will likely have a message/several messages immediately in a heavy workload
                    // Before blocking record the starvation
                    VoltMessage message = m_mailbox.recv();
                    if (message == null) {
                        //Will return null if there is no work, safe to block on the mailbox if there is no work
                        boolean hadWork =
                            (m_snapshotter.doSnapshotWork(m_systemProcedureContext) != null);

                        /*
                         * Do rejoin work here before it blocks on the mailbox
                         * so that it can rejoin quickly without interrupting
                         * load too much.
                         *
                         * Rejoin and snapshot should never happen at the same
                         * time on a rejoining node, so it's fine to assign the
                         * value to hadWork here.
                         */
                        hadWork = doRejoinWork();
                        if (hadWork) {
                            continue;
                        } else {
                            message = m_mailbox.recvBlocking(5);
                        }
                    }

                    // do periodic work
                    tick();
                    if (message != null) {
                        handleMailboxMessage(message);
                    } else {
                        //idle, do snapshot work
                        m_snapshotter.doSnapshotWork(m_systemProcedureContext);
                        // do some rejoin work
                        doRejoinWork();
                    }
                }
            }
        }
        catch (final RuntimeException e) {
            hostLog.l7dlog( Level.ERROR, LogKeys.host_ExecutionSite_RuntimeException.name(), e);
            throw e;
        }
        shutdown();
    }

    /**
     * Do rejoin work, including streaming snapshot blocks and replaying logged
     * transactions.
     *
     * @return true if there was real work done.
     */
    private boolean doRejoinWork() {
        boolean doneWork = false;

        /*
         * Wait until we know the txnId of the rejoin snapshot, then start
         * restoring the snapshot blocks. When the snapshot transfer is over,
         * the snapshot processor will be set to null. If the task log is not
         * null, replay any transactions logged.
         */
        if (m_rejoinSnapshotProcessor != null && m_rejoinSnapshotTxnId != -1) {
            doneWork = restoreSnapshotForRejoin();
        } else if (m_rejoinSnapshotProcessor == null && m_rejoinTaskLog != null) {
            /*
             * snapshot streaming is done, try to replay a batch of transactions
             * to speed up the rejoin process. it should be really fast.
             */
            for (int i = 0; i < 1000; i++) {
                doneWork = replayTransactionForRejoin();
                if (!doneWork) {
                    // no more work to do for now
                    break;
                }
            }

            checkTaskExecutionProgress();
        }

        return doneWork;
    }

    /**
     * Check if the site is executing tasks faster than they come in. If the
     * site cannot keep up in a certain period of time, break rejoin.
     */
    private void checkTaskExecutionProgress() {
        final long remainingTasks = m_loggedTaskCount - m_executedTaskCount;
        final long currTime = System.currentTimeMillis();
        if (m_lastTimeMadeProgress == 0 || remainingTasks < m_remainingTasks) {
            m_lastTimeMadeProgress = currTime;
        }
        m_remainingTasks = remainingTasks;

        if (currTime > (m_lastTimeMadeProgress + MAX_BEHIND_DURATION)) {
            int duration = (int) (currTime - m_lastTimeMadeProgress) / 1000;
            m_rejoinLog.debug("Current remaining task is " + m_remainingTasks +
                                " snapshot finished " + m_rejoinSnapshotFinished);
            VoltDB.crashLocalVoltDB("Site " + CoreUtils.hsIdToString(getSiteId()) +
                                    " has not made any progress in " + duration +
                                    " seconds, please reduce workload and " +
                                    "try live rejoin again, or use " +
                                    "blocking rejoin",
                                    false, null);
        }
    }

    /**
     * Restore snapshot blocks streamed from other site if there are any.
     *
     * @return true if there was real work done.
     */
    private boolean restoreSnapshotForRejoin() {
        boolean doneWork = false;
        Pair<Integer, ByteBuffer> rejoinWork = m_rejoinSnapshotProcessor.poll(new CachedByteBufferAllocator());
        if (rejoinWork != null) {
            int tableId = rejoinWork.getFirst();
            ByteBuffer buffer = rejoinWork.getSecond();
            VoltTable table =
                    PrivateVoltTableFactory.createVoltTableFromBuffer(buffer.duplicate(),
                                                                      true);
            // m_recoveryLog.info("table " + tableId + ": " + table.toString());

            // Long.MAX_VALUE is a no-op don't track undo token
            loadTable(m_rejoinSnapshotTxnId, tableId, table, false, false);
            doneWork = true;
        } else if (m_rejoinSnapshotProcessor.isEOF()) {
            m_rejoinLog.debug("Rejoin snapshot transfer is finished");
            m_rejoinSnapshotProcessor.close();
            m_rejoinSnapshotBytes = m_rejoinSnapshotProcessor.bytesTransferred();
            m_rejoinSnapshotProcessor = null;
            m_taskExeStartTime = System.currentTimeMillis();
            /*
             * Don't notify the rejoin coordinator yet. The stream snapshot may
             * have not finished on all nodes, let the snapshot completion
             * monitor tell the rejoin coordinator.
             */
        }

        return doneWork;
    }

    /**
     * Replays transactions logged for rejoin since the stream snapshot was
     * initiated.
     *
     * @return true if actual work was done, false otherwise
     */
    private boolean replayTransactionForRejoin() {
        return false;
    }

    /**
     * Construct a stream snapshot receiver and initiate rejoin snapshot.
     */
    private void initiateRejoin(long rejoinCoordinatorHSId) {
        m_rejoinCoordinatorHSId = rejoinCoordinatorHSId;

        // Set rejoin permit
        m_haveRecoveryPermit = true;
        m_recoveryStartTime = System.currentTimeMillis();

        // Construct a snapshot stream receiver
        m_rejoinSnapshotProcessor = new StreamSnapshotSink(VoltDB.instance().getHostMessenger().createMailbox());

        long hsId = m_rejoinSnapshotProcessor.initialize(1, null);

        // Construct task log and start logging task messages
        int partition = getCorrespondingPartitionId();
        File overflowDir = new File(VoltDB.instance().getCatalogContext().cluster.getVoltroot(),
                                    "rejoin_overflow");
        Class<?> taskLogKlass =
                MiscUtils.loadProClass("org.voltdb.rejoin.TaskLogImpl",
                                       "Rejoin", false);
        Constructor<?> taskLogConstructor;
        try {
            taskLogConstructor = taskLogKlass.getConstructor(int.class, File.class, boolean.class);
            m_rejoinTaskLog = (TaskLog) taskLogConstructor.newInstance(partition, overflowDir, false);
        } catch (InvocationTargetException e) {
            VoltDB.crashLocalVoltDB("Unable to construct rejoin task log",
                                    true, e.getCause());
        } catch (Exception e) {
            VoltDB.crashLocalVoltDB("Unable to construct rejoin task log",
                                    true, e);
        }

        m_rejoinLog.info("Initiating rejoin for site " +
                CoreUtils.hsIdToString(getSiteId()));
        initiateRejoinSnapshot(hsId);
    }

    /**
     * Try to request a stream snapshot.
     *
     * @param hsId The HSId of the stream snapshot destination
     */
    private RejoinMessage initiateRejoinSnapshot(long hsId) {
        // Pick a replica of the same partition to send us data
        int partition = getCorrespondingPartitionId();
        long sourceSite = 0;
        List<Long> sourceSites = new ArrayList<Long>(m_tracker.getSitesForPartition(partition));
        // Order the sites by host ID so that we won't get one that's still rejoining
        TreeMap<Integer, Long> orderedSourceSites = new TreeMap<Integer, Long>();
        for (long HSId : sourceSites) {
            orderedSourceSites.put(CoreUtils.getHostIdFromHSId(HSId), HSId);
        }
        orderedSourceSites.remove(CoreUtils.getHostIdFromHSId(getSiteId()));
        if (!orderedSourceSites.isEmpty()) {
            sourceSite = orderedSourceSites.pollFirstEntry().getValue();
        } else {
            VoltDB.crashLocalVoltDB("No source for partition " + partition,
                                    false, null);
        }

        // Initiate a snapshot with stream snapshot target
        String data = null;
        try {
            JSONStringer jsStringer = new JSONStringer();
            jsStringer.object();
            jsStringer.key("streamPairs");
            jsStringer.object();
            jsStringer.key(Long.toString(sourceSite)).value(Long.toString(hsId));
            jsStringer.endObject();
            // make this snapshot only contain data from this site
            m_rejoinLog.info("Rejoin source for site " + CoreUtils.hsIdToString(getSiteId()) +
                               " is " + CoreUtils.hsIdToString(sourceSite));
            jsStringer.endObject();
            data = jsStringer.toString();
        } catch (Exception e) {
            VoltDB.crashLocalVoltDB("Failed to serialize to JSON", true, e);
        }

        /*
         * The handler will be called when a snapshot request response comes
         * back. It could potentially take a long time to successfully queue the
         * snapshot request, or it may fail.
         */
        SnapshotResponseHandler handler = new SnapshotResponseHandler() {
            @Override
            public void handleResponse(ClientResponse resp) {
                if (resp == null) {
                    VoltDB.crashLocalVoltDB("Failed to initiate rejoin snapshot",
                                            false, null);
                    // Prevent potential null warnings below.
                    return;
                } else if (resp.getStatus() != ClientResponseImpl.SUCCESS) {
                    VoltDB.crashLocalVoltDB("Failed to initiate rejoin snapshot: " +
                            resp.getStatusString(), false, null);
                }

                VoltTable[] results = resp.getResults();
                if (SnapshotUtil.didSnapshotRequestSucceed(results)) {
                    if (SnapshotUtil.isSnapshotQueued(results)) {
                        m_rejoinLog.debug("Rejoin snapshot queued, waiting...");
                        return;
                    }

                    long txnId = -1;
                    String appStatus = resp.getAppStatusString();
                    if (appStatus == null) {
                        VoltDB.crashLocalVoltDB("Rejoin snapshot request failed: " +
                                resp.getStatusString(), false, null);
                    }

                    try {
                        JSONObject jsObj = new JSONObject(appStatus);
                        txnId = jsObj.getLong("txnId");
                    } catch (JSONException e) {
                        VoltDB.crashLocalVoltDB("Failed to get the rejoin snapshot txnId",
                                                true, e);
                        return;
                    }

                    m_rejoinLog.debug("Received rejoin snapshot txnId " + txnId);

                    // Send a message to self to avoid synchronization
                    RejoinMessage msg = new RejoinMessage(txnId);
                    m_mailbox.send(getSiteId(), msg);
                } else {
                    VoltDB.crashLocalVoltDB("Snapshot request for rejoin failed",
                                            false, null);
                }
            }
        };

        String nonce = "Rejoin_" + getSiteId() + "_" + System.currentTimeMillis();
        SnapshotUtil.requestSnapshot(0l, "", nonce, false,
                                     SnapshotFormat.STREAM, data, handler, true);

        return null;
    }

    /**
     * Handle rejoin message for live rejoin, not blocking rejoin
     * @param rm
     */
    private void handleRejoinMessage(RejoinMessage rm) {
        Type type = rm.getType();
        if (type == RejoinMessage.Type.INITIATION) {
            // rejoin coordinator says go ahead
            initiateRejoin(rm.m_sourceHSId);
        } else if (type == RejoinMessage.Type.REQUEST_RESPONSE) {
            m_rejoinSnapshotTxnId = rm.getSnapshotTxnId();
            if (m_rejoinTaskLog != null) {
                m_rejoinTaskLog.setEarliestTxnId(m_rejoinSnapshotTxnId);
            }
            VoltDB.instance().getSnapshotCompletionMonitor()
                  .addInterest(m_snapshotCompletionHandler);
        } else {
            VoltDB.crashLocalVoltDB("Unknown rejoin message type " + type,
                                    false, null);
        }
    }

    /**
     * Run the execution site execution loop, for tests currently.
     * Will integrate this in to the real run loop soon.. ish.
     */
    public void runLoop(boolean loopUntilPoison) {
        while (m_shouldContinue) {
            TransactionState currentTxnState = null;
            m_currentTransactionState = currentTxnState;
            if (currentTxnState == null) {
                // poll the messaging layer for a while as this site has nothing to do
                // this will likely have a message/several messages immediately in a heavy workload
                VoltMessage message = m_mailbox.recv();
                tick();
                if (message != null) {
                    handleMailboxMessage(message);
                }
                else if (!loopUntilPoison){
                    // Terminate run loop on empty mailbox AND no currentTxnState
                    return;
                }
            }
        }
    }

    private void handleMailboxMessage(VoltMessage message) {
        if (m_rejoining == true && m_currentTransactionState != null) {
        } else {
            handleMailboxMessageNonRecursable(message);
        }
    }

    private void handleMailboxMessageNonRecursable(VoltMessage message)
    {
        /*
         * Don't listen to messages from unknown sources. The expectation is that they are from beyond
         * the grave
         */
        if (!m_tracker.m_allSitesImmutable.contains(message.m_sourceHSId)) {
            hostLog.warn("Dropping message " + message + " because it is from a unknown site id " +
                    CoreUtils.hsIdToString(message.m_sourceHSId));
            return;
        }
        if (message instanceof TransactionInfoBaseMessage) {
            TransactionInfoBaseMessage info = (TransactionInfoBaseMessage)message;
            assertTxnIdOrdering(info);

            // Special case heartbeats which only update RPQ
            if (info instanceof HeartbeatMessage) {
                return;
            }
            else if (info instanceof InitiateTaskMessage) {
            }
            //Participant notices are sent enmasse from the initiator to multiple partitions
            // and don't communicate any information about safe replication, hence DUMMY_LAST_SEEN_TXN_ID
            // it can be used for global ordering since it is a valid txnid from an initiator
            else if (info instanceof MultiPartitionParticipantMessage) {
            }

            // Every non-heartbeat notice requires a transaction state.
            TransactionState ts = m_transactionsById.get(info.getTxnId());

            if (ts != null)
            {
                if (message instanceof FragmentTaskMessage) {
                    ts.createLocalFragmentWork((FragmentTaskMessage)message, false);
                }
            }
        } else if (message instanceof RecoveryMessage) {
            final RecoveryMessage rm = (RecoveryMessage)message;
            if (rm.recoveryMessagesAvailable()) {
                return;
            }
            assert(!m_rejoining);

            /*
             * Recovery site processor hasn't been cleaned up from the previous
             * rejoin. New rejoin request cannot be processed now. Telling the
             * rejoining site to retry later.
             */
            if (m_rejoinSnapshotProcessor != null) {
                m_rejoinLog.error("ExecutionSite is not ready to handle " +
                        "recovery request from site " +
                        CoreUtils.hsIdToString(rm.sourceSite()));
                RecoveryMessage recoveryResponse = new RecoveryMessage(false);
                m_mailbox.send(rm.sourceSite(), recoveryResponse);
                return;
            }

            final long recoveringPartitionTxnId = rm.txnId();
            m_recoveryStartTime = System.currentTimeMillis();
            m_rejoinLog.info(
                    "Recovery initiate received at site " + CoreUtils.hsIdToString(m_siteId) +
                    " from site " + CoreUtils.hsIdToString(rm.sourceSite()) + " requesting recovery start before txnid " +
                    recoveringPartitionTxnId);
        }
        else if (message instanceof RejoinMessage) {
            RejoinMessage rm = (RejoinMessage) message;
            handleRejoinMessage(rm);
        }
        else if (message instanceof ExecutionSiteNodeFailureMessage) {
        }
        else if (message instanceof CheckTxnStateCompletionMessage) {
            long txn_id = ((CheckTxnStateCompletionMessage)message).m_txnId;
            TransactionState txnState = m_transactionsById.get(txn_id);
            if (txnState != null)
            {
            }
        }
        else if (message instanceof ExportInternalMessage) {
            ExportInternalMessage exportm = (ExportInternalMessage) message;
            ee.exportAction(exportm.m_m.isSync(),
                                exportm.m_m.getAckOffset(),
                                0,
                                exportm.m_m.getPartitionId(),
                                exportm.m_m.getSignature());
        } else if (message instanceof PotentialSnapshotWorkMessage) {
            m_snapshotter.doSnapshotWork(m_systemProcedureContext);
        }
        else if (message instanceof ExecutionSiteLocalSnapshotMessage) {
            hostLog.info("Executing local snapshot. Completing any on-going snapshots.");

            // first finish any on-going snapshot
            try {
                HashSet<Exception> completeSnapshotWork = m_snapshotter.completeSnapshotWork(m_systemProcedureContext);
                if (completeSnapshotWork != null && !completeSnapshotWork.isEmpty()) {
                    for (Exception e : completeSnapshotWork) {
                        hostLog.error("Error completing in progress snapshot.", e);
                    }
                }
            } catch (InterruptedException e) {
                hostLog.warn("Interrupted during snapshot completion", e);
            }

            hostLog.info("Executing local snapshot. Creating new snapshot.");

            //Flush export data to the disk before the partition detection snapshot
            ee.quiesce(lastCommittedTxnId);

            // then initiate the local snapshot
            ExecutionSiteLocalSnapshotMessage snapshotMsg =
                    (ExecutionSiteLocalSnapshotMessage) message;
            String nonce = snapshotMsg.nonce + "_" + snapshotMsg.m_roadblockTransactionId;
            SnapshotSaveAPI saveAPI = new SnapshotSaveAPI();
            VoltTable startSnapshotting = saveAPI.startSnapshotting(snapshotMsg.path,
                                      nonce,
                                      SnapshotFormat.NATIVE,
                                      (byte) 0x1,
                                      snapshotMsg.m_roadblockTransactionId,
                                      Long.MIN_VALUE,
                                      new long[0],//this param not used pre-iv2
                                      null,
                                      m_systemProcedureContext,
                                      CoreUtils.getHostnameOrAddress(),
                                      null,
                                      TransactionIdManager
                                          .getTimestampFromTransactionId(snapshotMsg.m_roadblockTransactionId));
            if (SnapshotSiteProcessor.ExecutionSitesCurrentlySnapshotting.isEmpty() &&
                snapshotMsg.crash) {
                String msg = "Partition detection snapshot completed. Shutting down. " +
                        "Result: " + startSnapshotting.toString();
                VoltDB.crashLocalVoltDB(msg, false, null);
            }
        } else if (message instanceof LocalObjectMessage) {
              LocalObjectMessage lom = (LocalObjectMessage)message;
              ((Runnable)lom.payload).run();
        } else {
            hostLog.l7dlog(Level.FATAL, LogKeys.org_voltdb_dtxn_SimpleDtxnConnection_UnkownMessageClass.name(),
                           new Object[] { message.getClass().getName() }, null);
            VoltDB.crashLocalVoltDB("No additional info.", false, null);
        }
    }

    private void assertTxnIdOrdering(final TransactionInfoBaseMessage notice) {
        // Because of our rollback implementation, fragment tasks can arrive
        // late. This participant can have aborted and rolled back already,
        // for example.
        //
        // Additionally, commit messages for read-only MP transactions can
        // arrive after sneaked-in SP transactions have advanced the last
        // committed transaction point. A commit message is a fragment task
        // with a null payload.
        if (notice instanceof FragmentTaskMessage ||
            notice instanceof CompleteTransactionMessage)
        {
            return;
        }

        if (notice.getTxnId() < lastCommittedTxnId) {
            StringBuilder msg = new StringBuilder();
            msg.append("Txn ordering deadlock (DTXN) at site ").append(m_siteId).append(":\n");
            msg.append("   txn ").append(lastCommittedTxnId).append(" (");
            msg.append(TransactionIdManager.toString(lastCommittedTxnId)).append(" HB: ?");
            msg.append(") before\n");
            msg.append("   txn ").append(notice.getTxnId()).append(" (");
            msg.append(TransactionIdManager.toString(notice.getTxnId())).append(" HB:");
            msg.append(notice instanceof HeartbeatMessage).append(").\n");

            TransactionState txn = m_transactionsById.get(notice.getTxnId());
            if (txn != null) {
                msg.append("New notice transaction already known: " + txn.toString() + "\n");
            }
            else {
                msg.append("New notice is for new or completed transaction.\n");
            }
            msg.append("New notice of type: " + notice.getClass().getName());
            VoltDB.crashLocalVoltDB(msg.toString(), false, null);
        }

        if (notice instanceof InitiateTaskMessage) {
            InitiateTaskMessage task = (InitiateTaskMessage)notice;
            assert (task.getInitiatorHSId() != getSiteId());
        }
    }

    /*
     * When doing fault handling, it may not finish if their
     * are concurrent faults. New faults are added to this set.
     */
    private final HashSet<Long> m_pendingFailedSites = new HashSet<Long>();

    /**
     * Process a node failure detection.
     *
     * Different sites can process UpdateCatalog sysproc and handleNodeFault()
     * in different orders. UpdateCatalog changes MUST be commutative with
     * handleNodeFault.
     * @param partitionDetected
     *
     * @param siteIds Hashset<Long> of host ids of failed nodes
     * @param globalCommitPoint the surviving cluster's greatest committed multi-partition transaction id
     * @param globalInitiationPoint the greatest transaction id acknowledged as globally
     * 2PC to any surviving cluster execution site by the failed initiator.
     *
     */
    void handleSiteFaults(boolean partitionDetected,
            HashSet<Long> failedSites,
            long globalMultiPartCommitPoint,
            HashMap<Long, Long> initiatorSafeInitiationPoint)
    {
    }

    @Override
    public void initiateSnapshots(
            SnapshotFormat format,
            Deque<SnapshotTableTask> tasks,
            List<SnapshotDataTarget> targets,
            long txnId,
            int numLiveHosts,
            Map<String, Map<Integer, Pair<Long, Long>>> exportSequenceNumbers) {
        m_snapshotter.initiateSnapshots(m_systemProcedureContext, format, tasks, targets, txnId, numLiveHosts,
                                        exportSequenceNumbers);
    }

    /*
     * Do snapshot work exclusively until there is no more. Also blocks
     * until the syncing and closing of snapshot data targets has completed.
     */
    @Override
    public HashSet<Exception> completeSnapshotWork() throws InterruptedException {
        return m_snapshotter.completeSnapshotWork(m_systemProcedureContext);
    }


    /*
     *  SiteConnection Interface (VoltProcedure -> ExecutionSite)
     */
    @Override
    public long getCorrespondingSiteId() {
        return m_siteId;
    }

    @Override
    public int getCorrespondingPartitionId() {
        return m_tracker.getPartitionForSite(m_siteId);
    }

    @Override
    public int getCorrespondingHostId() {
        return SiteTracker.getHostForSite(m_siteId);
    }


    @Override
    public byte[] loadTable(
            long txnId,
            String clusterName,
            String databaseName,
            String tableName,
            VoltTable data,
            boolean returnUniqueViolations,
            boolean undo)
    throws VoltAbortException
    {
        Cluster cluster = m_context.cluster;
        if (cluster == null) {
            throw new VoltAbortException("cluster '" + clusterName + "' does not exist");
        }
        Database db = cluster.getDatabases().get(databaseName);
        if (db == null) {
            throw new VoltAbortException("database '" + databaseName + "' does not exist in cluster " + clusterName);
        }
        Table table = db.getTables().getIgnoreCase(tableName);
        if (table == null) {
            throw new VoltAbortException("table '" + tableName + "' does not exist in database " + clusterName + "." + databaseName);
        }

        return loadTable(txnId, table.getRelativeIndex(), data, returnUniqueViolations, undo);
    }

    /**
     * @param txnId
     * @param data
     * @param table
     */
    @Override
    public byte[] loadTable(long txnId, int tableId,
            VoltTable data, boolean returnUniqueViolations,
            boolean undo) {
        return ee.loadTable(tableId, data,
                     txnId,
                     lastCommittedTxnId,
                     returnUniqueViolations,
                     undo ? getNextUndoToken() : Long.MAX_VALUE);
    }

    @Override
    public VoltTable[] executePlanFragments(
            int numFragmentIds,
            long[] planFragmentIds,
            long[] inputDepIds,
            Object[] parameterSets,
            long txnId,//txnid is both sphandle and uniqueid pre-iv2
            long txnIdAsUniqueId,
            boolean readOnly) throws EEException
    {
        return ee.executePlanFragments(
            numFragmentIds,
            planFragmentIds,
            inputDepIds,
            parameterSets,
            txnId,
            lastCommittedTxnId,
            txnIdAsUniqueId,
            readOnly ? Long.MAX_VALUE : getNextUndoToken());
    }

    /**
     * Continue doing runnable work for the current transaction.
     * If doWork() returns true, the transaction is over.
     * Otherwise, the procedure may have more java to run
     * or a dependency or fragment to collect from the network.
     *
     * doWork() can sneak in a new SP transaction. Maybe it would
     * be better if transactions didn't trigger other transactions
     * and those optimization decisions where made somewhere closer
     * to this code?
     */
    @Override
    public Map<Integer, List<VoltTable>>
    recursableRun(TransactionState currentTxnState)
    {
        return null;
    }

    public SiteTracker getSiteTracker() {
        return m_tracker;
    }

    /**
     * Set the txn id from the WorkUnit and set/release undo tokens as
     * necessary. The DTXN currently has no notion of maintaining undo
     * tokens beyond the life of a transaction so it is up to the execution
     * site to release the undo data in the EE up until the current point
     * when the transaction ID changes.
     */
    public void beginNewTxn(TransactionState txnState)
    {
        if (!txnState.isReadOnly()) {
            assert(txnState.getBeginUndoToken() == kInvalidUndoToken);
            txnState.setBeginUndoToken(latestUndoToken);
            assert(txnState.getBeginUndoToken() != kInvalidUndoToken);
        }
    }

    public void rollbackTransaction(TransactionState txnState)
    {
        if (m_txnlog.isTraceEnabled())
        {
            m_txnlog.trace("FUZZTEST rollbackTransaction " + txnState.txnId);
        }
        if (!txnState.isReadOnly()) {
            assert(latestUndoToken != kInvalidUndoToken);
            assert(txnState.getBeginUndoToken() != kInvalidUndoToken);
            assert(latestUndoToken >= txnState.getBeginUndoToken());

            // don't go to the EE if no work was done
            if (latestUndoToken > txnState.getBeginUndoToken()) {
                ee.undoUndoToken(txnState.getBeginUndoToken());
            }
        }
    }

    public FragmentResponseMessage processFragmentTask(
            TransactionState txnState,
            final HashMap<Integer,List<VoltTable>> dependencies,
            final VoltMessage task)
    {
        // assuming ExecutionSite is dead code
        return null;
    }

    public InitiateResponseMessage processInitiateTask(
            TransactionState txnState,
            final VoltMessage task)
    {
        final InitiateTaskMessage itask = (InitiateTaskMessage)task;
        final ProcedureRunner runner = m_loadedProcedures.procs.get(itask.getStoredProcedureName());

        final InitiateResponseMessage response = new InitiateResponseMessage(itask);

        // feasible to receive a transaction initiated with an earlier catalog.
        if (runner == null) {
            response.setResults(
                new ClientResponseImpl(ClientResponse.GRACEFUL_FAILURE,
                                       new VoltTable[] {},
                                       "Procedure does not exist: " + itask.getStoredProcedureName()));
        }
        else {
            try {
                Object[] callerParams = null;
                /*
                 * Parameters are lazily deserialized. We may not find out until now
                 * that the parameter set is corrupt
                 */
                try {
                    callerParams = itask.getParameters();
                } catch (RuntimeException e) {
                    Writer result = new StringWriter();
                    PrintWriter pw = new PrintWriter(result);
                    e.printStackTrace(pw);
                    response.setResults(
                            new ClientResponseImpl(ClientResponse.GRACEFUL_FAILURE,
                                                   new VoltTable[] {},
                                                   "Exception while deserializing procedure params\n" +
                                                   result.toString()));
                }
                if (callerParams != null) {
                    ClientResponseImpl cr = null;

                    // call the proc
                    runner.setupTransaction(txnState);
                    cr = runner.call(itask.getParameters());
                    txnState.setHash(cr.getHash());
                    response.setResults(cr);

                    // record the results of write transactions to the transaction state
                    // this may be used to verify the DR replica cluster gets the same value
                    // skip for multi-partition txns because only 1 of k+1 partitions will
                    //  have the real results
                    if ((!itask.isReadOnly()) && itask.isSinglePartition()) {
                        txnState.storeResults(cr);
                    }
                }
            }
            catch (final ExpectedProcedureException e) {
                log.l7dlog( Level.TRACE, LogKeys.org_voltdb_ExecutionSite_ExpectedProcedureException.name(), e);
                response.setResults(
                                    new ClientResponseImpl(
                                                           ClientResponse.GRACEFUL_FAILURE,
                                                           new VoltTable[]{},
                                                           e.toString()));
            }
            catch (final Exception e) {
                // Should not be able to reach here. VoltProcedure.call caught all invocation target exceptions
                // and converted them to error responses. Java errors are re-thrown, and not caught by this
                // exception clause. A truly unexpected exception reached this point. Crash. It's a defect.
                hostLog.l7dlog( Level.ERROR, LogKeys.host_ExecutionSite_UnexpectedProcedureException.name(), e);
                VoltDB.crashLocalVoltDB(e.getMessage(), true, e);
            }
        }
        log.l7dlog( Level.TRACE, LogKeys.org_voltdb_ExecutionSite_SendingCompletedWUToDtxn.name(), null);
        return response;
    }

    public PartitionDRGateway getPartitionDRGateway() {
        return m_partitionDRGateway;
    }

    public void notifySitesAdded(final SiteTracker st) {
        Runnable r = new Runnable() {
            @Override
            public void run() {
                if (!m_pendingFailedSites.isEmpty()) {
                    return;
                }

                /*
                 * Failure processing may pick up the site tracker eagerly
                 */
                if (st.m_version <= m_tracker.m_version){
                    return;
                }

                m_tracker = st;
            }
        };
        LocalObjectMessage lom = new LocalObjectMessage(r);
        lom.m_sourceHSId = m_siteId;
        m_mailbox.deliver(lom);
    }

    // do-nothing implementation of IV2 SiteProcedeConnection API
    @Override
    public void truncateUndoLog(boolean rollback, long token, long txnId, long spHandle, List<UndoAction> undoLog) {
        throw new RuntimeException("Unsupported IV2-only API.");
    }

    // do-nothing implementation of IV2 sysproc fragment API.
    @Override
    public DependencyPair executeSysProcPlanFragment(
            TransactionState txnState,
            Map<Integer, List<VoltTable>> dependencies, long fragmentId,
            ParameterSet params) {
        throw new RuntimeException("Unsupported IV2-only API.");
     }

    @Override
    public Future<?> doSnapshotWork()
    {
        throw new RuntimeException("Unsupported IV2-only API.");
    }

    @Override
    public void stashWorkUnitDependencies(Map<Integer, List<VoltTable>> dependencies)
    {
        ee.stashWorkUnitDependencies(dependencies);
    }

    @Override
    public HsqlBackend getHsqlBackendIfExists()
    {
        return hsql;
    }

    @Override
    public long[] getUSOForExportTable(String signature)
    {
        return ee.getUSOForExportTable(signature);
    }

    @Override
    public void toggleProfiler(int toggle)
    {
        ee.toggleProfiler(toggle);
    }

    @Override
    public void quiesce()
    {
        ee.quiesce(lastCommittedTxnId);
    }

    @Override
    public void exportAction(boolean syncAction,
                             long ackOffset,
                             Long sequenceNumber,
                             Integer partitionId,
                             String tableSignature)
    {
        ee.exportAction(syncAction, ackOffset, sequenceNumber, partitionId,
                        tableSignature);
    }

    @Override
    public VoltTable[] getStats(StatsSelector selector, int[] locators,
                                boolean interval, Long now)
    {
        return ee.getStats(selector, locators, interval, now);
    }

    @Override
    public void setRejoinComplete(
            JoinProducerBase.JoinCompletionAction ignored,
            Map<String, Map<Integer, Pair<Long, Long>>> exportSequenceNumbers,
            boolean requireExistingSequenceNumbers) {
        throw new RuntimeException("setRejoinComplete is an IV2-only interface.");
    }

    @Override
    public ProcedureRunner getProcedureRunner(String procedureName) {
        throw new RuntimeException("getProcedureRunner is an IV2-only interface.");
    }

    @Override
    public void setPerPartitionTxnIds(long[] perPartitionTxnIds) {
        //A noop pre-IV2
    }

    @Override
    public long[] validatePartitioning(long[] tableIds, int hashinatorType, byte[] hashinatorConfig) {
        throw new UnsupportedOperationException();
    }
}<|MERGE_RESOLUTION|>--- conflicted
+++ resolved
@@ -573,12 +573,6 @@
         @Override
         public long getCurrentTxnId()                           { return m_currentTransactionState.txnId; }
         @Override
-<<<<<<< HEAD
-        public long getNextUndo()                               { return getNextUndoToken(); }
-=======
-        public ImmutableMap<String, ProcedureRunner> getProcedures() { return m_loadedProcedures.procs; }
->>>>>>> 43ae02d0
-        @Override
         public long getSiteId()                                 { return m_siteId; }
         @Override
         public boolean isLowestSiteId()                         { return m_siteId == m_tracker.getLowestSiteForHost(getHostId()); }
