/* This file is part of VoltDB.
 * Copyright (C) 2008-2020 VoltDB Inc.
 *
 * This program is free software: you can redistribute it and/or modify
 * it under the terms of the GNU Affero General Public License as
 * published by the Free Software Foundation, either version 3 of the
 * License, or (at your option) any later version.
 *
 * This program is distributed in the hope that it will be useful,
 * but WITHOUT ANY WARRANTY; without even the implied warranty of
 * MERCHANTABILITY or FITNESS FOR A PARTICULAR PURPOSE.  See the
 * GNU Affero General Public License for more details.
 *
 * You should have received a copy of the GNU Affero General Public License
 * along with VoltDB.  If not, see <http://www.gnu.org/licenses/>.
 */

package org.voltdb;

import static org.voltdb.VoltDB.exitAfterMessage;

import java.io.BufferedReader;
import java.io.BufferedWriter;
import java.io.ByteArrayInputStream;
import java.io.File;
import java.io.FileFilter;
import java.io.FileInputStream;
import java.io.FileOutputStream;
import java.io.FileReader;
import java.io.FileWriter;
import java.io.IOException;
import java.io.InputStream;
import java.io.OutputStream;
import java.io.PrintStream;
import java.io.PrintWriter;
import java.io.UnsupportedEncodingException;
import java.lang.management.ManagementFactory;
import java.lang.reflect.Field;
import java.net.Inet4Address;
import java.net.Inet6Address;
import java.net.InetAddress;
import java.net.NetworkInterface;
import java.net.SocketException;
import java.net.URL;
import java.security.KeyStore;
import java.security.KeyStoreException;
import java.security.NoSuchAlgorithmException;
import java.security.UnrecoverableKeyException;
import java.security.cert.CertificateException;
import java.text.SimpleDateFormat;
import java.util.ArrayList;
import java.util.Arrays;
import java.util.Collection;
import java.util.Collections;
import java.util.Date;
import java.util.Enumeration;
import java.util.HashMap;
import java.util.HashSet;
import java.util.LinkedList;
import java.util.List;
import java.util.Map;
import java.util.NavigableMap;
import java.util.Random;
import java.util.Set;
import java.util.SortedMap;
import java.util.TreeMap;
import java.util.concurrent.BrokenBarrierException;
import java.util.concurrent.Callable;
import java.util.concurrent.ConcurrentLinkedQueue;
import java.util.concurrent.CopyOnWriteArrayList;
import java.util.concurrent.CountDownLatch;
import java.util.concurrent.ExecutionException;
import java.util.concurrent.Future;
import java.util.concurrent.ScheduledExecutorService;
import java.util.concurrent.ScheduledFuture;
import java.util.concurrent.ScheduledThreadPoolExecutor;
import java.util.concurrent.Semaphore;
import java.util.concurrent.TimeUnit;
import java.util.concurrent.atomic.AtomicBoolean;
import java.util.concurrent.atomic.AtomicReference;
import java.util.function.Function;
import java.util.regex.Matcher;
import java.util.regex.Pattern;
import java.util.stream.Collectors;

import javax.net.ssl.KeyManagerFactory;
import javax.net.ssl.SSLException;
import javax.net.ssl.TrustManagerFactory;

import org.aeonbits.owner.ConfigFactory;
import org.apache.cassandra_voltpatches.GCInspector;
import org.apache.commons.lang3.StringUtils;
import org.apache.log4j.Appender;
import org.apache.log4j.DailyRollingFileAppender;
import org.apache.log4j.FileAppender;
import org.apache.log4j.Logger;
import org.apache.zookeeper_voltpatches.CreateMode;
import org.apache.zookeeper_voltpatches.KeeperException;
import org.apache.zookeeper_voltpatches.KeeperException.Code;
import org.apache.zookeeper_voltpatches.WatchedEvent;
import org.apache.zookeeper_voltpatches.Watcher;
import org.apache.zookeeper_voltpatches.ZooDefs.Ids;
import org.apache.zookeeper_voltpatches.ZooKeeper;
import org.apache.zookeeper_voltpatches.data.Stat;
import org.eclipse.jetty.util.security.Password;
import org.eclipse.jetty.util.ssl.SslContextFactory;
import org.json_voltpatches.JSONException;
import org.json_voltpatches.JSONObject;
import org.json_voltpatches.JSONStringer;
import org.voltcore.logging.Level;
import org.voltcore.logging.VoltLogger;
import org.voltcore.messaging.HostMessenger;
import org.voltcore.messaging.HostMessenger.HostInfo;
import org.voltcore.messaging.SiteFailureForwardMessage;
import org.voltcore.messaging.SiteMailbox;
import org.voltcore.messaging.SocketJoiner;
import org.voltcore.network.CipherExecutor;
import org.voltcore.utils.CoreUtils;
import org.voltcore.utils.OnDemandBinaryLogger;
import org.voltcore.utils.Pair;
import org.voltcore.utils.ShutdownHooks;
import org.voltcore.utils.VersionChecker;
import org.voltcore.zk.CoreZK;
import org.voltcore.zk.ZKCountdownLatch;
import org.voltcore.zk.ZKUtil;
import org.voltcore.zk.ZKUtil.ZKCatalogStatus;
import org.voltdb.CatalogContext.CatalogInfo;
import org.voltdb.CatalogContext.CatalogJarWriteMode;
import org.voltdb.ProducerDRGateway.MeshMemberInfo;
import org.voltdb.VoltDB.Configuration;
import org.voltdb.VoltDB.UpdatableSiteCoordinationBarrier;
import org.voltdb.catalog.Catalog;
import org.voltdb.catalog.CatalogMap;
import org.voltdb.catalog.Cluster;
import org.voltdb.catalog.Database;
import org.voltdb.catalog.Deployment;
import org.voltdb.catalog.Procedure;
import org.voltdb.catalog.SnapshotSchedule;
import org.voltdb.catalog.Systemsettings;
import org.voltdb.catalog.Table;
import org.voltdb.common.Constants;
import org.voltdb.common.NodeState;
import org.voltdb.compiler.AdHocCompilerCache;
import org.voltdb.compiler.CatalogChangeResult;
import org.voltdb.compiler.VoltCompiler;
import org.voltdb.compiler.deploymentfile.ClusterType;
import org.voltdb.compiler.deploymentfile.DeploymentType;
import org.voltdb.compiler.deploymentfile.DrRoleType;
import org.voltdb.compiler.deploymentfile.HeartbeatType;
import org.voltdb.compiler.deploymentfile.KeyOrTrustStoreType;
import org.voltdb.compiler.deploymentfile.PartitionDetectionType;
import org.voltdb.compiler.deploymentfile.PathsType;
import org.voltdb.compiler.deploymentfile.SecurityType;
import org.voltdb.compiler.deploymentfile.SslType;
import org.voltdb.compiler.deploymentfile.SystemSettingsType;
import org.voltdb.dr2.DRConsumerStatsBase;
import org.voltdb.dtxn.InitiatorStats;
import org.voltdb.dtxn.LatencyHistogramStats;
import org.voltdb.dtxn.LatencyStats;
import org.voltdb.dtxn.LatencyUncompressedHistogramStats;
import org.voltdb.dtxn.SiteTracker;
import org.voltdb.dtxn.TransactionState;
import org.voltdb.elastic.BalancePartitionsStatistics;
import org.voltdb.elastic.ElasticService;
import org.voltdb.importer.ImportManager;
import org.voltdb.iv2.BaseInitiator;
import org.voltdb.iv2.Cartographer;
import org.voltdb.iv2.Initiator;
import org.voltdb.iv2.KSafetyStats;
import org.voltdb.iv2.LeaderAppointer;
import org.voltdb.iv2.MigratePartitionLeaderInfo;
import org.voltdb.iv2.MpInitiator;
import org.voltdb.iv2.MpTerm;
import org.voltdb.iv2.RejoinProducer;
import org.voltdb.iv2.SpInitiator;
import org.voltdb.iv2.SpScheduler.DurableUniqueIdListener;
import org.voltdb.iv2.TransactionTaskQueue;
import org.voltdb.iv2.TxnEgo;
import org.voltdb.jni.ExecutionEngine;
import org.voltdb.largequery.LargeBlockManager;
import org.voltdb.licensetool.LicenseApi;
import org.voltdb.messaging.MigratePartitionLeaderMessage;
import org.voltdb.messaging.VoltDbMessageFactory;
import org.voltdb.modular.ModuleManager;
import org.voltdb.operator.PauseActivityStats;
import org.voltdb.operator.ShutdownActivityStats;
import org.voltdb.operator.StatusListener;
import org.voltdb.operator.StopActivityStats;
import org.voltdb.operator.XDCRReadinessStats;
import org.voltdb.planner.ActivePlanRepository;
import org.voltdb.probe.MeshProber;
import org.voltdb.processtools.ShellTools;
import org.voltdb.rejoin.Iv2RejoinCoordinator;
import org.voltdb.rejoin.JoinCoordinator;
import org.voltdb.serdes.AvroSerde;
import org.voltdb.settings.ClusterSettings;
import org.voltdb.settings.ClusterSettingsRef;
import org.voltdb.settings.DbSettings;
import org.voltdb.settings.NodeSettings;
import org.voltdb.settings.Settings;
import org.voltdb.settings.SettingsException;
import org.voltdb.snmp.DummySnmpTrapSender;
import org.voltdb.snmp.FaultFacility;
import org.voltdb.snmp.FaultLevel;
import org.voltdb.snmp.SnmpTrapSender;
import org.voltdb.sysprocs.AdHocNTBase;
import org.voltdb.sysprocs.VerifyCatalogAndWriteJar;
import org.voltdb.sysprocs.saverestore.SnapshotPathType;
import org.voltdb.sysprocs.saverestore.SnapshotUtil;
import org.voltdb.sysprocs.saverestore.SnapshotUtil.Snapshot;
import org.voltdb.task.TaskManager;
import org.voltdb.utils.CLibrary;
import org.voltdb.utils.CatalogUtil;
import org.voltdb.utils.CatalogUtil.CatalogAndDeployment;
import org.voltdb.utils.CatalogUtil.SegmentedCatalog;
import org.voltdb.utils.FailedLoginCounter;
import org.voltdb.utils.HTTPAdminListener;
import org.voltdb.utils.InMemoryJarfile;
import org.voltdb.utils.InMemoryJarfile.JarLoader;
import org.voltdb.utils.LogKeys;
import org.voltdb.utils.MiscUtils;
import org.voltdb.utils.PlatformProperties;
import org.voltdb.utils.ProClass;
import org.voltdb.utils.SystemStatsCollector;
import org.voltdb.utils.TopologyZKUtils;
import org.voltdb.utils.VoltFile;
import org.voltdb.utils.VoltSampler;

import com.google_voltpatches.common.base.Charsets;
import com.google_voltpatches.common.base.Joiner;
import com.google_voltpatches.common.base.Supplier;
import com.google_voltpatches.common.base.Suppliers;
import com.google_voltpatches.common.collect.ImmutableList;
import com.google_voltpatches.common.collect.ImmutableMap;
import com.google_voltpatches.common.collect.ImmutableSet;
import com.google_voltpatches.common.collect.Lists;
import com.google_voltpatches.common.collect.Maps;
import com.google_voltpatches.common.collect.Ordering;
import com.google_voltpatches.common.collect.Sets;
import com.google_voltpatches.common.hash.Hashing;
import com.google_voltpatches.common.io.Files;
import com.google_voltpatches.common.net.HostAndPort;
import com.google_voltpatches.common.util.concurrent.ListenableFuture;
import com.google_voltpatches.common.util.concurrent.ListeningExecutorService;
import com.google_voltpatches.common.util.concurrent.SettableFuture;

import io.netty.handler.ssl.CipherSuiteFilter;
import io.netty.handler.ssl.OpenSsl;
import io.netty.handler.ssl.SslContextBuilder;

/**
 * RealVoltDB initializes global server components, like the messaging
 * layer, ExecutionSite(s), and ClientInterface. It provides accessors
 * or references to those global objects. It is basically the global
 * namespace. A lot of the global namespace is described by VoltDBInterface
 * to allow test mocking.
 */
public class RealVoltDB implements VoltDBInterface, RestoreAgent.Callback, HostMessenger.HostWatcher {

    private static final boolean DISABLE_JMX = Boolean.valueOf(System.getProperty("DISABLE_JMX", "true"));

    /** Default deployment file contents if path to deployment is null */
    private static final String[] defaultDeploymentXML = {
        "<?xml version=\"1.0\"?>",
        "<!-- This file is an auto-generated default deployment configuration. -->",
        "<deployment>",
        "    <cluster hostcount=\"1\" />",
        "    <httpd enabled=\"true\">",
        "        <jsonapi enabled=\"true\" />",
        "    </httpd>",
        "</deployment>"
    };

    private static final VoltLogger hostLog = new VoltLogger("HOST");
    private static final VoltLogger consoleLog = new VoltLogger("CONSOLE");
    private VoltDB.Configuration m_config = new VoltDB.Configuration();
    int m_configuredNumberOfPartitions;
    int m_configuredReplicationFactor;
    // CatalogContext is immutable, just make sure that accessors see a consistent version
    volatile CatalogContext m_catalogContext;
    // Managed voltdb directories settings
    volatile NodeSettings m_nodeSettings;
    // Cluster settings reference and supplier
    final ClusterSettingsRef m_clusterSettings = new ClusterSettingsRef();
    private String m_buildString;
    static final String m_defaultVersionString = "10.2.beta1";
    // by default set the version to only be compatible with itself
    static final String m_defaultHotfixableRegexPattern = "^\\Q10.2.beta1\\E\\z";
    // these next two are non-static because they can be overrriden on the CLI for test
    private String m_versionString = m_defaultVersionString;
    private String m_hotfixableRegexPattern = m_defaultHotfixableRegexPattern;
    HostMessenger m_messenger = null;
    private ClientInterface m_clientInterface = null;
    HTTPAdminListener m_adminListener;
    private OpsRegistrar m_opsRegistrar = new OpsRegistrar();
    private AtomicReference<MeshProber> m_meshProbe = new AtomicReference<MeshProber>();

    private PartitionCountStats m_partitionCountStats = null;
    private IOStats m_ioStats = null;
    private MemoryStats m_memoryStats = null;
    private CpuStats m_cpuStats = null;
    private GcStats m_gcStats = null;
    private CommandLogStats m_commandLogStats = null;
    private DRRoleStats m_drRoleStats = null;
    private StatsManager m_statsManager = null;
    private SnapshotCompletionMonitor m_snapshotCompletionMonitor;
    // These are unused locally, but they need to be registered with the StatsAgent so they're
    // globally available
    @SuppressWarnings("unused")
    private InitiatorStats m_initiatorStats;
    private LiveClientsStats m_liveClientsStats = null;
    int m_myHostId = -1; // not valid until we have a mesh
    String m_httpPortExtraLogMessage = null;
    boolean m_jsonEnabled;

    // IV2 things
    TreeMap<Integer, Initiator> m_iv2Initiators = new TreeMap<>();
    Cartographer m_cartographer = null;
    Supplier<Boolean> m_partitionZeroLeader = null;
    LeaderAppointer m_leaderAppointer = null;
    GlobalServiceElector m_globalServiceElector = null;
    MpInitiator m_MPI = null;
    Map<Integer, Long> m_iv2InitiatorStartingTxnIds = new HashMap<>();
    private ScheduledFuture<?> resMonitorWork;
    private HealthMonitor m_healthMonitor;

    private final FailedLoginCounter m_flc = new FailedLoginCounter();

    // State tracking
    private NodeStateTracker m_statusTracker;
    private int m_voltPid;

    // Should the execution sites be started in recovery mode
    // (used for joining a node to an existing cluster)
    // If CL is enabled this will be set to true
    // by the CL when the truncation snapshot completes
    // and this node is viable for replay
    volatile boolean m_rejoining = false;
    // Need to separate the concepts of rejoin data transfer and rejoin
    // completion.  This boolean tracks whether or not the data transfer
    // process is done.  CL truncation snapshots will not flip the all-complete
    // boolean until no mode data is pending.
    // Yes, this is fragile having two booleans.  We could aggregate them into
    // some rejoining state enum at some point.
    volatile boolean m_rejoinDataPending = false;
    // Since m_rejoinDataPending is set asynchronously, sites could have inconsistent
    // view of what the value is during the execution of a sysproc. Use this and
    // m_safeMpTxnId to prevent the race. The m_safeMpTxnId is updated once in the
    // lifetime of the node to reflect the first MP txn that witnessed the flip of
    // m_rejoinDataPending.

    CountDownLatch m_meshDeterminationLatch = new CountDownLatch(1);
    private final Object m_safeMpTxnIdLock = new Object();
    private long m_lastSeenMpTxnId = Long.MIN_VALUE;
    private long m_safeMpTxnId = Long.MAX_VALUE;
    String m_rejoinTruncationReqId = null;

    // Are we adding the node to the cluster instead of rejoining?
    volatile boolean m_joining = false;
    private boolean m_preparingShuttingdown = false;

    long m_clusterCreateTime;
    AtomicBoolean m_replicationActive = new AtomicBoolean(false);
    private ProducerDRGateway m_producerDRGateway = null;
    private ConsumerDRGateway m_consumerDRGateway = null;

    //Only restrict recovery completion during test
    static Semaphore m_testBlockRecoveryCompletion = new Semaphore(Integer.MAX_VALUE);
    private long m_executionSiteRecoveryFinish;
    private long m_executionSiteRecoveryTransferred;

    // Rejoin coordinator
    private JoinCoordinator m_joinCoordinator = null;
    private ElasticService m_elasticService = null;

    // Scheduler manager
    private TaskManager m_taskManager = null;

    // Snapshot IO agent
    private SnapshotIOAgent m_snapshotIOAgent = null;

    // id of the leader, or the host restore planner says has the catalog
    int m_hostIdWithStartupCatalog;
    String m_pathToStartupCatalog;

    // Synchronize initialize and shutdown
    private final Object m_startAndStopLock = new Object();

    // add a random number to the sampler output to make it likely to be unique for this process.
    private final VoltSampler m_sampler = new VoltSampler(10, "sample" + String.valueOf(new Random().nextInt() % 10000) + ".txt");
    private final AtomicBoolean m_hasStartedSampler = new AtomicBoolean(false);

    RestoreAgent m_restoreAgent = null;

    private final ListeningExecutorService m_es = CoreUtils.getCachedSingleThreadExecutor("StartAction ZK Watcher", 15000);
    private final ListeningExecutorService m_failedHostExecutorService = CoreUtils.getCachedSingleThreadExecutor("Failed Host monitor", 15000);
    private volatile boolean m_isRunning = false;
    private boolean m_isRunningWithOldVerb = true;
    private boolean m_isBare = false;
    /** Last transaction ID at which the logging config updated.
     * Also, use the intrinsic lock to safeguard access from multiple
     * execution site threads */
    private Long m_lastLogUpdateTxnId = 0L;
    private final CopyOnWriteArrayList<CatalogValidator> m_catalogValidators = new CopyOnWriteArrayList<>();

    /**
     * Startup snapshot nonce taken on shutdown --save
     */
    String m_terminusNonce = null;

    // m_durable means commandlogging is enabled.
    boolean m_durable = false;

    private int m_maxThreadsCount;

    // Using Boolean so if this is accessed before assignment the caller will get an NPE
    private Boolean m_eligibleAsLeader = null;

    // Single avro serde configured by deployment file
    private final AvroSerde m_avroSerde = new AvroSerde();

    @Override
    public boolean isRunningWithOldVerbs() {
        return m_isRunningWithOldVerb;
     }

    @Override
    public boolean isPreparingShuttingdown() {
        return m_preparingShuttingdown;
    }
    @Override
    public void setShuttingdown(boolean preparingShuttingdown) {
        m_preparingShuttingdown = preparingShuttingdown;
    }

    @Override
    public boolean rejoining() {
        return m_rejoining;
    }

    @Override
    public boolean rejoinDataPending() {
        return m_rejoinDataPending;
    }

    @Override
    public boolean isMpSysprocSafeToExecute(long txnId)
    {
        synchronized (m_safeMpTxnIdLock) {
            if (txnId >= m_safeMpTxnId) {
                return true;
            }

            if (txnId > m_lastSeenMpTxnId) {
                m_lastSeenMpTxnId = txnId;
                if (!rejoinDataPending() && m_safeMpTxnId == Long.MAX_VALUE) {
                    m_safeMpTxnId = txnId;
                }
            }

            return txnId >= m_safeMpTxnId;
        }
    }

    @Override
    public StartAction getStartAction() {
        return m_config.m_startAction;
    }

    private long m_recoveryStartTime;

    CommandLog m_commandLog;
    SnmpTrapSender m_snmp;

    private volatile OperationMode m_mode = OperationMode.INITIALIZING;

    private volatile boolean m_isMasterOnly = false;

    private volatile OperationMode m_startMode = OperationMode.RUNNING;

    volatile String m_localMetadata = "";

    private ListeningExecutorService m_computationService;

    private Thread m_configLogger;

    // methods accessed via the singleton
    @Override
    public void startSampler() {
        if (m_hasStartedSampler.compareAndSet(false, true)) {
            m_sampler.start();
        }
    }

    private ScheduledThreadPoolExecutor m_periodicWorkThread;
    private ScheduledThreadPoolExecutor m_periodicPriorityWorkThread;

    // The configured license api: use to decide enterprise/community edition feature enablement
    LicenseApi m_licenseApi;
    String m_licenseInformation = "";

    private LatencyStats m_latencyStats;
    private LatencyHistogramStats m_latencyCompressedStats;
    private LatencyUncompressedHistogramStats m_latencyHistogramStats;

    private File getConfigDirectory() {
        return getConfigDirectory(m_config);
    }

    private File getConfigDirectory(Configuration config) {
        return getConfigDirectory(config.m_voltdbRoot);
    }

    private File getConfigDirectory(File voltdbroot) {
        return new VoltFile(voltdbroot, Constants.CONFIG_DIR);
    }

    private File getConfigLogDeployment() {
        return getConfigLogDeployment(m_config);
    }

    private File getConfigLogDeployment(Configuration config) {
        return new VoltFile(getConfigDirectory(config), "deployment.xml");
    }

    @Override
    public LicenseApi getLicenseApi() {
        return m_licenseApi;
    }

    @Override
    public void updateLicenseApi(LicenseApi newLicenseApi) {
        m_licenseApi = newLicenseApi;
    }

    @Override
    public String getLicenseInformation() {
        return m_licenseInformation;
    }

    @Override
    public String getVoltDBRootPath(PathsType.Voltdbroot path) {
        if (isRunningWithOldVerbs()) {
           return path.getPath();
        }
        return getVoltDBRootPath();
    }

    @Override
    public String getCommandLogPath(PathsType.Commandlog path) {
        if (isRunningWithOldVerbs()) {
           return path.getPath();
        }
        return m_nodeSettings.resolveToAbsolutePath(m_nodeSettings.getCommandLog()).getPath();
    }

    @Override
    public String getCommandLogSnapshotPath(PathsType.Commandlogsnapshot path) {
        if (isRunningWithOldVerbs()) {
           return path.getPath();
        }
        return m_nodeSettings.resolveToAbsolutePath(m_nodeSettings.getCommandLogSnapshot()).getPath();
    }

    @Override
    public String getSnapshotPath(PathsType.Snapshots path) {
        if (isRunningWithOldVerbs()) {
           return path.getPath();
        }
        return m_nodeSettings.resolveToAbsolutePath(m_nodeSettings.getSnapshoth()).getPath();
    }

    @Override
    public String getExportOverflowPath(PathsType.Exportoverflow path) {
        if (isRunningWithOldVerbs()) {
           return path.getPath();
        }
        return m_nodeSettings.resolveToAbsolutePath(m_nodeSettings.getExportOverflow()).getPath();
    }

    @Override
    public String getDROverflowPath(PathsType.Droverflow path) {
        if (isRunningWithOldVerbs()) {
           return path.getPath();
        }
        return m_nodeSettings.resolveToAbsolutePath(m_nodeSettings.getDROverflow()).getPath();
    }

    @Override
    public String getLargeQuerySwapPath(PathsType.Largequeryswap path) {
        if (isRunningWithOldVerbs()) {
           return path.getPath();
        }
        return m_nodeSettings.resolveToAbsolutePath(m_nodeSettings.getLargeQuerySwap()).getPath();
    }

    @Override
    public String getExportCursorPath(PathsType.Exportcursor path) {
        if (isRunningWithOldVerbs()) {
            return path.getPath();
        }
        return m_nodeSettings.resolveToAbsolutePath(m_nodeSettings.getExportCursor()).getPath();
    }

    @Override
    public String getVoltDBRootPath() {
        try {
            return m_nodeSettings.getVoltDBRoot().getCanonicalPath();
        } catch (IOException e) {
            throw new SettingsException(
                    "Failed to canonicalize: " +
                    m_nodeSettings.getVoltDBRoot() +
                    ". Reason: " +
                    e.getMessage()
            );
        }
    }

    @Override
    public String getCommandLogPath() {
        return m_nodeSettings.resolveToAbsolutePath(m_nodeSettings.getCommandLog()).getPath();
    }

    @Override
    public String getCommandLogSnapshotPath() {
        return m_nodeSettings.resolveToAbsolutePath(m_nodeSettings.getCommandLogSnapshot()).getPath();
    }

    @Override
    public String getSnapshotPath() {
        return m_nodeSettings.resolveToAbsolutePath(m_nodeSettings.getSnapshoth()).getPath();
    }

    @Override
    public File getExportOverflowPath() {
        return m_nodeSettings.resolveToAbsolutePath(m_nodeSettings.getExportOverflow());
    }

    @Override
    public String getDROverflowPath() {
        return m_nodeSettings.resolveToAbsolutePath(m_nodeSettings.getDROverflow()).getPath();
    }

    @Override
    public String getLargeQuerySwapPath() {
        return m_nodeSettings.resolveToAbsolutePath(m_nodeSettings.getLargeQuerySwap()).getPath();
    }

    @Override
    public String getExportCursorPath() {
        return m_nodeSettings.resolveToAbsolutePath(m_nodeSettings.getExportCursor()).getPath();
    }

    @Override
    public File getTopicsDataPath() {
        return m_nodeSettings.resolveToAbsolutePath(m_nodeSettings.getTopicsData());
    }

    public static String getStagedCatalogPath(String voltDbRoot) {
        return voltDbRoot + File.separator + CatalogUtil.STAGED_CATALOG_PATH;
    }

    private static String[] ignoredFilenames = { "lost+found" };

    private String managedPathEmptyCheck(String voltDbRoot, String path) {
        VoltFile managedPath;
        if (new File(path).isAbsolute()) {
            managedPath = new VoltFile(path);
        } else {
            managedPath = new VoltFile(voltDbRoot, path);
        }
        if (!managedPath.exists()) {
            return null; // if it does not exist, there's nothing in it
        }
        String absPath = managedPath.getAbsolutePath();
        if (!managedPath.canRead()) { // can't read? assume empty but note in log
            hostLog.warn(String.format("Cannot read directory '%s'", absPath));
            return null;
        }
        Collection<String> ignorable = Arrays.asList(ignoredFilenames); // HashSet<> is overkill
        String[] content = managedPath.list((dir,name) -> !ignorable.contains(name));
        if (content.length == 0) { // nothing we care about
            return null;
        }
        // Directory contains files we should not ignore
        StringBuilder sb = new StringBuilder(256);
        sb.append("Directory '").append(absPath).append("' contains:");
        for (int i=0; i<10 && i<content.length; i++) {
            sb.append(' ').append(content[i]);
        }
        if (content.length > 10) {
            sb.append(" ...");
        }
        hostLog.warn(sb.toString());
        return absPath;
    }

    private void managedPathsEmptyCheck(Configuration config) {
        List<String> nonEmptyPaths = managedPathsWithFiles(config, m_catalogContext.getDeployment());
        if (!nonEmptyPaths.isEmpty()) {
            StringBuilder crashMessage =
                    new StringBuilder("Files from a previous database session exist in the managed directories:");
            for (String nonEmptyPath : nonEmptyPaths) {
                crashMessage.append("\n  - " + nonEmptyPath);
            }
            if (config.m_startAction.isLegacy()) {
                crashMessage.append("\nUse the recover command to restore the previous database or use create --force" +
                    " to start a new database session overwriting existing files.");
            } else {
                crashMessage.append("\nUse start to restore the previous database or use init --force" +
                    " to start a new database session overwriting existing files.");
            }
            VoltDB.crashLocalVoltDB(crashMessage.toString());
        }
    }

    private List<String> managedPathsWithFiles(Configuration config, DeploymentType deployment) {
        ImmutableList.Builder<String> nonEmptyPaths = ImmutableList.builder();
        PathsType paths = deployment.getPaths();
        String voltDbRoot = getVoltDBRootPath(paths.getVoltdbroot());
        String path;

        if (!config.m_isEnterprise) {
            return nonEmptyPaths.build();
        }
        if ((path = managedPathEmptyCheck(voltDbRoot, getSnapshotPath(paths.getSnapshots()))) != null) {
            nonEmptyPaths.add(path);
        }
        if ((path = managedPathEmptyCheck(voltDbRoot, getExportOverflowPath(paths.getExportoverflow()))) != null) {
            nonEmptyPaths.add(path);
        }
        if ((path = managedPathEmptyCheck(voltDbRoot, getDROverflowPath(paths.getDroverflow()))) != null) {
            nonEmptyPaths.add(path);
        }
        if ((path = managedPathEmptyCheck(voltDbRoot, getCommandLogPath(paths.getCommandlog()))) != null) {
            nonEmptyPaths.add(path);
        }
        if ((path = managedPathEmptyCheck(voltDbRoot, getCommandLogSnapshotPath(paths.getCommandlogsnapshot()))) != null) {
            nonEmptyPaths.add(path);
        }
        if ((path = managedPathEmptyCheck(voltDbRoot, getTopicsDataPath().getPath())) != null) {
            nonEmptyPaths.add(path);
        }
        return nonEmptyPaths.build();
    }

    private final List<String> pathsWithRecoverableArtifacts(DeploymentType deployment) {
        ImmutableList.Builder<String> nonEmptyPaths = ImmutableList.builder();
        PathsType paths = deployment.getPaths();
        String voltDbRoot = getVoltDBRootPath(paths.getVoltdbroot());
        String path;
        if ((path = managedPathEmptyCheck(voltDbRoot, getSnapshotPath(paths.getSnapshots()))) != null) {
            nonEmptyPaths.add(path);
        }
        if ((path = managedPathEmptyCheck(voltDbRoot, getCommandLogPath(paths.getCommandlog()))) != null) {
            nonEmptyPaths.add(path);
        }
        if ((path = managedPathEmptyCheck(voltDbRoot, getCommandLogSnapshotPath(paths.getCommandlogsnapshot()))) != null) {
            nonEmptyPaths.add(path);
        }
        return nonEmptyPaths.build();
    }

    private boolean checkExistence(Configuration config, String artifact) {
        if ((new File(config.m_getOutput)).exists() && !config.m_forceGetCreate) {
            consoleLog.fatal("Failed to save " + artifact + ", file already exists: " + config.m_getOutput);
            return true;
        }
        return false;
    }

    private int outputDeployment(Configuration config) {
        try {
            File configInfoDir = new VoltFile(config.m_voltdbRoot, Constants.CONFIG_DIR);
            File depFH = new VoltFile(configInfoDir, "deployment.xml");
            if (!depFH.isFile() || !depFH.canRead()) {
                consoleLog.fatal("Failed to get configuration or deployment configuration is invalid. "
                        + depFH.getAbsolutePath());
                return -1;
            }
            config.m_pathToDeployment = depFH.getCanonicalPath();
        } catch (IOException e) {
            consoleLog.fatal("Failed to read deployment: " + e.getMessage());
            return -1;
        }

        ReadDeploymentResults readDepl = readPrimedDeployment(config);
        try {
            DeploymentType dt = CatalogUtil.updateRuntimeDeploymentPaths(readDepl.deployment);
            // We don't have catalog context so host count is not there.
            String out;
            if ((out = CatalogUtil.getDeployment(dt, true)) != null) {
                if (config.m_getOutput.equals("-")) {
                    System.out.println(out);
                } else {
                    if (checkExistence(config, "deployment")) {
                        return -1;
                    }
                    try (FileOutputStream fos = new FileOutputStream(config.m_getOutput)){
                        fos.write(out.getBytes());
                    } catch (IOException e) {
                        consoleLog.fatal("Failed to write deployment to " + config.m_getOutput
                                + " : " + e.getMessage());
                        return -1;
                    }
                    consoleLog.info("Deployment configuration saved in " + config.m_getOutput);
                }
            } else {
                consoleLog.fatal("Failed to get configuration or deployment configuration is invalid.");
                return -1;
            }
        } catch (Exception e) {
            consoleLog.fatal("Failed to get configuration or deployment configuration is invalid. "
                    + "Please make sure voltdbroot is a valid directory. " + e.getMessage());
            return -1;
        }
        return 0;
    }

    private int outputSchema(Configuration config) {
        try {
            InMemoryJarfile catalogJar = CatalogUtil.loadInMemoryJarFile(MiscUtils.fileToBytes(new File (config.m_pathToCatalog)));
            String ddl = CatalogUtil.getAutoGenDDLFromJar(catalogJar);
            if (config.m_getOutput.equals("-")) {
                System.out.println(ddl);
            } else {
                if (checkExistence(config, "schema")) {
                    return -1;
                }
                try (FileOutputStream fos = new FileOutputStream(config.m_getOutput)){
                    fos.write(ddl.getBytes());
                } catch (IOException e) {
                    consoleLog.fatal("Failed to write schema to " + config.m_getOutput + " : " + e.getMessage());
                    return -1;
                }
                consoleLog.info("Schema saved in " + config.m_getOutput);
            }
        } catch (IOException e) {
            consoleLog.fatal("Failed to load the catalog jar from " + config.m_pathToCatalog
                    + " : " + e.getMessage());
            return -1;
        }
        return 0;
    }

    private int outputProcedures(Configuration config) {
        try {
            InMemoryJarfile catalogJar = CatalogUtil.loadInMemoryJarFile(MiscUtils.fileToBytes(new File (config.m_pathToCatalog)));
            InMemoryJarfile filteredJar = CatalogUtil.getCatalogJarWithoutDefaultArtifacts(catalogJar);
            if (config.m_getOutput.equals("-")) {
                filteredJar.writeToStdout();
            } else {
                if (checkExistence(config, "classes")) {
                    return -1;
                }
                File outputFile = new File(config.m_getOutput);
                filteredJar.writeToFile(outputFile);
                consoleLog.info("Classes saved in " + outputFile.getPath());
            }
        } catch (IOException e) {
            consoleLog.fatal("Failed to read classes " + config.m_pathToCatalog
                    + " : " + e.getMessage());
            return -1;
        }
        return 0;
    }

    private int outputLicense(Configuration config) {
        File licFH = new VoltFile(config.m_pathToLicense);

        if (!licFH.isFile() || !licFH.canRead()) {
            consoleLog.fatal("Failed to get license. " + licFH.getAbsolutePath());
            return -1;
        }

        boolean useStdout = config.m_getOutput.equals("-");
        try {
            if (!useStdout && checkExistence(config, "license")) {
                return -1;
            }
            try {
                File target = new File(config.m_getOutput);
                InputStream is = null;
                OutputStream os = null;
                try {
                    is = new FileInputStream(licFH);
                    os = new FileOutputStream(target);
                    byte[] buffer = new byte[1024];
                    int length;
                    while ((length = is.read(buffer)) > 0) {
                        if (useStdout) {
                            System.out.write(buffer, 0, length);
                        } else {
                            os.write(buffer, 0, length);
                        }
                    }
                } finally {
                    is.close();
                    os.close();
                }
            } catch (IOException e) {
                consoleLog.fatal("Failed to copy license to " + config.m_getOutput
                        + " : " + e.getMessage());
                return -1;
            }
            if (!useStdout) {
                consoleLog.info("license saved as " + config.m_getOutput);
            }
        } catch (Exception e) {
            consoleLog.fatal("Failed to get license. " + "Please make sure voltdbroot is a valid directory. " + e.getMessage());
            return -1;
        }
        return 0;
    }

    @Override
    public void cli(Configuration config) {
        if (config.m_startAction != StartAction.GET) {
            System.err.println("This can only be called for GET action.");
            VoltDB.exit(-1);
        }

        if (!config.m_voltdbRoot.exists() || !config.m_voltdbRoot.canRead() || !config.m_voltdbRoot.canExecute() || !config.m_voltdbRoot.isDirectory()) {
            try {
                System.err.println("FATAL: Invalid Voltdbroot directory: " + config.m_voltdbRoot.getCanonicalPath());
            } catch (IOException ex) {
                //Ignore;
            }
            VoltDB.exit(-1);
        }

        // Handle multiple invocations of server thread in the same JVM.
        // by clearing static variables/properties which ModuleManager,
        // and Settings depend on
        ConfigFactory.clearProperty(Settings.CONFIG_DIR);
        int returnStatus = -1;
        switch (config.m_getOption) {
            case DEPLOYMENT:
                returnStatus = outputDeployment(config);
                break;
            case SCHEMA:
                returnStatus = outputSchema(config);
                break;
            case CLASSES:
                returnStatus = outputProcedures(config);
                break;
            case LICENSE:
                returnStatus = outputLicense(config);
                break;
        }
        VoltDB.exit(returnStatus);
    }

    // Search in a few default places (./, jar file directory and ~/) when license file
    // isn't specified in command line. Used in StartAction.INITIALIZATION.
    //
    // ENG-20094: For backward-compatibility VoltDB init command skips searching voltdbroot for license.
    private Pair<LicenseApi, String> searchDefaultDirs() {
        return searchDefaultDirs(null);
    }

    // Search in a few default places (voltdbroot, ./, jar file directory and ~/) when license
    // file isn't specified in command line.
    private Pair<LicenseApi, String> searchDefaultDirs(File vdbRoot) {
        String[] defaultDirs = MiscUtils.buildDefaultLicenseDirs(vdbRoot);
        for (String path : defaultDirs) {
            hostLog.info("Searching for license file located at " + path);
            LicenseApi api = MiscUtils.createLicenseApi(path);
            if (api != null) {
                hostLog.info("Found VoltDB license file at " + path);
                return new Pair<>(api, path);
            }
        }
        return null;
    }

    private Pair<LicenseApi, String> getLicense(String licensePath) {
        Pair<LicenseApi, String> pair = null;
        LicenseApi api = MiscUtils.createLicenseApi(licensePath);
        if (api == null) {
            hostLog.fatal("Unable to open license file in provided path: " + licensePath);
        } else {
            pair = new Pair<>(api, licensePath);
        }
        return pair;
    }

    private Pair<LicenseApi, String> loadLicenseApi(Configuration config) {
        Pair<LicenseApi, String> pair = null;
        if (config.m_startAction == StartAction.INITIALIZE) {
            if (config.m_pathToLicense == null) {
                pair = searchDefaultDirs();
                // init without a license is not fatal
            } else {
                pair = getLicense(config.m_pathToLicense);
            }
        } else {
            if (config.m_pathToLicense == null) {
                pair = searchDefaultDirs(config.m_voltdbRoot);
                if (pair == null) {
                    hostLog.fatal("Unable to locate license file in default directories.");
                }
            } else {
                consoleLog.warn("--license is deprecated in \"voltdb start\" command, please use it in \"voltdb init\".");
                pair = getLicense(config.m_pathToLicense);
            }
        }
        return pair;
    }

    private void determineEdition(Configuration config, LicenseApi api) {
        String edition = "Community Edition";
        if (api == null) {
            // init without specifying license is not fatal
            if (config.m_startAction == StartAction.INITIALIZE && config.m_pathToLicense == null) {
                return;
            }
            hostLog.fatal("Please contact sales@voltdb.com to request a license.");
            VoltDB.crashLocalVoltDB(
                    "Failed to initialize license verifier. " + "See previous log message for details.", false,
                    null);
        }
        if (System.getProperty("user.name").equals("root")) {
            hostLog.warn("VoltDB is running as root. " +
                         "Running the VoltDB server software from the system root account is not recommended.");
        }

        if (config.m_isEnterprise) {
            if (api.isEnterprise()) {
                edition = "Enterprise Edition";
            }
            if (api.isPro()) {
                edition = "Pro Edition";
            }
            if (api.isEnterpriseTrial()) {
                edition = "Enterprise Edition";
            }
            if (api.isProTrial()) {
                edition = "Pro Edition";
            }
            if (api.isAWSMarketplace()) {
                edition = "AWS Marketplace Edition";
            }
        }

        // this also prints out the license type on the console
        readBuildInfo(edition);

        // print out the licensee on the license
        if (config.m_isEnterprise) {
            String licensee = api.licensee();
            if ((licensee != null) && (licensee.length() > 0)) {
                consoleLog.info(String.format("Licensed to: %s", licensee));
            }
        }

        // Log some facts about the user account: account name,
        // home dir, working dir where Java was started
        hostLog.info(String.format("User properties: user.name '%s' user.home '%s' user.dir '%s'",
                                   System.getProperty("user.name"),
                                   System.getProperty("user.home"),
                                   System.getProperty("user.dir")));
    }

    /**
     * Initialize all the global components, then initialize all the m_sites.
     * @param config configuration that gets passed in from command line.
     */
    @Override
    public void initialize(Configuration config) {
        int myPid = CLibrary.getpid();
        hostLog.info("PID of this Volt process is " + myPid);
        ShutdownHooks.enableServerStopLogging();
        synchronized(m_startAndStopLock) {
            exitAfterMessage = false;
            // Handle multiple invocations of server thread in the same JVM.
            // by clearing static variables/properties which ModuleManager,
            // and Settings depend on
            ConfigFactory.clearProperty(Settings.CONFIG_DIR);
            ModuleManager.resetCacheRoot();
            CipherExecutor.SERVER.shutdown();
            CipherExecutor.CLIENT.shutdown();
            StatusListener.shutdown();

            m_isRunningWithOldVerb = config.m_startAction.isLegacy();

            // check that this is a 64 bit VM
            if (! System.getProperty("java.vm.name").contains("64")) {
                hostLog.fatal("You are running on an unsupported (probably 32 bit) JVM. Exiting.");
                System.exit(-1);
            }

            // Node state is INITIALIZING
            m_statusTracker = new NodeStateTracker();
            m_voltPid = myPid;

            // Print the ascii art!
            consoleLog.l7dlog( Level.INFO, LogKeys.host_VoltDB_StartupString.name(), null);

            // Check license availability
            Pair<LicenseApi, String> licenseApiAndPath = loadLicenseApi(config);
            String licensePath = null;
            if (licenseApiAndPath != null) {
                m_licenseApi = licenseApiAndPath.getFirst();
                licensePath = licenseApiAndPath.getSecond();
            } else {
                // Some JUnit server thread tests reuse the license api
                m_licenseApi = null;
            }

            // Read build info and print license type on the console
            determineEdition(config, m_licenseApi);

            // Replay command line args that we can see
            StringBuilder sb = new StringBuilder(2048).append("Command line arguments: ");
            sb.append(System.getProperty("sun.java.command", "[not available]"));
            hostLog.info(sb.toString());

            List<String> iargs = ManagementFactory.getRuntimeMXBean().getInputArguments();
            sb.delete(0, sb.length()).append("Command line JVM arguments:");
            for (String iarg : iargs) {
                sb.append(" ").append(iarg);
            }
            if (iargs.size() > 0) {
                hostLog.info(sb.toString());
            } else {
                hostLog.info("No JVM command line args known.");
            }

            sb.delete(0, sb.length()).append("Command line JVM classpath: ");
            sb.append(System.getProperty("java.class.path", "[not available]"));
            hostLog.info(sb.toString());

            if (config.m_startAction == StartAction.INITIALIZE) {
                if (config.m_forceVoltdbCreate) {
                    deleteInitializationMarkers(config);
                }
            }

            // Start the listener that responds to "status" requests. This needs
            // to be started "early" to be available during initialization.
            else if (config.m_statusPort != VoltDB.DISABLED_PORT) {
                try {
                    StatusListener sl = new StatusListener(config.m_statusInterface,
                                                           config.m_statusPort,
                                                           config.m_publicInterface);
                    sl.start();
                    config.m_statusInterface = sl.getListenInterface();
                    config.m_statusPort = sl.getAssignedPort();
                    consoleLog.info(String.format("Listening for status requests on %s:%s", config.m_statusInterface, config.m_statusPort));
                }
                catch (StatusListener.InitException ex) {
                    VoltDB.crashLocalVoltDB(ex.getMessage(), false, ex);
                }
            }

            // If there's no deployment provide a default and put it under voltdbroot.
            if (config.m_pathToDeployment == null) {
                try {
                    config.m_pathToDeployment = setupDefaultDeployment(hostLog, config.m_voltdbRoot);
                    config.m_deploymentDefault = true;
                } catch (IOException e) {
                    VoltDB.crashLocalVoltDB("Failed to write default deployment.", false, null);
                    return;
                }
            }

            ReadDeploymentResults readDepl = readPrimedDeployment(config);

            // stage deployment, license, schema, and hidden initialization marker file
            // under voltdbroot
            if (config.m_startAction == StartAction.INITIALIZE) {
                if (config.m_forceVoltdbCreate && m_nodeSettings.clean()) {
                    String msg = "Archived previous snapshot directory to " + m_nodeSettings.getSnapshoth() + ".1";
                    consoleLog.info(msg);
                    hostLog.info(msg);
                }
                if (readDepl.deployment.getDr() != null && DrRoleType.XDCR.equals(readDepl.deployment.getDr().getRole())) {
                    // add default export configuration to DR conflict table
                    CatalogUtil.addExportConfigToDRConflictsTable(readDepl.deployment.getExport());
                }
                stageDeploymentFileForInitialize(config, readDepl.deployment);
                stageLicenseFile(config, licensePath);
                stageSchemaFiles(config,
                        readDepl.deployment.getDr() != null &&
                                DrRoleType.XDCR.equals(readDepl.deployment.getDr().getRole()));
                stageInitializedMarker(config);
                hostLog.info("Initialized VoltDB root directory " + config.m_voltdbRoot.getPath());
                consoleLog.info("Initialized VoltDB root directory " + config.m_voltdbRoot.getPath());
                VoltDB.exit(0);
            } else {
                stageLicenseFile(config, licensePath);
            }

            if (config.m_startAction.isLegacy()) {
                consoleLog.warn("The \"" + config.m_startAction.m_verb +
                        "\" command is deprecated, please use \"init\" and \"start\" for your cluster operations.");
            }

            final File stagedCatalogLocation = new VoltFile(
                    RealVoltDB.getStagedCatalogPath(config.m_voltdbRoot.getAbsolutePath()));

            if (config.m_startAction.isLegacy()) {
                File rootFH = CatalogUtil.getVoltDbRoot(readDepl.deployment.getPaths());
                File inzFH = new VoltFile(rootFH, VoltDB.INITIALIZED_MARKER);
                if (inzFH.exists()) {
                    VoltDB.crashLocalVoltDB("Cannot use legacy start action "
                            + config.m_startAction + " on voltdbroot "
                            + rootFH + " that was initialized with the init command");
                    return;
                }
                //Case where you give primed deployment with -d look in ../../ for initialized marker.
                //Also check if parents are config and voltdbroot
                File cfile = (new File(config.m_pathToDeployment)).getParentFile();
                if (cfile != null) {
                    rootFH = cfile.getParentFile();
                    if ("config".equals(cfile.getName()) && VoltDB.DBROOT.equals(rootFH.getName())) {
                        inzFH = new VoltFile(rootFH, VoltDB.INITIALIZED_MARKER);
                        if (inzFH.exists()) {
                            VoltDB.crashLocalVoltDB("Can not use legacy start action "
                                    + config.m_startAction + " on voltdbroot "
                                    + rootFH + " that was initialized with the init command");
                            return;
                        }
                    }
                }
                if (stagedCatalogLocation.isFile()) {
                    hostLog.warn("Initialized schema is present, but is being ignored and may be removed.");
                }
            } else {
                assert (config.m_startAction == StartAction.PROBE);
                if (stagedCatalogLocation.isFile()) {
                    assert (config.m_pathToCatalog == null) : config.m_pathToCatalog;
                    config.m_pathToCatalog = stagedCatalogLocation.getAbsolutePath();
                }
            }

            List<String> failed = m_nodeSettings.ensureDirectoriesExist();
            if (!failed.isEmpty()) {
                String msg = "Unable to access or create the following directories:\n  - " +
                        Joiner.on("\n  - ").join(failed);
                VoltDB.crashLocalVoltDB(msg);
                return;
            }

            if (config.m_hostCount == VoltDB.UNDEFINED) {
                config.m_hostCount = readDepl.deployment.getCluster().getHostcount();
            }

            // set the mode first thing
            m_mode = OperationMode.INITIALIZING;
            m_config = config;
            m_startMode = OperationMode.RUNNING;

            // set a bunch of things to null/empty/new for tests
            // which reuse the process
            m_safeMpTxnId = Long.MAX_VALUE;
            m_lastSeenMpTxnId = Long.MIN_VALUE;
            m_clientInterface = null;
            m_adminListener = null;
            m_commandLog = new DummyCommandLog();
            m_snmp = new DummySnmpTrapSender();
            m_messenger = null;
            m_opsRegistrar = new OpsRegistrar();
            m_snapshotCompletionMonitor = null;
            m_catalogContext = null;
            m_partitionCountStats = null;
            m_ioStats = null;
            m_memoryStats = null;
            m_commandLogStats = null;
            m_statsManager = null;
            m_restoreAgent = null;
            m_recoveryStartTime = System.currentTimeMillis();
            m_hostIdWithStartupCatalog = 0;
            m_pathToStartupCatalog = m_config.m_pathToCatalog;
            m_replicationActive = new AtomicBoolean(false);
            m_configLogger = null;
            ActivePlanRepository.clear();

            updateMaxThreadsLimit();

            // set up site structure
            final int computationThreads = Math.max(2, CoreUtils.availableProcessors() / 4);
            m_computationService =
                    CoreUtils.getListeningExecutorService(
                            "Computation service thread",
                            computationThreads, m_config.m_computationCoreBindings);

            // Set std-out/err to use the UTF-8 encoding and fail if UTF-8 isn't supported
            try {
                System.setOut(new PrintStream(System.out, true, "UTF-8"));
                System.setErr(new PrintStream(System.err, true, "UTF-8"));
            } catch (UnsupportedEncodingException e) {
                hostLog.fatal("Support for the UTF-8 encoding is required for VoltDB. This means you are likely running an unsupported JVM. Exiting.");
                VoltDB.exit(-1);
            }

            m_snapshotCompletionMonitor = new SnapshotCompletionMonitor();

            // use CLI overrides for testing hotfix version compatibility
            if (m_config.m_versionStringOverrideForTest != null) {
                m_versionString = m_config.m_versionStringOverrideForTest;
            }
            if (m_config.m_versionCompatibilityRegexOverrideForTest != null) {
                m_hotfixableRegexPattern = m_config.m_versionCompatibilityRegexOverrideForTest;
            }
            if (m_config.m_buildStringOverrideForTest != null) {
                m_buildString = m_config.m_buildStringOverrideForTest;
            }
            // Prime cluster settings from configuration parameters
            // evaluate properties with the following sources in terms of priority
            // 1) properties from command line options
            // 2) properties from the cluster.properties files
            // 3) properties from the deployment file

            // this reads the file config/cluster.properties
            ClusterSettings fromPropertyFile = ClusterSettings.create();
            // handle case we recover clusters that were elastically expanded
            if (m_config.m_startAction.doesRecover()) {
                m_config.m_hostCount = fromPropertyFile.hostcount();
            }
            if (m_config.m_restorePlacement && !StringUtils.isEmpty(fromPropertyFile.partitionIds())) {
                m_config.m_recoveredPartitions = fromPropertyFile.partitionIds();
            }

            Map<String, String> fromCommandLine = m_config.asClusterSettingsMap();
            Map<String, String> fromDeploymentFile = CatalogUtil.
                    asClusterSettingsMap(readDepl.deployment);

            ClusterSettings clusterSettings = ClusterSettings.create(
                    fromCommandLine, fromPropertyFile.asMap(), fromDeploymentFile);

            clusterSettings.store();
            m_clusterSettings.set(clusterSettings, 1);

            // Potential wait here as mesh is built.
            MeshProber.Determination determination = buildClusterMesh(readDepl);
            if (m_config.m_startAction == StartAction.PROBE) {
                String action = "Starting a new database cluster";
                if (determination.startAction.doesRejoin()) {
                    action = "Rejoining a running cluster";
                } else if (determination.startAction == StartAction.JOIN) {
                    action = "Adding this node to a running cluster";
                } else if (determination.startAction.doesRecover()) {
                    action = "Restarting the database cluster from the command logs";
                }
                hostLog.info(action);
                consoleLog.info(action);
            }

            m_config.m_startAction = determination.startAction;
            m_config.m_hostCount = determination.hostCount;
            m_rejoining = m_config.m_startAction.doesRejoin();
            if (!m_rejoining) {
                assert (determination.paused || !m_config.m_isPaused);
                m_config.m_isPaused = determination.paused;
            } else if (m_config.m_isPaused) {
                m_config.m_isPaused = false;
                m_messenger.unpause();
                hostLog.info("Rejoining a running cluster, ignore paused mode");
            }
            m_terminusNonce = determination.terminusNonce;

            // determine if this is a rejoining node
            // (used for license check and later the actual rejoin)
            m_rejoinDataPending = m_config.m_startAction.doesJoin();
            m_meshDeterminationLatch.countDown();
            m_joining = m_config.m_startAction == StartAction.JOIN;

            if (m_rejoining || m_joining) {
                m_statusTracker.set(NodeState.REJOINING);
            }
            //Register dummy agents immediately
            m_opsRegistrar.registerMailboxes(m_messenger);

            //Start validating the build string in the background
            final Future<?> buildStringValidation = validateBuildString(getBuildString(), m_messenger.getZK());

            // race to create start action nodes and then verify theirs compatibility.
            m_messenger.getZK().create(VoltZK.start_action, null, Ids.OPEN_ACL_UNSAFE, CreateMode.PERSISTENT, new ZKUtil.StringCallback(), null);
            VoltZK.createStartActionNode(m_messenger.getZK(), m_messenger.getHostId(), m_config.m_startAction);
            validateStartAction();

            // Race to write license to ZK, compare local copy with ZK's.
            checkLicenseConsistency(m_messenger.getZK());

            if (m_rejoining) {
                //grab rejoining lock before catalog read
                Iv2RejoinCoordinator.acquireLock(m_messenger);
            }

            m_durable = readDeploymentAndCreateStarterCatalogContext();

            if (config.m_isEnterprise && m_config.m_startAction.doesRequireEmptyDirectories()
                    && !config.m_forceVoltdbCreate && m_durable) {
                managedPathsEmptyCheck(config);
            }

            // wait to make sure every host actually *see* each other's ZK node state.
            final int numberOfNodes = m_messenger.getLiveHostIds().size();
            Map<Integer, HostInfo> hostInfos = m_messenger.waitForGroupJoin(numberOfNodes);
            if (m_messenger.isPaused() || m_config.m_isPaused) {
                setStartMode(OperationMode.PAUSED);
            }

            // Create the thread pool here.
            m_periodicWorkThread =
                    CoreUtils.getScheduledThreadPoolExecutor("Periodic Work", 1, CoreUtils.SMALL_STACK_SIZE);
            m_periodicPriorityWorkThread =
                    CoreUtils.getScheduledThreadPoolExecutor("Periodic Priority Work", 1, CoreUtils.SMALL_STACK_SIZE);

            m_snapshotIOAgent = new SnapshotIOAgentImpl(m_messenger,
                    m_messenger.getHSIdForLocalSite(HostMessenger.SNAPSHOT_IO_AGENT_ID));
            m_messenger.createMailbox(m_snapshotIOAgent.getHSId(), m_snapshotIOAgent);

            try {
                SimpleDateFormat sdf = new SimpleDateFormat("EEE MMM d, yyyy");
                JSONObject jo = new JSONObject();
                jo.put("trial", m_licenseApi.isAnyKindOfTrial());
                jo.put("hostcount",m_licenseApi.maxHostcount());
                jo.put("commandlogging", m_licenseApi.isCommandLoggingAllowed());
                jo.put("wanreplication", m_licenseApi.isDrReplicationAllowed());
                jo.put("expiration", sdf.format(m_licenseApi.expires().getTime()));
                jo.put("type", m_licenseApi.getLicenseType());
                m_licenseInformation = jo.toString();
            } catch (JSONException ex) {
                //Ignore
            }

            // Create the GlobalServiceElector.  Do this here so we can register the MPI with it
            // when we construct it below
            m_globalServiceElector = new GlobalServiceElector(m_messenger.getZK(), m_messenger.getHostId());

            // Always create a mailbox for elastic service data transfer
            if (m_config.m_isEnterprise) {
                long elasticHSId = m_messenger.getHSIdForLocalSite(HostMessenger.REBALANCE_SITE_ID);
                m_messenger.createMailbox(elasticHSId, new SiteMailbox(m_messenger, elasticHSId));
            }

            if (m_joining) {
                try {
                    int kfactor = m_catalogContext.getDeployment().getCluster().getKfactor();
                     m_joinCoordinator = ProClass.newInstanceOf("org.voltdb.elastic.ElasticJoinNodeCoordinator", "Elastic",
                            ProClass.HANDLER_LOG, m_messenger, VoltDB.instance().getVoltDBRootPath(), kfactor);
                    if (!MiscUtils.validateLicense(getLicenseApi(),
                            getHostCount() + m_joinCoordinator.getHostsJoining(),
                            DrRoleType.fromValue(getCatalogContext().getCluster().getDrrole()),
                            m_config.m_startAction)) {
                        VoltDB.crashLocalVoltDB("VoltDB license constraints are not met.");
                    }
                    if (determination.startAction == StartAction.JOIN && m_joinCoordinator.getHostsJoining() > 1) {
                        String waitMessage = "The join process will begin after a total of "
                                + m_joinCoordinator.getHostsJoining() + " nodes are added, waiting...";
                        consoleLog.info(waitMessage);
                    }
                    m_messenger.registerMailbox(m_joinCoordinator);
                    m_joinCoordinator.initialize();
                } catch (Exception e) {
                    VoltDB.crashLocalVoltDB("Failed to instantiate join coordinator", true, e);
                }
            }

            /*
             * Construct all the mailboxes for things that need to be globally addressable so they can be published
             * in one atomic shot.
             *
             * The starting state for partition assignments are statically derived from the host id generated
             * by host messenger and the k-factor/host count/sites per host. This starting state
             * is published to ZK as the topology metadata node.
             *
             * On join and rejoin the node has to inspect the topology meta node to find out what is missing
             * and then update the topology listing itself as the replica for those partitions.
             * Then it does a compare and set of the topology.
             *
             * Ning: topology may not reflect the true partitions in the cluster during join. So if another node
             * is trying to rejoin, it should rely on the cartographer's view to pick the partitions to replace.
             */
            AbstractTopology topo = getTopology(config.m_startAction, hostInfos, m_joinCoordinator);
            try {
                // IV2 mailbox stuff
                m_cartographer = new Cartographer(m_messenger, m_configuredReplicationFactor,
                        m_catalogContext.cluster.getNetworkpartition());
                m_partitionZeroLeader = () -> m_cartographer.isPartitionZeroLeader();
                List<Integer> partitions = null;
                final Set<Integer> partitionGroupPeers;
                if (m_rejoining) {
                    m_configuredNumberOfPartitions = m_cartographer.getPartitionCount();
                    Set<Integer> recoverPartitions = null;
                    if (m_config.m_restorePlacement) {
                        recoverPartitions = hostInfos.get(m_messenger.getHostId()).getRecoveredPartitions();
                    }
                    AbstractTopology recoveredTopo = recoverPartitions(topo, hostInfos.get(m_messenger.getHostId()).m_group, recoverPartitions);
                    if (recoveredTopo != null) {
                        topo = recoveredTopo;
                        partitions = getPartitionsForLocalHost(topo);
                    }
                    if (partitions == null) {
                        partitions = m_cartographer.getIv2PartitionsToReplace(m_configuredReplicationFactor,
                                m_catalogContext.getNodeSettings().getLocalSitesCount(), m_messenger.getHostId(),
                                Maps.transformValues(hostInfos, h -> h.m_group));
                    }
                    partitionGroupPeers = m_cartographer.findPartitionGroupPeers(partitions);
                    if (partitions.size() == 0) {
                        VoltDB.crashLocalVoltDB("The VoltDB cluster already has enough nodes to satisfy " +
                                "the requested k-safety factor of " +
                                m_configuredReplicationFactor + ".\n" +
                                "No more nodes can join.", false, null);
                    }
                } else {
                    m_configuredNumberOfPartitions = topo.getPartitionCount();
                    partitions = getPartitionsForLocalHost(topo);
                    partitionGroupPeers = topo.getPartitionGroupPeers(m_messenger.getHostId());
                }

                m_eligibleAsLeader = determineIfEligibleAsLeader(partitions, partitionGroupPeers, topo);

                m_messenger.setPartitionGroupPeers(partitionGroupPeers, getHostCount());

                // The partition id list must be in sorted order
                assert(Ordering.natural().isOrdered(partitions));

                // persist the merged settings
                m_config.m_recoveredPartitions = Joiner.on(",").join(partitions);
                clusterSettings = ClusterSettings.create(
                        m_config.asClusterSettingsMap(), fromPropertyFile.asMap(), fromDeploymentFile);
                clusterSettings.store();
                hostLog.info("Partitions on this host:" + m_config.m_recoveredPartitions);
                for (Integer partition : partitions) {
                    m_iv2InitiatorStartingTxnIds.put(partition, TxnEgo.makeZero(partition).getTxnId());
                }
                m_iv2Initiators = createIv2Initiators(
                        partitions,
                        m_config.m_startAction);
                m_iv2InitiatorStartingTxnIds.put(MpInitiator.MP_INIT_PID,
                        TxnEgo.makeZero(MpInitiator.MP_INIT_PID).getTxnId());

                if (m_eligibleAsLeader) {
                    // Start the GlobalServiceElector. Not sure where this will actually belong.
                    try {
                        m_globalServiceElector.start();
                    } catch (Exception e) {
                        VoltDB.crashLocalVoltDB("Unable to start GlobalServiceElector", true, e);
                    }

                    // Pass the local HSIds to the MPI so it can farm out buddy sites
                    // to the RO MP site pool
                    List<Long> localHSIds = new ArrayList<>();
                    for (Initiator ii : m_iv2Initiators.values()) {
                        localHSIds.add(ii.getInitiatorHSId());
                    }

                    m_MPI = new MpInitiator(m_messenger, localHSIds, getStatsAgent(),
                            m_globalServiceElector.getLeaderId());
                    m_iv2Initiators.put(MpInitiator.MP_INIT_PID, m_MPI);
                }

                // Make a list of HDIds to join
                Map<Integer, Long> partsToHSIdsToRejoin = new HashMap<>();
                for (Initiator init : m_iv2Initiators.values()) {
                    if (init.isRejoinable()) {
                        partsToHSIdsToRejoin.put(init.getPartitionId(), init.getInitiatorHSId());
                    }
                }
                OnDemandBinaryLogger.path = VoltDB.instance().getVoltDBRootPath();
                if (m_rejoining) {
                    SnapshotSaveAPI.recoveringSiteCount.set(partsToHSIdsToRejoin.size());
                    hostLog.info("Set recovering site count to " + partsToHSIdsToRejoin.size());

                    m_joinCoordinator = new Iv2RejoinCoordinator(m_messenger,
                            partsToHSIdsToRejoin.values(),
                            VoltDB.instance().getVoltDBRootPath(),
                            m_config.m_startAction == StartAction.LIVE_REJOIN);
                    m_joinCoordinator.initialize();
                    m_messenger.registerMailbox(m_joinCoordinator);
                    if (m_config.m_startAction == StartAction.LIVE_REJOIN) {
                        hostLog.info("Using live rejoin.");
                    }
                    else {
                        hostLog.info("Using blocking rejoin.");
                    }
                } else if (m_joining) {
                    m_joinCoordinator.setPartitionsToHSIds(partsToHSIdsToRejoin);
                }
            } catch (Exception e) {
                VoltDB.crashLocalVoltDB(e.getMessage(), true, e);
            }

            // do the many init tasks in the Inits class
            Inits inits = new Inits(m_statusTracker, this, 1, m_durable);
            inits.doInitializationWork();

            int kfactor = m_catalogContext.getDeployment().getCluster().getKfactor();
            if(determination.startAction == StartAction.JOIN && kfactor > 0) {
                int kfactorPlusOne = kfactor + 1;
                String waitMessage = "" + kfactorPlusOne + " nodes added, joining new nodes to the cluster...";
                consoleLog.info(waitMessage);
            }

            // Need the catalog so that we know how many tables so we can guess at the necessary heap size
            // This is done under Inits.doInitializationWork(), so need to wait until we get here.
            // Current calculation needs pro/community knowledge, number of tables, and the sites/host,
            // which is the number of initiators (minus the possibly idle MPI initiator)
            checkHeapSanity(m_catalogContext.tables.size(),
                    (getLocalPartitionCount()), m_configuredReplicationFactor);

            if (m_joining) {
                if (hostLog.isDebugEnabled()) {
                    hostLog.debug("Elastic join happened on a cluster of DR Role:" + getReplicationRole());
                }
            }

            collectLocalNetworkMetadata();

            // Initialize stats
            m_ioStats = new IOStats();
            getStatsAgent().registerStatsSource(StatsSelector.IOSTATS,
                    0, m_ioStats);
            m_memoryStats = new MemoryStats();
            getStatsAgent().registerStatsSource(StatsSelector.MEMORY,
                    0, m_memoryStats);
            getStatsAgent().registerStatsSource(StatsSelector.TOPO, 0, m_cartographer);
            m_partitionCountStats = new PartitionCountStats(m_cartographer);
            getStatsAgent().registerStatsSource(StatsSelector.PARTITIONCOUNT,
                    0, m_partitionCountStats);
            m_initiatorStats = new InitiatorStats(m_myHostId);
            m_liveClientsStats = new LiveClientsStats();
            getStatsAgent().registerStatsSource(StatsSelector.LIVECLIENTS, 0, m_liveClientsStats);

            m_latencyStats = new LatencyStats();
            getStatsAgent().registerStatsSource(StatsSelector.LATENCY, 0, m_latencyStats);
            m_latencyCompressedStats = new LatencyHistogramStats(m_myHostId);
            getStatsAgent().registerStatsSource(StatsSelector.LATENCY_COMPRESSED, 0, m_latencyCompressedStats);
            m_latencyHistogramStats = new LatencyUncompressedHistogramStats(m_myHostId);
            getStatsAgent().registerStatsSource(StatsSelector.LATENCY_HISTOGRAM,
                    0, m_latencyHistogramStats);


            BalancePartitionsStatistics rebalanceStats = new BalancePartitionsStatistics();
            getStatsAgent().registerStatsSource(StatsSelector.REBALANCE, 0, rebalanceStats);

            KSafetyStats kSafetyStats = new KSafetyStats();
            getStatsAgent().registerStatsSource(StatsSelector.KSAFETY, 0, kSafetyStats);
            m_cpuStats = new CpuStats();
            getStatsAgent().registerStatsSource(StatsSelector.CPU,
                    0, m_cpuStats);
            m_gcStats = new GcStats();
            getStatsAgent().registerStatsSource(StatsSelector.GC,
                    0, m_gcStats);
            // ENG-6321
            m_commandLogStats = new CommandLogStats(m_commandLog);
            getStatsAgent().registerStatsSource(StatsSelector.COMMANDLOG, 0, m_commandLogStats);

            // Dummy DRCONSUMER stats
            replaceDRConsumerStatsWithDummy();

            // Operator function helpers
            StatsAgent sa = getStatsAgent();
            sa.registerStatsSource(StatsSelector.SHUTDOWN_CHECK, 0, new ShutdownActivityStats());
            sa.registerStatsSource(StatsSelector.STOP_CHECK, 0, new StopActivityStats());
            sa.registerStatsSource(StatsSelector.PAUSE_CHECK, 0, new PauseActivityStats());
            sa.registerStatsSource(StatsSelector.XDCR_READINESS, 0, new XDCRReadinessStats());

            /*
             * Initialize the command log on rejoin and join before configuring the IV2
             * initiators.  This will prevent them from receiving transactions
             * which need logging before the internal file writers are
             * initialized.  Root cause of ENG-4136.
             *
             * If sync command log is on, not initializing the command log before the initiators
             * are up would cause deadlock.
             */
            if (m_commandLog != null && m_commandLog.needsInitialization()) {
                consoleLog.l7dlog(Level.INFO, LogKeys.host_VoltDB_StayTunedForLogging.name(), null);
            }
            else {
                consoleLog.l7dlog(Level.INFO, LogKeys.host_VoltDB_StayTunedForNoLogging.name(), null);
            }
            if (m_commandLog != null && (m_rejoining || m_joining)) {
                //On rejoin the starting IDs are all 0 so technically it will load any snapshot
                //but the newest snapshot will always be the truncation snapshot taken after rejoin
                //completes at which point the node will mark itself as actually recovered.
                //
                // Use the partition count from the cluster config instead of the cartographer
                // here. Since the initiators are not started yet, the cartographer still doesn't
                // know about the new partitions at this point.
                m_commandLog.initForRejoin(
                        m_catalogContext.cluster.getLogconfig().get("log").getLogsize(),
                        Long.MIN_VALUE,
                        true,
                        m_config.m_commandLogBinding, m_iv2InitiatorStartingTxnIds);
            }

            // Create the client interface
            try {
                InetAddress clientIntf = null;
                InetAddress adminIntf = null;
                if (!m_config.m_externalInterface.trim().equals("")) {
                    clientIntf = InetAddress.getByName(m_config.m_externalInterface);
                    //client and admin interfaces are same by default.
                    adminIntf = clientIntf;
                }
                //If user has specified on command line host:port override client and admin interfaces.
                if (m_config.m_clientInterface != null && m_config.m_clientInterface.trim().length() > 0) {
                    clientIntf = InetAddress.getByName(m_config.m_clientInterface);
                }
                if (m_config.m_adminInterface != null && m_config.m_adminInterface.trim().length() > 0) {
                    adminIntf = InetAddress.getByName(m_config.m_adminInterface);
                }
                m_clientInterface = ClientInterface.create(m_messenger, m_catalogContext, getReplicationRole(),
                        m_cartographer,
                        clientIntf,
                        config.m_port,
                        adminIntf,
                        config.m_adminPort,
                        m_config.m_sslExternal ? m_config.m_sslServerContext : null);
            } catch (Exception e) {
                VoltDB.crashLocalVoltDB(e.getMessage(), true, e);
            }

            VoltDB.getExportManager().startListeners(m_clientInterface);
            m_taskManager = new TaskManager(m_clientInterface, getStatsAgent(), m_myHostId,
                    m_config.m_startAction == StartAction.JOIN,
                    // Task manager is read only if db is paused or this is a replica
                    () -> m_mode == OperationMode.PAUSED || getReplicationRole() == ReplicationRole.REPLICA);
            m_globalServiceElector.registerService(() -> m_taskManager.promoteToLeader(m_catalogContext));

            // DR overflow directory
            if (VoltDB.instance().getLicenseApi().isDrReplicationAllowed()) {
                m_producerDRGateway = ProClass.newInstanceOf("org.voltdb.dr2.DRProducer", "DR Producer",
                        ProClass.HANDLER_CRASH,
                        new VoltFile(VoltDB.instance().getDROverflowPath()),
                        new VoltFile(VoltDB.instance().getSnapshotPath()),
                        willDoActualRecover() ? ProducerDRGateway.Mode.RECOVER
                                : m_config.m_startAction.doesRejoin() ? ProducerDRGateway.Mode.REJOIN
                                        : m_config.m_startAction == StartAction.JOIN ? ProducerDRGateway.Mode.JOIN
                                                : ProducerDRGateway.Mode.NEW,
                        m_replicationActive.get(), m_configuredNumberOfPartitions,
                        (m_catalogContext.getClusterSettings().hostcount() - m_config.m_missingHostCount));
            }
            else {
                // set up empty stats for the DR Producer
                getStatsAgent().registerStatsSource(StatsSelector.DRPRODUCERNODE, 0,
                        new DRProducerStatsBase.DRProducerNodeStatsBase());
                getStatsAgent().registerStatsSource(StatsSelector.DRPRODUCERPARTITION, 0,
                        new DRProducerStatsBase.DRProducerPartitionStatsBase());
                getStatsAgent().registerStatsSource(StatsSelector.DRPRODUCERCLUSTER, 0,
                        new DRProducerStatsBase.DRProducerClusterStatsBase());
            }
            m_drRoleStats = new DRRoleStats(this);
            getStatsAgent().registerStatsSource(StatsSelector.DRROLE, 0, m_drRoleStats);

            /*
             * Configure and start all the IV2 sites
             */
            try {
                final String serializedCatalog = m_catalogContext.catalog.serialize();
                for (Initiator iv2init : m_iv2Initiators.values()) {
                    iv2init.configure(
                            getBackendTargetType(),
                            m_catalogContext,
                            serializedCatalog,
                            m_configuredNumberOfPartitions,
                            m_config.m_startAction,
                            getStatsAgent(),
                            m_memoryStats,
                            m_commandLog,
                            m_config.m_executionCoreBindings.poll(),
                            isLowestSiteId(iv2init));
                }

                // LeaderAppointer startup blocks if the initiators are not initialized.
                // So create the LeaderAppointer after the initiators.
                boolean expectSyncSnapshot = getReplicationRole() == ReplicationRole.REPLICA && config.m_startAction == StartAction.CREATE;
                m_leaderAppointer = new LeaderAppointer(
                        m_messenger,
                        m_configuredNumberOfPartitions,
                        m_catalogContext.getDeployment().getCluster().getKfactor(),
                        topo,
                        m_MPI,
                        kSafetyStats,
                        expectSyncSnapshot
                );
                m_globalServiceElector.registerService(m_leaderAppointer);
            } catch (Exception e) {
                Throwable toLog = e;
                if (e instanceof ExecutionException) {
                    toLog = ((ExecutionException)e).getCause();
                }
                VoltDB.crashLocalVoltDB("Error configuring IV2 initiator.", true, toLog);
            }

            // Create the statistics manager and register it to JMX registry
            m_statsManager = null;
            try {
                if (!DISABLE_JMX) {
                    m_statsManager = ProClass.newInstanceOf("org.voltdb.management.JMXStatsManager", "JMX",
                            ProClass.HANDLER_IGNORE);
                    if (m_statsManager != null) {
                        m_statsManager.initialize();
                    }
                }
            } catch (Exception e) {
                //JMXStatsManager will log and we continue.
            }

            try {
                m_snapshotCompletionMonitor.init(m_messenger.getZK());
            } catch (Exception e) {
                hostLog.fatal("Error initializing snapshot completion monitor", e);
                VoltDB.crashLocalVoltDB("Error initializing snapshot completion monitor", true, e);
            }

            /*
             * Make sure the build string successfully validated
             * before continuing to do operations
             * that might return wrongs answers or lose data.
             */
            try {
                buildStringValidation.get();
            } catch (Exception e) {
                VoltDB.crashLocalVoltDB("Failed to validate cluster build string", false, e);
            }

            //elastic join, make sure all the joining nodes are ready
            //so that the secondary connections can be created.
            if (m_joining) {
                int expectedHosts = m_configuredReplicationFactor + 1;
                m_messenger.waitForJoiningHostsToBeReady(expectedHosts, this.m_myHostId);
            } else if (!m_rejoining) {
                // initial start or recover
                int expectedHosts = m_catalogContext.getClusterSettings().hostcount() - m_config.m_missingHostCount;
                m_messenger.waitForAllHostsToBeReady(expectedHosts);
            }

            // @hostFailed() may not be triggered if there are host failures during mesh determination
            // Fail this rejoining node here if it sees site failure
            if (m_messenger.getFailedSiteCount() > 0) {
                stopRejoiningHost();
            }

            //The connections between peers in partition groups could be slow
            //The problem will be addressed.
            if (!(m_config.m_sslInternal)) {
                // Create secondary connections within partition group
                createSecondaryConnections(m_rejoining);
            }

            if (!m_joining && (m_cartographer.getPartitionCount()) != m_configuredNumberOfPartitions) {
                for (Map.Entry<Integer, ImmutableList<Long>> entry :
                    getSiteTrackerForSnapshot().m_partitionsToSitesImmutable.entrySet()) {
                    hostLog.info(entry.getKey() + " -- "
                            + CoreUtils.hsIdCollectionToString(entry.getValue()));
                }
                VoltDB.crashGlobalVoltDB("Mismatch between configured number of partitions (" +
                        m_configuredNumberOfPartitions + ") and actual (" +
                        m_cartographer.getPartitionCount() + ")",
                        true, null);
            }

            schedulePeriodicWorks();
            m_clientInterface.schedulePeriodicWorks();

            // print out a bunch of useful system info
            logLicensingInfo();
            logDebuggingInfo(m_config, m_httpPortExtraLogMessage, m_jsonEnabled);


            // warn the user on the console if k=0 or if no command logging
            if (m_configuredReplicationFactor == 0) {
                consoleLog.warn("This is not a highly available cluster. K-Safety is set to 0.");
            }
            boolean usingCommandLog = m_config.m_isEnterprise
                    && (m_catalogContext.cluster.getLogconfig() != null)
                    && (m_catalogContext.cluster.getLogconfig().get("log") != null)
                    && m_catalogContext.cluster.getLogconfig().get("log").getEnabled();
            if (!usingCommandLog) {
                // figure out if using a snapshot schedule
                boolean usingPeridoicSnapshots = false;
                for (SnapshotSchedule ss : m_catalogContext.database.getSnapshotschedule()) {
                    if (ss.getEnabled()) {
                        usingPeridoicSnapshots = true;
                    }
                }
                // print the right warning depending on durability settings
                if (usingPeridoicSnapshots) {
                    consoleLog.warn("Durability is limited to periodic snapshots. Command logging is off.");
                }
                else {
                    consoleLog.warn("Durability is turned off. Command logging is off.");
                }
            }

            // warn if cluster is partitionable, but partition detection is off
            if (! m_catalogContext.cluster.getNetworkpartition() && m_configuredReplicationFactor > 0) {
                hostLog.warn("Running a redundant (k-safe) cluster with network " +
                        "partition detection disabled is not recommended for production use.");
                // we decided not to include the stronger language below for the 3.0 version (ENG-4215)
                //hostLog.warn("With partition detection disabled, data may be lost or " +
                //      "corrupted by certain classes of network failures.");
            }

            assert (m_clientInterface != null);
            m_clientInterface.initializeSnapshotDaemon(m_messenger, m_globalServiceElector);
            getStatsAgent().registerStatsSource(StatsSelector.TTL, 0, VoltDB.getTTLManager());
            // Start elastic services
            try {
                if (m_config.m_isEnterprise) {
                    m_elasticService = ProClass.newInstanceOf("org.voltdb.elastic.ElasticCoordinator",
                            "Elastic Operations", ProClass.HANDLER_CRASH, m_messenger, m_clientInterface,
                            m_cartographer, rebalanceStats, VoltDB.instance().getCommandLogSnapshotPath(),
                            m_catalogContext.getDeployment().getCluster().getKfactor(), m_clusterSettings,
                            m_eligibleAsLeader);
                    m_elasticService.updateConfig(m_catalogContext);
                }
            } catch (Exception e) {
                VoltDB.crashLocalVoltDB("Failed to instantiate elastic services", false, e);
            }

            m_avroSerde.updateConfig(m_catalogContext);

            // set additional restore agent stuff
            if (m_restoreAgent != null) {
                m_restoreAgent.setInitiator(new Iv2TransactionCreator(m_clientInterface));
            }

            // Start the stats agent at the end, after everything has been constructed
            m_opsRegistrar.setDummyMode(false);

            m_configLogger = new Thread(new ConfigLogging());
            m_configLogger.start();

            scheduleDailyLoggingWorkInNextCheckTime();

            // Write a message to the log file if LARGE_MODE_RATIO system property is set to anything other than 0.
            // This way it will be possible to verify that various frameworks are exercising large mode.

            // If -Dlarge_mode_ratio=xx is specified via ant, the value will show up in the environment variables and
            // take higher priority. Otherwise, the value specified via VOLTDB_OPTS will take effect.
            // If the test is started by ant and -Dlarge_mode_ratio is not set, it will take a default value "-1" which
            // we should ignore.
            final double largeModeRatio = Double.parseDouble(
                    System.getenv("LARGE_MODE_RATIO") == null || System.getenv("LARGE_MODE_RATIO").equals("-1") ?
                            System.getProperty("LARGE_MODE_RATIO", "0") :
                            System.getenv("LARGE_MODE_RATIO"));
            if (largeModeRatio > 0) {
                hostLog.info(String.format("The large_mode_ratio property is set as %.2f", largeModeRatio));
            }
            if (AdHocNTBase.USING_CALCITE) {
                hostLog.warn("Using Calcite as parser/planner. This is an experimental feature.");
            }
        }
    }

    /**
     * Check if actual recover is needed
     * Return false if we need to start new,
     * or command log is disabled,
     * or there is no complete snapshot
     */
   private boolean willDoActualRecover()
   {
       return (m_config.m_startAction.doesRecover() &&
              (m_durable || getTerminusNonce() != null));
   }
    /**
     * recover the partition assignment from one of lost hosts in the same placement group for rejoin
     * Use the placement group of the recovering host to find a matched host from the lost nodes in the topology
     * If the partition count from the lost node is the same as the site count of the recovering host,
     * The partitions on the lost node will be placed on the recovering host. Partition group layout will be maintained.
     * Topology will be updated on ZK if successful
     * @param topology The topology from ZK, which contains the partition assignments for live or lost hosts
     * @param haGroup The placement group of the recovering host
     * @param recoverPartitions the partition placement to be recovered on this host
     * @return A list of partitions if recover effort is a success.
     */
    private AbstractTopology recoverPartitions(AbstractTopology topology, String haGroup, Set<Integer> recoverPartitions) {

        long version = topology.version;
        if (!recoverPartitions.isEmpty()) {
            // In rejoin case, partition list from the rejoining node could be out of range if the rejoining
            // host is a previously elastic removed node or some other used nodes, if out of range, do not restore
            if (Collections.max(recoverPartitions) > Collections.max(m_cartographer.getPartitions())) {
                recoverPartitions.clear();
            }
        }
        AbstractTopology recoveredTopo = AbstractTopology.mutateRecoverTopology(topology,
                m_messenger.getLiveHostIds(),
                m_messenger.getHostId(),
                haGroup,
                recoverPartitions);
        if (recoveredTopo == null) {
            return null;
        }
        List<Integer> partitions = getPartitionsForLocalHost(recoveredTopo);
        if (partitions != null && partitions.size() == m_catalogContext.getNodeSettings().getLocalSitesCount()) {
            TopologyZKUtils.updateTopologyToZK(m_messenger.getZK(), recoveredTopo);
        }
        if (version < recoveredTopo.version && !recoverPartitions.isEmpty()) {
            consoleLog.info("Partition placement layout has been restored for rejoining.");
        }
        return recoveredTopo;
    }

    private List<Integer> getPartitionsForLocalHost(AbstractTopology topo) {
        int hostId = m_messenger.getHostId();
        List<Integer> pars = topo.getPartitionIdList(hostId);
        if (pars == null) { // check, else newArrayList throws an even less understandable error
            String err = String.format("Unexpected error: no partition list for local host id %d (rejoining: %s)",
                                       hostId, m_rejoining);
            hostLog.error(err);
            throw new IllegalStateException(err);
        }
        return Lists.newArrayList(pars);
    }

    @Override
    public void hostsFailed(Set<Integer> failedHosts) {
        m_failedHostExecutorService.submit(new Runnable() {
            @Override
            public void run()
            {
                // stop this node if rejoining.
                if (stopRejoiningHost()) {
                    return;
                }
                if (failedHosts.isEmpty()) {
                    return;
                }

                //create a blocker for repair if this is a MP leader and partition leaders change
                if (m_leaderAppointer.isLeader()) {
                    if ( m_cartographer.hasPartitionMastersOnHosts(failedHosts)) {
                        VoltZK.createActionBlocker(m_messenger.getZK(), VoltZK.mpRepairInProgress,
                                CreateMode.EPHEMERAL, hostLog, "MP Repair");
                    } else {
                        // When the last partition leader on a host is migrated away and there is an MP transaction which depends on
                        // the partition leader, the transaction can be deadlocked if the host is shutdown. Since the host does not have
                        // any partition leaders, its shutdown won't trigger transaction repair process to beak up the dependency.
                        // Add a new ZK node to trigger transaction repair.
                        MpTerm.createTxnRestartTrigger(m_messenger.getZK());
                    }
                }

                // First check to make sure that the cluster still is viable before
                // before allowing the fault log to be updated by the notifications
                // generated below.
                if (!m_leaderAppointer.isClusterKSafe(failedHosts)) {
                    VoltDB.crashLocalVoltDB("Some partitions have no replicas.  Cluster has become unviable.",
                            false, null);
                    return;
                }

                handleHostsFailedForMigratePartitionLeader(failedHosts);

                // Send KSafety trap - BTW the side effect of
                // calling m_leaderAppointer.isClusterKSafe(..) is that leader appointer
                // creates the ksafety stats set
                if (m_cartographer.isPartitionZeroLeader() || isFirstZeroPartitionReplica(failedHosts)) {
                    // Send hostDown traps
                    for (int hostId : failedHosts) {
                        m_snmp.hostDown(FaultLevel.ERROR, hostId, "Host left cluster mesh due to connection loss");
                    }
                    final int missing = m_leaderAppointer.getKSafetyStatsSet().stream()
                            .max((s1,s2) -> s1.getMissingCount() - s2.getMissingCount())
                            .map(s->s.getMissingCount()).orElse(failedHosts.size());
                    final int expected = getHostCount();
                    m_snmp.statistics(FaultFacility.CLUSTER,
                            "Node lost. Cluster is down to " + (expected - missing)
                            + " members out of original "+ expected + ".");
                }
                // Cleanup the rejoin blocker in case the rejoining node failed.
                // This has to run on a separate thread because the callback is
                // invoked on the ZooKeeper server thread.
                //
                // I'm trying to be defensive to have this cleanup code run on
                // all live nodes. One of them will succeed in cleaning up the
                // rejoin ZK nodes. The others will just do nothing if the ZK
                // nodes are already gone. If this node is still initializing
                // when a rejoining node fails, there must be a live node that
                // can clean things up. It's okay to skip this if the executor
                // services are not set up yet.
                //
                // Also be defensive to cleanup stop node indicator on all live
                // hosts.
                for (int hostId : failedHosts) {
                    CoreZK.removeRejoinNodeIndicatorForHost(m_messenger.getZK(), hostId);
                    VoltZK.removeStopNodeIndicator(m_messenger.getZK(),
                            ZKUtil.joinZKPath(VoltZK.host_ids_be_stopped, Integer.toString(hostId)),
                            hostLog);
                    m_messenger.removeStopNodeNotice(hostId);
                }

                // let the client interface know host(s) have failed to clean up any outstanding work
                // especially non-transactional work
                m_clientInterface.handleFailedHosts(failedHosts);
                if (m_elasticService != null) {
                    m_elasticService.hostsFailed(failedHosts);
                }
            }
        });
    }

    // If the current node hasn't finished rejoin when another node fails, fail this node to prevent locking up.
    private boolean stopRejoiningHost() {

        // The host failure notification could come before mesh determination, wait for the determination
        try {
            m_meshDeterminationLatch.await();
        } catch (InterruptedException e) {
        }

        if (m_rejoining) {
            VoltDB.crashLocalVoltDB("Another node failed before this node could finish rejoining. " +
                    "As a result, the rejoin operation has been canceled. Please try again.");
            return true;
        }
        return false;
    }

    private void handleHostsFailedForMigratePartitionLeader(Set<Integer> failedHosts) {

        final boolean disableSpiTask = "true".equalsIgnoreCase(System.getProperty("DISABLE_MIGRATE_PARTITION_LEADER", "false"));
        if (disableSpiTask) {
            return;
        }

        VoltZK.removeActionBlocker(m_messenger.getZK(), VoltZK.migratePartitionLeaderBlocker, hostLog);
        MigratePartitionLeaderInfo migratePartitionLeaderInfo = VoltZK.getMigratePartitionLeaderInfo(m_messenger.getZK());
        if (migratePartitionLeaderInfo == null) {
            return;
        }

        final int oldHostId = migratePartitionLeaderInfo.getOldLeaderHostId();
        final int newHostId = migratePartitionLeaderInfo.getNewLeaderHostId();

        //The host which initiates MigratePartitionLeader is down before it gets chance to notify new leader that
        //all sp transactions are drained.
        //Then reset the MigratePartitionLeader status on the new leader to allow it process transactions as leader
        if (failedHosts.contains(oldHostId) && newHostId == m_messenger.getHostId()) {
            Initiator initiator = m_iv2Initiators.get(migratePartitionLeaderInfo.getPartitionId());
            hostLog.info("The host that initiated @MigratePartitionLeader possibly went down before migration completed. Reset MigratePartitionLeader status on "
                          + CoreUtils.hsIdToString(initiator.getInitiatorHSId()));
            ((SpInitiator)initiator).setMigratePartitionLeaderStatus(oldHostId);
            VoltZK.removeMigratePartitionLeaderInfo(m_messenger.getZK());
        } else if (failedHosts.contains(newHostId) && oldHostId == m_messenger.getHostId()) {
            //The new leader is down, on old leader host:
            VoltZK.removeMigratePartitionLeaderInfo(m_messenger.getZK());
        }
    }

    private boolean isFirstZeroPartitionReplica(Set<Integer> failedHosts) {
        int partitionZeroMaster = CoreUtils.getHostIdFromHSId(m_cartographer.getHSIdForMaster(0));
        if (!failedHosts.contains(partitionZeroMaster)) {
            return false;
        }
        int firstReplica = m_cartographer
                .getReplicasForPartition(0)
                .stream()
                .map(l->CoreUtils.getHostIdFromHSId(l))
                .filter(i-> !failedHosts.contains(i))
                .min((i1,i2) -> i1 - i2)
                .orElse(m_messenger.getHostId() + 1);
        return firstReplica == m_messenger.getHostId();
    }

    class DailyLogTask implements Runnable {
        @Override
        public void run() {
            logLicensingInfo();
            m_myHostId = m_messenger.getHostId();
            hostLog.info(String.format("Host id of this node is: %d", m_myHostId));
            hostLog.info("URL of deployment info: " + m_config.m_pathToDeployment);
            hostLog.info("Cluster uptime: " + MiscUtils.formatUptime(getClusterUptime()));
            logDebuggingInfo(m_config, m_httpPortExtraLogMessage, m_jsonEnabled);
            // log system setting information
            logSystemSettingFromCatalogContext();

            scheduleDailyLoggingWorkInNextCheckTime();

            // daily maintenance
            EnterpriseMaintenance em = EnterpriseMaintenance.get();
            if (em != null) { em.dailyMaintenaceTask(); }
        }
    }

    private void logLicensingInfo() {
        SimpleDateFormat sdf = new SimpleDateFormat("EEE MMM d, yyyy");

        hostLog.info("LICENSE INFORMATION: " + m_licenseApi.getLicenseType() + " license issued by VoltDB to " + m_licenseApi.licensee() + " on "
                + sdf.format(m_licenseApi.issued().getTime()));
        hostLog.info("LICENSE KEY: " + m_licenseApi.getSignature());
        hostLog.info("LICENSE EXPIRES: " + sdf.format(m_licenseApi.expires().getTime()));
        hostLog.info("LICENSE CONSTRAINTS: " + m_licenseApi.maxHostcount() + " nodes");

        if(m_licenseApi.isUnrestricted()) {
            hostLog.info("LICENSE FEATURES: Unrestricted");
        }
        else {
            hostLog.info("LICENSE FEATURES: " + "commandLoggingEnabled=" + m_licenseApi.isCommandLoggingAllowed()
                + ", activeActiveDREnabled=" + m_licenseApi.isDrActiveActiveAllowed() + ", isDatabaseReplicationAllowed=" + m_licenseApi.isDrReplicationAllowed());
        }
    }

    /**
     * Get the next check time for a private member in log4j library, which is not a reliable idea.
     * It adds 30 seconds for the initial delay and uses a periodical thread to schedule the daily logging work
     * with this delay.
     * @return
     */
    void scheduleDailyLoggingWorkInNextCheckTime() {
        DailyRollingFileAppender dailyAppender = null;
        Enumeration<?> appenders = Logger.getRootLogger().getAllAppenders();
        while (appenders.hasMoreElements()) {
            Appender appender = (Appender) appenders.nextElement();
            if (appender instanceof DailyRollingFileAppender){
                dailyAppender = (DailyRollingFileAppender) appender;
            }
        }
        final DailyRollingFileAppender dailyRollingFileAppender = dailyAppender;

        Field field = null;
        if (dailyRollingFileAppender != null) {
            try {
                field = dailyRollingFileAppender.getClass().getDeclaredField("nextCheck");
                field.setAccessible(true);
            } catch (NoSuchFieldException e) {
                hostLog.error("Failed to set daily system info logging: " + e.getMessage());
            }
        }
        final Field nextCheckField = field;
        long nextCheck = System.currentTimeMillis();
        // the next part may throw exception, current time is the default value
        if (dailyRollingFileAppender != null && nextCheckField != null) {
            try {
                nextCheck = nextCheckField.getLong(dailyRollingFileAppender);
                scheduleWork(new DailyLogTask(),
                        nextCheck - System.currentTimeMillis() + 30 * 1000, 0, TimeUnit.MILLISECONDS);
            } catch (Exception e) {
                hostLog.error("Failed to set daily system info logging: " + e.getMessage());
            }
        }
    }

    class StartActionWatcher implements Watcher {
        @Override
        public void process(WatchedEvent event) {
            if (m_mode == OperationMode.SHUTTINGDOWN) {
                return;
            }
            m_es.submit(new Runnable() {
                @Override
                public void run() {
                    validateStartAction();
                }
            });
        }
    }

    private void validateStartAction() {
        ZooKeeper zk = m_messenger.getZK();
        boolean initCompleted = false;
        List<String> children = null;

        try {
            initCompleted = zk.exists(VoltZK.init_completed, false) != null;
            children = zk.getChildren(VoltZK.start_action, new StartActionWatcher(), null);
        } catch (KeeperException e) {
            hostLog.error("Failed to validate the start actions", e);
            return;
        } catch (InterruptedException e) {
            VoltDB.crashLocalVoltDB("Interrupted during start action validation:" + e.getMessage(), true, e);
        }

        if (children != null && !children.isEmpty()) {
            for (String child : children) {
                byte[] data = null;
                try {
                    data = zk.getData(VoltZK.start_action + "/" + child, false, null);
                } catch (KeeperException excp) {
                    if (excp.code() == Code.NONODE) {
                            hostLog.debug("Failed to validate the start action as node "
                                    + VoltZK.start_action + "/" + child + " got disconnected", excp);
                    } else {
                        hostLog.error("Failed to validate the start actions ", excp);
                    }
                    return;
                } catch (InterruptedException e) {
                    VoltDB.crashLocalVoltDB("Interrupted during start action validation:" + e.getMessage(), true, e);
                }

                if (data == null) {
                    VoltDB.crashLocalVoltDB("Couldn't find " + VoltZK.start_action + "/" + child);
                }
                String startAction = new String(data);
                if ((startAction.equals(StartAction.JOIN.toString()) ||
                        startAction.equals(StartAction.REJOIN.toString()) ||
                        startAction.equals(StartAction.LIVE_REJOIN.toString())) &&
                        !initCompleted) {
                    int nodeId = VoltZK.getHostIDFromChildName(child);
                    if (nodeId == m_messenger.getHostId()) {
                        VoltDB.crashLocalVoltDB("This node was started with start action " + startAction + " during cluster creation. "
                                + "All nodes should be started with matching create or recover actions when bring up a cluster. "
                                + "Join and rejoin are for adding nodes to an already running cluster.");
                    } else {
                        hostLog.warn("Node " + nodeId + " tried to " + startAction + " cluster but it is not allowed during cluster creation. "
                                + "All nodes should be started with matching create or recover actions when bring up a cluster. "
                                + "Join and rejoin are for adding nodes to an already running cluster.");
                    }
                }
            }
        }
    }

    private void checkLicenseConsistency(ZooKeeper zk) {
        // Community?
        if (!MiscUtils.isPro()) {
            return;
        }

        // Enterprise!
        String vdbroot = m_config.m_voltdbRoot.getPath();
        File destF = new VoltFile(vdbroot, Constants.LICENSE_FILE_NAME);
        String destPath = destF.getAbsolutePath();
        if (!destF.exists()) {
            VoltDB.crashLocalVoltDB("Couldn't locate license file at " + destPath);
        }
        byte[] licenseBytes = null;
        try {
            licenseBytes = org.voltcore.utils.CoreUtils.urlToBytes(destPath);
        } catch (Exception ex) {
            VoltDB.crashLocalVoltDB("Hit unexpected failure while reading license file at " + destPath);
        }
        try {
            try {
                // Race to upload license.
                zk.create(VoltZK.license, licenseBytes, Ids.OPEN_ACL_UNSAFE, CreateMode.PERSISTENT);
            } catch (KeeperException.NodeExistsException e) {
                // If license node exists, compare the checksum with local license.
                byte[] zkLicenseBytes = null;
                zkLicenseBytes = zk.getData(VoltZK.license, null, null);
                byte[] remoteHash = CatalogUtil.makeHash(zkLicenseBytes);
                byte[] localHash = CatalogUtil.makeHash(licenseBytes);
                if (!Arrays.equals(remoteHash, localHash)) {
                    VoltDB.crashLocalVoltDB("Detected inconsistent license file in current node. "
                            + "Please make sure license files under the following path on all nodes are the same: " + destPath);
                }
            }
        } catch(Exception e) {
            VoltDB.crashLocalVoltDB("Error while writing license to ZooKeeper: " + e);
        }
    }

    private class ConfigLogging implements Runnable {

        private void logConfigInfo() {
            hostLog.info("Logging config info");

            File configInfoDir = getConfigDirectory();
            configInfoDir.mkdirs();

            File configInfo = new File(configInfoDir, "config.json");

            byte jsonBytes[] = null;
            try {
                JSONStringer stringer = new JSONStringer();
                stringer.object();

                stringer.keySymbolValuePair("workingDir", System.getProperty("user.dir"));
                stringer.keySymbolValuePair("pid", CLibrary.getpid());

                stringer.key("log4jDst").array();
                Enumeration<?> appenders = Logger.getRootLogger().getAllAppenders();
                while (appenders.hasMoreElements()) {
                    Appender appender = (Appender) appenders.nextElement();
                    if (appender instanceof FileAppender){
                        stringer.object();
                        stringer.keySymbolValuePair("path", new File(((FileAppender) appender).getFile()).getCanonicalPath());
                        if (appender instanceof DailyRollingFileAppender) {
                            stringer.keySymbolValuePair("format", ((DailyRollingFileAppender)appender).getDatePattern());
                        }
                        stringer.endObject();
                    }
                }

                Enumeration<?> loggers = Logger.getRootLogger().getLoggerRepository().getCurrentLoggers();
                while (loggers.hasMoreElements()) {
                    Logger logger = (Logger) loggers.nextElement();
                    appenders = logger.getAllAppenders();
                    while (appenders.hasMoreElements()) {
                        Appender appender = (Appender) appenders.nextElement();
                        if (appender instanceof FileAppender){
                            stringer.object();
                            stringer.keySymbolValuePair("path", new File(((FileAppender) appender).getFile()).getCanonicalPath());
                            if (appender instanceof DailyRollingFileAppender) {
                                stringer.keySymbolValuePair("format", ((DailyRollingFileAppender)appender).getDatePattern());
                            }
                            stringer.endObject();
                        }
                    }
                }
                stringer.endArray();

                stringer.endObject();
                JSONObject jsObj = new JSONObject(stringer.toString());
                jsonBytes = jsObj.toString(4).getBytes(Charsets.UTF_8);
            } catch (JSONException e) {
                throw new RuntimeException(e);
            } catch (IOException e) {
                e.printStackTrace();
            }

            try {
                FileOutputStream fos = new FileOutputStream(configInfo);
                fos.write(jsonBytes);
                fos.getFD().sync();
                fos.close();
            } catch (IOException e) {
                hostLog.error("Failed to log config info: " + e.getMessage());
                e.printStackTrace();
            }
        }

        private void logCatalogAndDeployment(CatalogJarWriteMode mode) {
            File configInfoDir = getConfigDirectory();
            configInfoDir.mkdirs();

            try {
                m_catalogContext.writeCatalogJarToFile(configInfoDir.getPath(), "catalog.jar", mode);
            } catch (IOException e) {
                hostLog.error("Failed to writing catalog jar to disk: " + e.getMessage(), e);
                e.printStackTrace();
                VoltDB.crashLocalVoltDB("Fatal error when writing the catalog jar to disk.", true, e);
            }
            logDeployment();
        }

        private void logDeployment() {
            File configInfoDir = getConfigDirectory();
            configInfoDir.mkdirs();

            try {
                File deploymentFile = getConfigLogDeployment();
                if (deploymentFile.exists()) {
                    deploymentFile.delete();
                }
                FileOutputStream fileOutputStream = new FileOutputStream(deploymentFile);
                fileOutputStream.write(m_catalogContext.getDeploymentBytes());
                fileOutputStream.close();
            } catch (Exception e) {
                hostLog.error("Failed to log deployment file: " + e.getMessage(), e);
                e.printStackTrace();
            }
        }

        @Override
        public void run() {
            logConfigInfo();
            logCatalogAndDeployment(CatalogJarWriteMode.START_OR_RESTART);
        }
    }

    // Get topology information.  If rejoining, get it directly from
    // ZK.  Otherwise, try to do the write/read race to ZK on startup.
    private AbstractTopology getTopology(StartAction startAction, Map<Integer, HostInfo> hostInfos,
            JoinCoordinator joinCoordinator)
    {
        AbstractTopology topology = null;
        if (startAction == StartAction.JOIN) {
            assert(joinCoordinator != null);
            topology = joinCoordinator.getTopology();
        } else if (startAction.doesRejoin()) {
            topology = TopologyZKUtils.readTopologyFromZK(m_messenger.getZK());
        } else {
            try {
                return TopologyZKUtils.readTopologyFromZK(m_messenger.getZK(), null);
            } catch (KeeperException.NoNodeException e) {
                hostLog.debug("Topology doesn't exist yet try to create it");
            } catch (KeeperException | InterruptedException | JSONException e) {
                VoltDB.crashLocalVoltDB("Unable to read topology from ZK, dying", true, e);
            }

            // initial start or recover
            int hostcount = getHostCount();
            if (hostInfos.size() != (hostcount - m_config.m_missingHostCount)) {
                VoltDB.crashLocalVoltDB("The total number of live and missing hosts must be the same as the cluster host count", false, null);
            }
            int kfactor = getKFactor();
            if (kfactor == 0 && m_config.m_missingHostCount > 0) {
                VoltDB.crashLocalVoltDB("A cluster with 0 kfactor can not be started with missing nodes ", false, null);
            }
            if (hostcount <= kfactor) {
                VoltDB.crashLocalVoltDB("Not enough nodes to ensure K-Safety.", false, null);
            }
            // Missing hosts can't be more than number of partition groups times k-factor
            int partitionGroupCount = getHostCount() / (kfactor + 1);
            if (m_config.m_missingHostCount > (partitionGroupCount * kfactor)) {
                VoltDB.crashLocalVoltDB("Too many nodes are missing at startup. This cluster only allow up to "
                        + (partitionGroupCount * kfactor) + " missing hosts.");
            }

            //startup or recover a cluster with missing nodes. make up the missing hosts to fool the topology
            //The topology will contain hosts which are marked as missing.The missing hosts will not host any master partitions.
            //At least one partition replica must be on the live hosts (not missing). Otherwise, the cluster will not be started up.
            //LeaderAppointer will ignore these hosts during startup.
            int sph = hostInfos.values().iterator().next().m_localSitesCount;
            int missingHostId = Integer.MAX_VALUE;
            Set<Integer> missingHosts = Sets.newHashSet();
            for (int i = 0; i < m_config.m_missingHostCount; i++) {
                hostInfos.put(missingHostId, new HostInfo("", AbstractTopology.PLACEMENT_GROUP_DEFAULT, sph, ""));
                missingHosts.add(missingHostId--);
            }
            int totalSites = sph * hostcount;
            if (totalSites % (kfactor + 1) != 0) {
                VoltDB.crashLocalVoltDB("Total number of sites is not divisible by the number of partitions.", false, null);
            }
            topology = AbstractTopology.getTopology(hostInfos, missingHosts, kfactor,
                    (m_config.m_restorePlacement && m_config.m_startAction.doesRecover()));
            String err;
            if ((err = topology.validateLayout(m_messenger.getLiveHostIds())) != null) {
                hostLog.warn("Unable to find optimal placement layout. " + err);
                hostLog.warn("When using placement groups, follow two rules to get better cluster availability:\n" +
                             "   1. Each placement group must have the same number of nodes, and\n" +
                             "   2. The number of partition replicas (kfactor + 1) must be a multiple of the number of placement groups.");
            }
            if (topology.hasMissingPartitions()) {
                VoltDB.crashLocalVoltDB("Some partitions are missing in the topology", false, null);
            }
            if (m_config.m_restorePlacement && m_config.m_startAction.doesRecover() && topology.version > 1) {
                consoleLog.info("Partition placement has been restored.");
            }
            topology = TopologyZKUtils.registerTopologyToZK(m_messenger.getZK(), topology);
        }
        return topology;
    }

    private TreeMap<Integer, Initiator> createIv2Initiators(Collection<Integer> partitions,
            StartAction startAction)
    {
        TreeMap<Integer, Initiator> initiators = new TreeMap<>();
        // Needed when static is reused by ServerThread
        TransactionTaskQueue.resetScoreboards(m_messenger.getNextSiteId(), m_nodeSettings.getLocalSitesCount());
        for (Integer partition : partitions)
        {
            Initiator initiator = new SpInitiator(m_messenger, partition, getStatsAgent(),
                    m_snapshotCompletionMonitor, startAction);
            initiators.put(partition, initiator);
        }
        if (StartAction.JOIN.equals(startAction)) {
            TransactionTaskQueue.initBarrier(m_nodeSettings.getLocalSitesCount());
        }
        else if (startAction.doesRejoin()) {
            RejoinProducer.initBarrier(m_nodeSettings.getLocalSitesCount());
        }
        return initiators;
    }

    private void createSecondaryConnections(boolean isRejoin) {
        int partitionGroupCount = getHostCount() / (m_configuredReplicationFactor + 1);
        if (m_configuredReplicationFactor > 0 && partitionGroupCount > 1) {
            m_messenger.createAuxiliaryConnections(isRejoin);
        }
    }

    private final List<ScheduledFuture<?>> m_periodicWorks = new ArrayList<>();

    /**
     * Schedule all the periodic works
     */
    private void schedulePeriodicWorks() {
        // JMX stats broadcast
        m_periodicWorks.add(scheduleWork(new Runnable() {
            @Override
            public void run() {
                // A null here was causing a steady stream of annoying but apparently inconsequential
                // NPEs during a debug session of an unrelated unit test.
                if (m_statsManager != null) {
                    m_statsManager.sendNotification();
                }
            }
        }, 0, StatsManager.POLL_INTERVAL, TimeUnit.MILLISECONDS));

        // clear login count
        m_periodicWorks.add(scheduleWork(new Runnable() {
            @Override
            public void run() {
                ScheduledExecutorService es = VoltDB.instance().getSES(false);
                if (es != null && !es.isShutdown()) {
                    es.submit(new Runnable() {
                        @Override
                        public void run()
                        {
                            long timestamp = System.currentTimeMillis();
                            m_flc.checkCounter(timestamp);
                        }
                    });
                }
            }
        }, 0, 10, TimeUnit.SECONDS));

        // small stats samples
        m_periodicWorks.add(scheduleWork(new Runnable() {
            @Override
            public void run() {
                SystemStatsCollector.asyncSampleSystemNow(false, false);
            }
        }, 0, 5, TimeUnit.SECONDS));

        // medium stats samples
        m_periodicWorks.add(scheduleWork(new Runnable() {
            @Override
            public void run() {
                SystemStatsCollector.asyncSampleSystemNow(true, false);
            }
        }, 0, 1, TimeUnit.MINUTES));

        // large stats samples
        m_periodicWorks.add(scheduleWork(new Runnable() {
            @Override
            public void run() {
                SystemStatsCollector.asyncSampleSystemNow(true, true);
            }
        }, 0, 6, TimeUnit.MINUTES));

        // other enterprise setup
        EnterpriseMaintenance em = EnterpriseMaintenance.get();
        if (em != null) { em.setupMaintenaceTasks(); }

        GCInspector.instance.start(m_periodicPriorityWorkThread, m_gcStats);
    }

    /**
     * This host can be a leader if partition 0 is on it.
     * This is because the partition group with partition 0 can never be removed by elastic remove.
     * In the master only mode, this also guarantee the MPI host will always have viable site to do borrow task.
     *
     * @param partitions          {@link List} of partitions on this host
     * @param partitionGroupPeers {@link List} of hostIds which are in the same partition group as this host
     * @param topology            {@link AbstractTopology} for the cluster
     * @return {@code true} if this host is eligible as a leader for non partition services
     */
    private boolean determineIfEligibleAsLeader(Collection<Integer> partitions, Set<Integer> partitionGroupPeers,
            AbstractTopology topology) {
        return partitions.contains(0);
    }

    /**
     * @return The number of local partition initiators not including MPI
     */
    private int getLocalPartitionCount() {
        return m_iv2Initiators.size() - (m_eligibleAsLeader ? 1 : 0);
    }

    @Override
    public boolean isClusterComplete() {
        return (getHostCount() == m_messenger.getLiveHostIds().size());
    }

    private void startMigratePartitionLeaderTask() {
        final boolean disableSpiTask = "true".equals(System.getProperty("DISABLE_MIGRATE_PARTITION_LEADER", "false"));
        if (disableSpiTask) {
            hostLog.info("MigratePartitionLeader is not scheduled.");
            return;
        }

        //MigratePartitionLeader service will be started up only after the last rejoining has finished
        if(!isClusterComplete() || getHostCount() == 1 || m_configuredReplicationFactor == 0) {
            return;
        }

        //So remove any blocker or persisted data on ZK.
        VoltZK.removeMigratePartitionLeaderInfo(m_messenger.getZK());
        VoltZK.removeActionBlocker(m_messenger.getZK(), VoltZK.migratePartitionLeaderBlocker, hostLog);

        MigratePartitionLeaderMessage msg = new MigratePartitionLeaderMessage();
        msg.setStartTask();
        final int minimalNumberOfLeaders = (m_cartographer.getPartitionCount() / getHostCount());
        Set<Integer> hosts = m_messenger.getLiveHostIds();
        for (int hostId : hosts) {
            final int currentMasters = m_cartographer.getMasterCount(hostId);
            if (currentMasters > minimalNumberOfLeaders) {
                if (hostLog.isDebugEnabled()) {
                    hostLog.debug("Host " + hostId + " has more than " + minimalNumberOfLeaders +
                            ". Sending migrate partition message");
                }
                m_messenger.send(CoreUtils.getHSIdFromHostAndSite(hostId,
                        HostMessenger.CLIENT_INTERFACE_SITE_ID), msg);
            }
        }
    }

    private void startHealthMonitor() {
        if (resMonitorWork != null) {
            m_globalServiceElector.unregisterService(m_healthMonitor);
            resMonitorWork.cancel(false);
            try {
                resMonitorWork.get();
            } catch(Exception e) { } // Ignore exceptions because we don't really care about the result here.
            m_periodicWorks.remove(resMonitorWork);
        }
        m_healthMonitor  = new HealthMonitor(m_catalogContext.getDeployment().getSystemsettings(), getSnmpTrapSender());
        m_healthMonitor.logResourceLimitConfigurationInfo();
        if (m_healthMonitor.hasResourceLimitsConfigured()) {
            m_globalServiceElector.registerService(m_healthMonitor);
            resMonitorWork = scheduleWork(m_healthMonitor, m_healthMonitor.getResourceCheckInterval(), m_healthMonitor.getResourceCheckInterval(), TimeUnit.SECONDS);
            m_periodicWorks.add(resMonitorWork);
        }
    }

    /**
     * Takes the deployment file given at initialization and the voltdb root given as
     * a command line options, and it performs the following tasks:
     * <p><ul>
     * <li>creates if necessary the voltdbroot directory
     * <li>fail if voltdbroot is already configured and populated with database artifacts
     * <li>creates command log, DR, snapshot, and export directories
     * <li>creates the config directory under voltdbroot
     * <li>moves the deployment file under the config directory
     * </ul>
     * @param config
     * @param dt a {@link DeploymentType}
     */
    private void stageDeploymentFileForInitialize(Configuration config, DeploymentType dt) {

        String deprootFN = dt.getPaths().getVoltdbroot().getPath();
        File   deprootFH = new VoltFile(deprootFN);
        File   cnfrootFH = config.m_voltdbRoot;

        if (!cnfrootFH.exists() && !cnfrootFH.mkdirs()) {
            VoltDB.crashLocalVoltDB("Unable to create the voltdbroot directory in " + cnfrootFH, false, null);
        }
        try {
            File depcanoFH = null;
            try {
                depcanoFH = deprootFH.getCanonicalFile();
            } catch (IOException e) {
                depcanoFH = deprootFH;
            }
            File cnfcanoFH = cnfrootFH.getCanonicalFile();
            if (!cnfcanoFH.equals(depcanoFH)) {
                dt.getPaths().getVoltdbroot().setPath(cnfrootFH.getPath());
            }
            // root in deployment conflicts with command line voltdbroot
            if (!VoltDB.DBROOT.equals(deprootFN)) {
                consoleLog.info("Ignoring voltdbroot \"" + deprootFN + "\" specified in the deployment file");
                hostLog.info("Ignoring voltdbroot \"" + deprootFN + "\" specified in the deployment file");
            }
        } catch (IOException e) {
            VoltDB.crashLocalVoltDB(
                    "Unable to resolve voltdbroot location: " + config.m_voltdbRoot,
                    false, e);
            return;
        }

        // check for already existing artifacts
        List<String> nonEmptyPaths = managedPathsWithFiles(config, dt);
        if (!nonEmptyPaths.isEmpty()) {
            StringBuilder crashMessage =
                    new StringBuilder("Files from a previous database session exist in the managed directories:");
            for (String nonEmptyPath : nonEmptyPaths) {
                crashMessage.append("\n  - " + nonEmptyPath);
            }
            crashMessage.append("\nUse the start command to start the initialized database or use init --force" +
                " to initialize a new database session overwriting existing files.");
            VoltDB.crashLocalVoltDB(crashMessage.toString());
            return;
        }
        // create the config subdirectory
        File confDH = getConfigDirectory(config);
        if (!confDH.exists() && !confDH.mkdirs()) {
            VoltDB.crashLocalVoltDB("Unable to create the config directory " + confDH);
            return;
        }
        // create the large query swap subdirectory
        File largeQuerySwapDH = new File(getLargeQuerySwapPath());
        if (! largeQuerySwapDH.exists() && !largeQuerySwapDH.mkdirs()) {
            VoltDB.crashLocalVoltDB("Unable to create the large query swap directory " + confDH);
            return;
        }
        // create the remaining paths
        if (config.m_isEnterprise) {
            List<String> failed = m_nodeSettings.ensureDirectoriesExist();
            if (!failed.isEmpty()) {
                String msg = "Unable to access or create the following directories:\n    "
                        + Joiner.on("\n    ").join(failed);
                VoltDB.crashLocalVoltDB(msg);
                return;
            }
        }

        //Now its safe to Save .paths
        m_nodeSettings.store();

         //Now that we are done with deployment configuration set all path null.
         dt.setPaths(null);

        // log message unconditionally indicating that the provided host-count and admin-mode settings in
        // deployment, if any, will be ignored
        consoleLog.info("When using the INIT command, some deployment file settings (hostcount and voltdbroot path) "
                + "are ignored");
        hostLog.info("When using the INIT command, some deployment file settings (hostcount and voltdbroot path) are "
                + "ignored");

        File depFH = getConfigLogDeployment(config);
        try (FileWriter fw = new FileWriter(depFH)) {
            fw.write(CatalogUtil.getDeployment(dt, true /* pretty print indent */));
        } catch (IOException|RuntimeException e) {
            VoltDB.crashLocalVoltDB("Unable to marshal deployment configuration to " + depFH, false, e);
        }

        // Save cluster settings properties derived from the deployment file
        ClusterSettings.create(CatalogUtil.asClusterSettingsMap(dt)).store();
    }

    private void stageLicenseFile(Configuration config, String licensePath) {
        // No such need in community version
        if (!MiscUtils.isPro()) {
            return;
        }
        String vdbroot = config.m_voltdbRoot.getPath();
        // Don't stage the staged file on top of itself.
        File destF = new VoltFile(vdbroot, Constants.LICENSE_FILE_NAME);
        String destPath = destF.getAbsolutePath();
        if (licensePath != null && destPath.equals(licensePath)) {
            hostLog.info("License file already staged: " + destPath);
            return;
        }
        // delete the prior license if exists
        if (config.m_startAction == StartAction.INITIALIZE && config.m_forceVoltdbCreate && destF.exists()) {
            destF.delete();
        }
        // copy new license to voltdb root
        if (licensePath != null) {
            File licenseF = new File(licensePath);
            try {
                Files.copy(licenseF, destF);
                hostLog.info("License file is copied to VoltDB root directory: " + destPath);
            } catch (IOException e) {
                VoltDB.crashLocalVoltDB("Unable to copy license file to " + vdbroot, false, e);
            }
        }
    }

    private void stageSchemaFiles(Configuration config, boolean isXCDR) {
        if (config.m_userSchemas == null && config.m_stagedClassesPaths == null) {
            return; // nothing to do
        }
        File stagedCatalogFH = new VoltFile(getStagedCatalogPath(getVoltDBRootPath()));

        if (!config.m_forceVoltdbCreate && stagedCatalogFH.exists()) {
            VoltDB.crashLocalVoltDB("A previous database was initialized with a schema. You must init with --force to overwrite the schema.");
        }
        final boolean standalone = false;
        VoltCompiler compiler = new VoltCompiler(standalone, isXCDR);

        compiler.setInitializeDDLWithFiltering(true);
        if (!compiler.compileFromSchemaAndClasses(config.m_userSchemas, config.m_stagedClassesPaths, stagedCatalogFH)) {
            VoltDB.crashLocalVoltDB("Could not compile specified schema " + config.m_userSchemas);
        }
    }

    private void stageInitializedMarker(Configuration config) {
        File depFH = new VoltFile(config.m_voltdbRoot, VoltDB.INITIALIZED_MARKER);
        try (PrintWriter pw = new PrintWriter(new FileWriter(depFH), true)) {
            pw.println(config.m_clusterName);
        } catch (IOException e) {
            VoltDB.crashLocalVoltDB("Unable to stage cluster name destination", false, e);
        }
    }

    private void deleteInitializationMarkers(Configuration configuration) {
        for (File c: configuration.getInitMarkers()) {
            MiscUtils.deleteRecursively(c);
        }
    }

    public static final String SECURITY_OFF_WARNING = "User authentication is not enabled."
            + " The database is accessible and could be modified or shut down by anyone on the network.";

    private byte[] resolveDeploymentWithZK(byte[] localDeploymentBytes) throws KeeperException, InterruptedException {
        // get from zk
        ZooKeeper zk = m_messenger.getZK();
        CatalogAndDeployment catalogStuff;
        do {
            catalogStuff = CatalogUtil.getCatalogFromZK(zk);
        } while (catalogStuff == null);

        // compare local with remote deployment file
        byte[] deploymentBytesTemp = catalogStuff.deploymentBytes;
        if (deploymentBytesTemp != null) {
            //Check hash if its a supplied deployment on command line.
            //We will ignore the supplied or default deployment anyways.
            if (localDeploymentBytes != null && !m_config.m_deploymentDefault) {
                byte[] deploymentHashHere =
                        CatalogUtil.makeHash(localDeploymentBytes);
                byte[] deploymentHash =
                        CatalogUtil.makeHash(deploymentBytesTemp);
                if (!(Arrays.equals(deploymentHashHere, deploymentHash))) {
                    hostLog.warn("The locally provided deployment configuration did not " +
                            "match the configuration information found in the cluster.");
                } else {
                    hostLog.info("Deployment configuration pulled from other cluster node.");
                }
            }
            //Use remote deployment obtained.
            return deploymentBytesTemp;
        } else if(localDeploymentBytes != null){
            hostLog.warn("Could not loaded remote deployement file. Use local deployment: " + m_config.m_pathToDeployment);
            return localDeploymentBytes;
        }
        hostLog.error("Deployment file could not be loaded locally or remotely, "
                + "local supplied path: " + m_config.m_pathToDeployment);
        return null;
    }

    boolean readDeploymentAndCreateStarterCatalogContext() {
        /*
         * Debate with the cluster what the deployment file should be
         */
        try {
            ZooKeeper zk = m_messenger.getZK();
            byte[] deploymentBytes = null;

            try {
                deploymentBytes = org.voltcore.utils.CoreUtils.urlToBytes(m_config.m_pathToDeployment);
            } catch (Exception ex) {
                //Let us get bytes from ZK
            }

            try {
                // Didn't find local deployment file or join/rejoin case
                if (deploymentBytes == null || m_rejoining || m_joining) {
                    deploymentBytes = resolveDeploymentWithZK(deploymentBytes);
                } else {
                    CatalogUtil.writeDeploymentToZK(zk,
                            0L,
                            SegmentedCatalog.create(new byte[0], new byte[]{0}, deploymentBytes),
                            ZKCatalogStatus.COMPLETE,
                            -1);//dummy txnId
                    hostLog.info("URL of deployment: " + m_config.m_pathToDeployment);
                }
            } catch (KeeperException.NodeExistsException e) {
                deploymentBytes = resolveDeploymentWithZK(deploymentBytes);
            } catch(KeeperException.NoNodeException e) {
                // no deploymentBytes case is handled below. So just log this error.
                if (hostLog.isDebugEnabled()) {
                    hostLog.debug("Error trying to get deployment bytes from cluster", e);
                }
            }
            if (deploymentBytes == null) {
                hostLog.error("Deployment information could not be obtained from cluster node or locally");
                VoltDB.crashLocalVoltDB("No such deployment file: "
                        + m_config.m_pathToDeployment, false, null);
            }

            DeploymentType deployment = CatalogUtil.getDeployment(new ByteArrayInputStream(deploymentBytes));

            // wasn't a valid xml deployment file
            if (deployment == null) {
                hostLog.error("Not a valid XML deployment file at URL: " + m_config.m_pathToDeployment);
                VoltDB.crashLocalVoltDB("Not a valid XML deployment file at URL: "
                        + m_config.m_pathToDeployment, false, null);
            }

            checkForEnterpriseFeatures(deployment, true);

            // note the heart beats are specified in seconds in xml, but ms internally
            HeartbeatType hbt = deployment.getHeartbeat();
            if (hbt != null) {
                m_config.m_deadHostTimeoutMS = hbt.getTimeout() * 1000;
                m_messenger.setDeadHostTimeout(m_config.m_deadHostTimeoutMS);
            } else {
                hostLog.info("Dead host timeout set to " + m_config.m_deadHostTimeoutMS + " milliseconds");
            }

            PartitionDetectionType pt = deployment.getPartitionDetection();
            if (pt != null) {
                m_config.m_partitionDetectionEnabled = pt.isEnabled();
                m_messenger.setPartitionDetectionEnabled(m_config.m_partitionDetectionEnabled);
            }

            // log system setting information
            SystemSettingsType sysType = deployment.getSystemsettings();
            if (sysType != null) {
                if (sysType.getElastic() != null) {
                    hostLog.info("Elastic duration set to " + sysType.getElastic().getDuration() + " milliseconds");
                    hostLog.info("Elastic throughput set to " + sysType.getElastic().getThroughput() + " mb/s");
                }
                if (sysType.getTemptables() != null) {
                    hostLog.info("Max temptable size set to " + sysType.getTemptables().getMaxsize() + " mb");
                }
                if (sysType.getSnapshot() != null) {
                    hostLog.info("Snapshot priority set to " + sysType.getSnapshot().getPriority() + " [0 - 10]");
                }
                if (sysType.getQuery() != null) {
                    if (sysType.getQuery().getTimeout() > 0) {
                        hostLog.info("Query timeout set to " + sysType.getQuery().getTimeout() + " milliseconds");
                        m_config.m_queryTimeout = sysType.getQuery().getTimeout();
                    }
                    else if (sysType.getQuery().getTimeout() == 0) {
                        hostLog.info("Query timeout set to unlimited");
                        m_config.m_queryTimeout = 0;
                    }
                }
            }

            // log a warning on console log if security setting is turned off, like durability warning.
            SecurityType securityType = deployment.getSecurity();
            if (securityType == null || !securityType.isEnabled()) {
                consoleLog.warn(SECURITY_OFF_WARNING);
            }

            // create a dummy catalog to load deployment info into
            Catalog catalog = new Catalog();
            // Need these in the dummy catalog
            Cluster cluster = catalog.getClusters().add("cluster");
            cluster.getDatabases().add("database");

            String result = CatalogUtil.compileDeployment(catalog, deployment, true);
            if (result != null) {
                // Any other non-enterprise deployment errors will be caught and handled here
                // (such as <= 0 host count)
                VoltDB.crashLocalVoltDB(result);
            }

            m_catalogContext = new CatalogContext(catalog,
                                                  new DbSettings(m_clusterSettings, m_nodeSettings),
                                                  0, //timestamp
                                                  0,
                                                  new byte[] {},
                                                  null,
                                                  deploymentBytes,
                                                  m_messenger);

            m_configuredReplicationFactor = getCatalogContext().getDeployment().getCluster().getKfactor();
            return ((deployment.getCommandlog() != null) && (deployment.getCommandlog().isEnabled()));
        } catch (Exception e) {
            throw new RuntimeException(e);
        }
    }


    @Override
    public void loadLegacyPathProperties(DeploymentType deployment) throws IOException {
        //Load deployment paths now if Legacy so that we access through the interface all the time.
        if (isRunningWithOldVerbs() && m_nodeSettings == null) {
            m_nodeSettings = NodeSettings.create(CatalogUtil.asNodeSettingsMap(deployment));
            List<String> failed = m_nodeSettings.ensureDirectoriesExist();
            if (!failed.isEmpty()) {
                String msg = "Unable to validate path settings:\n  " +
                        Joiner.on("\n  ").join(failed);
                hostLog.fatal(msg);
                throw new IOException(msg);
            }
        }
    }

    static class ReadDeploymentResults {
        final byte [] deploymentBytes;
        final DeploymentType deployment;

        ReadDeploymentResults(byte [] deploymentBytes, DeploymentType deployment) {
            this.deploymentBytes = deploymentBytes;
            this.deployment = deployment;
        }
    }

    ReadDeploymentResults readPrimedDeployment(Configuration config) {
        /*
         * Debate with the cluster what the deployment file should be
         */
        try {
            byte deploymentBytes[] = null;

            try {
                deploymentBytes = org.voltcore.utils.CoreUtils.urlToBytes(config.m_pathToDeployment);
            } catch (Exception ex) {
                //Let us get bytes from ZK
            }

            if (deploymentBytes == null) {
                hostLog.error("Deployment information could not be obtained from cluster node or locally");
                VoltDB.crashLocalVoltDB("No such deployment file: "
                        + config.m_pathToDeployment, false, null);
            }
            DeploymentType deployment =
                CatalogUtil.getDeployment(new ByteArrayInputStream(deploymentBytes));
            // wasn't a valid xml deployment file
            if (deployment == null) {
                hostLog.error("Not a valid XML deployment file at URL: " + config.m_pathToDeployment);
                VoltDB.crashLocalVoltDB("Not a valid XML deployment file at URL: "
                        + config.m_pathToDeployment, false, null);
                return new ReadDeploymentResults(deploymentBytes, deployment);
            }
            // Set local sites count
            config.m_sitesperhost = deployment.getCluster().getSitesperhost();
            NodeSettings nodeSettings = null;
            // adjust deployment host count when the cluster members are given by mesh configuration
            // providers
            switch(config.m_startAction) {
            case GET:
                // once a voltdbroot is inited, the path properties contain the true path values
                Settings.initialize(config.m_voltdbRoot);
                // only override the local sites count
                nodeSettings = NodeSettings.create(config.asNodeSettingsMap(),
                        config.asRelativePathSettingsMap());
                break;
            case PROBE:
                // once a voltdbroot is inited, the path properties contain the true path values
                Settings.initialize(config.m_voltdbRoot);
                // only override the local sites count
                nodeSettings = NodeSettings.create(config.asNodeSettingsMap(),
                        config.asRelativePathSettingsMap());
                File nodeSettingsFH = new File(getConfigDirectory(config), "path.properties");
                consoleLog.info("Loaded node-specific settings from " + nodeSettingsFH.getPath());
                hostLog.info("Loaded node-specific settings from " + nodeSettingsFH.getPath());
                break;
            case INITIALIZE:
                Settings.initialize(config.m_voltdbRoot);
                // voltdbroot value from config overrides voltdbroot value in the deployment
                // file
                nodeSettings = NodeSettings.create(
                        config.asNodeSettingsMap(),
                        config.asPathSettingsMap(),
                        CatalogUtil.asNodeSettingsMap(deployment));
                break;
            default:
                nodeSettings = NodeSettings.create(
                        config.asNodeSettingsMap(),
                        CatalogUtil.asNodeSettingsMap(deployment));
                Settings.initialize(nodeSettings.getVoltDBRoot());
                config.m_voltdbRoot = nodeSettings.getVoltDBRoot();
                break;
            }
            m_nodeSettings = nodeSettings;
            //Now its safe to save node settings
            if (config.m_startAction != StartAction.GET) {
                m_nodeSettings.store();
            }

            if (config.m_startAction == StartAction.PROBE) {
                // once initialized the path properties contain the true path values
                if (config.m_hostCount == VoltDB.UNDEFINED) {
                    config.m_hostCount = 1;
                }
            } else {
                config.m_hostCount = deployment.getCluster().getHostcount();
            }

            checkForEnterpriseFeatures(deployment, false);
            return new ReadDeploymentResults(deploymentBytes, deployment);
        } catch (Exception e) {
            /*
             * When a settings exception is caught (e.g. reading a broken properties file),
             * we probably just want to crash the DB anyway
             */
            consoleLog.fatal(e.getMessage());
            VoltDB.crashLocalVoltDB(e.getMessage());
            return null;
        }
    }

    /**
     * Check for invalid deployment file settings (enterprise-only) in the community edition. Trick here is to print out
     * all applicable problems and then stop, rather than stopping after the first one is found.
     */
    private void checkForEnterpriseFeatures(DeploymentType deployment, boolean checkForDr) {
        if (!m_config.m_isEnterprise) {
            boolean shutdownDeployment = false;
            boolean shutdownAction = false;

            // check license features for community version
            if ((deployment.getCommandlog() != null) && (deployment.getCommandlog().isEnabled())) {
                consoleLog.error("Command logging is not supported in the community edition of VoltDB.");
                shutdownDeployment = true;
            }
            if (deployment.getTopics() != null && deployment.getTopics().isEnabled()) {
                consoleLog.error("Topics feature is not supported in the community edition of VoltDB.");
                shutdownDeployment = true;
            }
            if (checkForDr && deployment.getDr() != null && deployment.getDr().getRole() != DrRoleType.NONE) {
                consoleLog.warn("Database Replication is not supported in the community edition of VoltDB.");
            }
            // check the start action for the community edition
            if (m_config.m_startAction == StartAction.JOIN) {
                consoleLog.error("Start action \"" + m_config.m_startAction.name()
                        + "\" is not supported in the community edition of VoltDB.");
                shutdownAction = true;
            }

            // if the process needs to stop, try to be helpful
            if (shutdownAction || shutdownDeployment) {
                String msg = "This process will exit. Please run VoltDB with ";
                if (shutdownDeployment) {
                    msg += "a deployment file compatible with the community edition";
                }
                if (shutdownDeployment && shutdownAction) {
                    msg += " and ";
                }

                if (shutdownAction && !shutdownDeployment) {
                    msg += "the CREATE start action";
                }
                msg += ".";

                VoltDB.crashLocalVoltDB(msg, false, null);
            }
        }
    }

    void collectLocalNetworkMetadata() {
        boolean threw = false;
        JSONStringer stringer = new JSONStringer();
        try {
            stringer.object();
            stringer.key("interfaces").array();

            /*
             * If no interface was specified, do a ton of work
             * to identify all ipv4 or ipv6 interfaces and
             * marshal them into JSON. Always put the ipv4 address first
             * so that the export client will use it
             */

            if (m_config.m_externalInterface.equals("")) {
                LinkedList<NetworkInterface> interfaces = new LinkedList<>();
                try {
                    Enumeration<NetworkInterface> intfEnum = NetworkInterface.getNetworkInterfaces();
                    while (intfEnum.hasMoreElements()) {
                        NetworkInterface intf = intfEnum.nextElement();
                        if (intf.isLoopback() || !intf.isUp()) {
                            continue;
                        }
                        interfaces.offer(intf);
                    }
                } catch (SocketException e) {
                    throw new RuntimeException(e);
                }

                if (interfaces.isEmpty()) {
                    stringer.value("localhost");
                } else {

                    boolean addedIp = false;
                    while (!interfaces.isEmpty()) {
                        NetworkInterface intf = interfaces.poll();
                        Enumeration<InetAddress> inetAddrs = intf.getInetAddresses();
                        Inet6Address inet6addr = null;
                        Inet4Address inet4addr = null;
                        while (inetAddrs.hasMoreElements()) {
                            InetAddress addr = inetAddrs.nextElement();
                            if (addr instanceof Inet6Address) {
                                inet6addr = (Inet6Address)addr;
                                if (inet6addr.isLinkLocalAddress()) {
                                    inet6addr = null;
                                }
                            } else if (addr instanceof Inet4Address) {
                                inet4addr = (Inet4Address)addr;
                            }
                        }
                        if (inet4addr != null) {
                            stringer.value(inet4addr.getHostAddress());
                            addedIp = true;
                        }
                        if (inet6addr != null) {
                            stringer.value(inet6addr.getHostAddress());
                            addedIp = true;
                        }
                    }
                    if (!addedIp) {
                        stringer.value("localhost");
                    }
                }
            } else {
                stringer.value(m_config.m_externalInterface);
            }
        } catch (Exception e) {
            threw = true;
            hostLog.warn("Error while collecting data about local network interfaces", e);
        }
        try {
            if (threw) {
                stringer = new JSONStringer();
                stringer.object();
                stringer.key("interfaces").array();
                stringer.value("localhost");
                stringer.endArray();
            } else {
                stringer.endArray();
            }
            stringer.keySymbolValuePair("clientPort", m_config.m_port);
            stringer.keySymbolValuePair("clientInterface", m_config.m_clientInterface);
            stringer.keySymbolValuePair("adminPort", m_config.m_adminPort);
            stringer.keySymbolValuePair("adminInterface", m_config.m_adminInterface);
            stringer.keySymbolValuePair("httpPort", m_config.m_httpPort);
            stringer.keySymbolValuePair("httpInterface", m_config.m_httpPortInterface);
            stringer.keySymbolValuePair("internalPort", m_config.m_internalPort);
            stringer.keySymbolValuePair("internalInterface", m_config.m_internalInterface);
            stringer.keySymbolValuePair("zkPort", m_config.m_zkPort);
            stringer.keySymbolValuePair("zkInterface", m_config.m_zkInterface);
            stringer.keySymbolValuePair("drPort", VoltDB.getReplicationPort(m_catalogContext.cluster.getDrproducerport()));
            stringer.keySymbolValuePair("drInterface", VoltDB.getDefaultReplicationInterface());
            stringer.keySymbolValuePair(VoltZK.drPublicHostProp, VoltDB.getPublicReplicationInterface());
            stringer.keySymbolValuePair(VoltZK.drPublicPortProp, VoltDB.getPublicReplicationPort());
            stringer.keySymbolValuePair("publicInterface", m_config.m_publicInterface);
            stringer.endObject();
            JSONObject obj = new JSONObject(stringer.toString());
            // possibly atomic swap from null to realz
            m_localMetadata = obj.toString(4);
            hostLog.debug("System Metadata is: " + m_localMetadata);
        } catch (Exception e) {
            hostLog.warn("Failed to collect data about lcoal network interfaces", e);
        }
    }

    @Override
    public boolean isBare() {
        return m_isBare;
    }
    void setBare(boolean flag) {
        m_isBare = flag;
    }

    //TODO: Is there a better place for this ssl setup work and constant defns
    private void setupSSL(ReadDeploymentResults readDepl) {
        SslType sslType = readDepl.deployment.getSsl();
        m_config.m_sslEnable = m_config.m_sslEnable || (sslType != null && sslType.isEnabled());
        if (m_config.m_sslEnable) {
            try {
                hostLog.info("SSL enabled for HTTP. Please point browser to HTTPS URL.");
                m_config.m_sslExternal = m_config.m_sslExternal || (sslType != null && sslType.isExternal());
                m_config.m_sslDR = m_config.m_sslDR || (sslType != null && sslType.isDr());
                m_config.m_sslInternal = m_config.m_sslInternal || (sslType != null && sslType.isInternal());
                boolean setSslBuilder = m_config.m_sslExternal || m_config.m_sslDR || m_config.m_sslInternal;
                setupSslContextCreators(sslType, setSslBuilder);
                if (m_config.m_sslExternal) {
                    hostLog.info("SSL enabled for admin and client port. Please enable SSL on client.");
                }
                if (m_config.m_sslDR) {
                    hostLog.info("SSL enabled for DR port. Please enable SSL on consumer clusters' DR connections.");
                }
                if (m_config.m_sslInternal) {
                    hostLog.info("SSL enabled for internal inter-node communication.");
                }
                CipherExecutor.SERVER.startup();
            } catch (Exception e) {
                VoltDB.crashLocalVoltDB("Unable to configure SSL", true, e);
            }
        }
    }

    private String getResourcePath(String resource) {
        URL res = this.getClass().getResource(resource);
        return res == null ? resource : res.getPath();
    }

    private void setupSslContextCreators(SslType sslType, boolean setSslBuilder) {
        SslContextFactory sslContextFactory = new SslContextFactory();
        String keyStorePath = getKeyTrustStoreAttribute("javax.net.ssl.keyStore", sslType.getKeystore(), "path");
        keyStorePath = null == keyStorePath  ? getResourcePath(Constants.DEFAULT_KEYSTORE_RESOURCE):getResourcePath(keyStorePath);
        if (keyStorePath == null || keyStorePath.trim().isEmpty()) {
            throw new IllegalArgumentException("A path for the SSL keystore file was not specified.");
        }
        if (! new File(keyStorePath).exists()) {
            throw new IllegalArgumentException("The specified SSL keystore file " + keyStorePath + " was not found.");
        }
        sslContextFactory.setKeyStorePath(keyStorePath);

        String keyStorePassword = getKeyTrustStoreAttribute("javax.net.ssl.keyStorePassword", sslType.getKeystore(), "password");
        if (null == keyStorePassword) {
            keyStorePassword = Constants.DEFAULT_KEYSTORE_PASSWD;
        }
        sslContextFactory.setKeyStorePassword(keyStorePassword);

        String trustStorePath = getKeyTrustStoreAttribute("javax.net.ssl.trustStore", sslType.getTruststore(), "path");
        trustStorePath = null == trustStorePath  ? getResourcePath(Constants.DEFAULT_TRUSTSTORE_RESOURCE):getResourcePath(trustStorePath);
        if (trustStorePath == null || trustStorePath.trim().isEmpty()) {
            throw new IllegalArgumentException("A path for the SSL truststore file was not specified.");
        }
        if (! new File(trustStorePath).exists()) {
            throw new IllegalArgumentException("The specified SSL truststore file " + trustStorePath + " was not found.");
        }
        sslContextFactory.setTrustStorePath(trustStorePath);

        String trustStorePassword = getKeyTrustStoreAttribute("javax.net.ssl.trustStorePassword", sslType.getTruststore(), "password");
        if (null == trustStorePassword) {
            trustStorePassword = Constants.DEFAULT_TRUSTSTORE_PASSWD;
        }
        sslContextFactory.setTrustStorePassword(trustStorePassword);

        String[] excludeCiphers = new String[] {
            "SSL_DHE_DSS_EXPORT_WITH_DES40_CBC_SHA",
            "SSL_DHE_DSS_WITH_DES_CBC_SHA",
            "SSL_DHE_RSA_EXPORT_WITH_DES40_CBC_SHA",
            "SSL_DHE_RSA_WITH_DES_CBC_SHA",
            "SSL_RSA_EXPORT_WITH_DES40_CBC_SHA",
            "SSL_RSA_EXPORT_WITH_RC4_40_MD5",
            "SSL_RSA_WITH_DES_CBC_SHA",
            "TLS_DHE_DSS_WITH_AES_128_CBC_SHA",
            "TLS_DHE_DSS_WITH_AES_256_CBC_SHA",
            "TLS_DHE_RSA_WITH_AES_128_CBC_SHA",
            "TLS_DHE_RSA_WITH_AES_256_CBC_SHA",
            "TLS_ECDH_ECDSA_WITH_AES_128_CBC_SHA",
            "TLS_ECDH_ECDSA_WITH_AES_256_CBC_SHA",
            "TLS_ECDHE_ECDSA_WITH_AES_128_CBC_SHA",
            "TLS_ECDHE_ECDSA_WITH_AES_256_CBC_SHA",
            "TLS_ECDHE_RSA_WITH_AES_128_CBC_SHA",
            "TLS_ECDHE_RSA_WITH_AES_256_CBC_SHA",
            "TLS_ECDH_RSA_WITH_AES_128_CBC_SHA",
            "TLS_ECDH_RSA_WITH_AES_256_CBC_SHA",
            "TLS_RSA_WITH_AES_128_CBC_SHA",
            "TLS_RSA_WITH_AES_128_CBC_SHA256",
            "TLS_RSA_WITH_AES_128_GCM_SHA256",
            "TLS_RSA_WITH_AES_256_CBC_SHA",
            "TLS_RSA_WITH_AES_256_CBC_SHA256",
            "TLS_RSA_WITH_AES_256_GCM_SHA384",
        };

        // exclude weak ciphers
        sslContextFactory.setExcludeCipherSuites(excludeCiphers);
        sslContextFactory.setKeyManagerPassword(keyStorePassword);

        m_config.m_sslContextFactory = sslContextFactory;

        if (setSslBuilder) {
            KeyManagerFactory keyManagerFactory;
            try (FileInputStream fis = new FileInputStream(keyStorePath)) {
                keyManagerFactory = KeyManagerFactory.getInstance(KeyManagerFactory.getDefaultAlgorithm());
                KeyStore keyStore = KeyStore.getInstance(KeyStore.getDefaultType());
                keyStorePassword = deobfuscateIfNeeded(keyStorePassword);
                keyStore.load(fis, keyStorePassword.toCharArray());
                keyManagerFactory.init(keyStore, keyStorePassword.toCharArray());
            } catch (KeyStoreException | NoSuchAlgorithmException | UnrecoverableKeyException | IOException
                    | CertificateException e) {
                throw new IllegalArgumentException("Could not initialize KeyManagerFactory", e);
            }

            TrustManagerFactory trustManagerFactory;
            try (FileInputStream fis = new FileInputStream(trustStorePath)) {
                trustManagerFactory = TrustManagerFactory.getInstance(TrustManagerFactory.getDefaultAlgorithm());
                KeyStore keyStore = KeyStore.getInstance(KeyStore.getDefaultType());
                trustStorePassword = deobfuscateIfNeeded(trustStorePassword);
                keyStore.load(fis, trustStorePassword.toCharArray());
                trustManagerFactory.init(keyStore);
            } catch (NoSuchAlgorithmException | IOException | KeyStoreException | CertificateException e) {
                throw new IllegalArgumentException("Could not initialize TrustManagerFactory", e);
            }

            ImmutableSet<String> excludeCipherSet = ImmutableSet.copyOf(excludeCiphers);

            CipherSuiteFilter filter = (ciphers, defaultCiphiers, supportedCiphers) -> {
                List<String> filteredCiphers = new ArrayList<>(supportedCiphers.size());
                for (String cipher : ciphers == null ? defaultCiphiers : ciphers) {
                    if (supportedCiphers.contains(cipher) && !excludeCipherSet.contains(cipher)) {
                        filteredCiphers.add(cipher);
                    }
                }

                return filteredCiphers.toArray(new String[filteredCiphers.size()]);
            };

            try {
                m_config.m_sslServerContext = SslContextBuilder.forServer(keyManagerFactory)
                        .trustManager(trustManagerFactory).ciphers(null, filter).build();
                m_config.m_sslClientContext = SslContextBuilder.forClient().trustManager(trustManagerFactory)
                        .ciphers(null, filter).build();
            } catch (SSLException e) {
                throw new IllegalArgumentException("Could not create SslContexts", e);
            }
        }
    }

    private String deobfuscateIfNeeded(String password) {
        if (password.startsWith(Password.__OBFUSCATE)) {
            return Password.deobfuscate(password);
        }
        return password;
    }

    private String getKeyTrustStoreAttribute(String sysPropName, KeyOrTrustStoreType store, String valueType) {
        String sysProp = System.getProperty(sysPropName, "");
        String result = null;

        // allow leading/trailing blanks for password, not otherwise
        if (!sysProp.isEmpty()) {
            if ("password".equals(valueType)) {
                result = sysProp;
            } else {
                String trimmed = sysProp.trim();
                if (!trimmed.isEmpty()) {
                    result = trimmed;
                }
            }
        }

        if (store != null) {
            String value = "path".equals(valueType) ? store.getPath() : store.getPassword();
            if (result == null) {
                result = value;
            }
            else if (value != null && !value.equals(result)) {
                hostLog.info(String.format("System property '%s' overrides deployment-file value", sysPropName));
            }
        }

        return result;
    }

    /**
     * Start the voltcore HostMessenger. This joins the node
     * to the existing cluster. In the non rejoin case, this
     * function will return when the mesh is complete. If
     * rejoining, it will return when the node and agreement
     * site are synched to the existing cluster.
     */
    MeshProber.Determination buildClusterMesh(ReadDeploymentResults readDepl) {
        final boolean bareAtStartup  = m_config.m_forceVoltdbCreate
                || pathsWithRecoverableArtifacts(readDepl.deployment).isEmpty();
        setBare(bareAtStartup);

        final Supplier<Integer> hostCountSupplier = new Supplier<Integer>() {
            @Override
            public Integer get() {
                return getHostCount();
            }
        };

        ClusterType clusterType = readDepl.deployment.getCluster();

        MeshProber criteria = MeshProber.builder()
                .coordinators(m_config.m_coordinators)
                .versionChecker(m_versionChecker)
                .enterprise(m_config.m_isEnterprise)
                .startAction(m_config.m_startAction)
                .bare(bareAtStartup)
                .configHash(CatalogUtil.makeDeploymentHashForConfig(readDepl.deploymentBytes))
                .hostCountSupplier(hostCountSupplier)
                .kfactor(clusterType.getKfactor())
                .paused(m_config.m_isPaused)
                .nodeStateSupplier(m_statusTracker.getSupplier())
                .addAllowed(m_config.m_enableAdd)
                .safeMode(m_config.m_safeMode)
                .terminusNonce(getTerminusNonce())
                .missingHostCount(m_config.m_missingHostCount)
                .build();

        m_meshProbe.set(criteria);
        HostAndPort hostAndPort = criteria.getLeader();
        String hostname = hostAndPort.getHost();
        int port = hostAndPort.getPort();

        org.voltcore.messaging.HostMessenger.Config hmconfig;

        hmconfig = new org.voltcore.messaging.HostMessenger.Config(hostname, port, m_config.m_isPaused);
        if (m_config.m_placementGroup != null) {
            hmconfig.group = m_config.m_placementGroup;
        }
        hmconfig.internalPort = m_config.m_internalPort;
        hmconfig.internalInterface = m_config.m_internalInterface;
        hmconfig.zkPort = m_config.m_zkPort;
        hmconfig.zkInterface = m_config.m_zkInterface;
        hmconfig.deadHostTimeout = m_config.m_deadHostTimeoutMS;
        hmconfig.factory = new VoltDbMessageFactory();
        hmconfig.coreBindIds = m_config.m_networkCoreBindings;
        hmconfig.acceptor = criteria;
        hmconfig.localSitesCount = m_config.m_sitesperhost;
        if (!StringUtils.isEmpty(m_config.m_recoveredPartitions)) {
            hmconfig.recoveredPartitions = m_config.m_recoveredPartitions;
        }
        //if SSL needs to be enabled for internal communication, SSL context has to be setup before starting HostMessenger
        setupSSL(readDepl);
        if (m_config.m_sslInternal) {
            m_messenger = new org.voltcore.messaging.HostMessenger(hmconfig, this, m_config.m_sslServerContext,
                    m_config.m_sslClientContext);
        } else {
            m_messenger = new org.voltcore.messaging.HostMessenger(hmconfig, this);
        }

        hostLog.info(String.format("Beginning inter-node communication on port %d.", m_config.m_internalPort));

        try {
            m_messenger.start();
        } catch (Exception e) {
            boolean printStackTrace =  true;
            // do not log fatal exception message in these cases
            if (e.getMessage() != null) {
                if (e.getMessage().indexOf(SocketJoiner.FAIL_ESTABLISH_MESH_MSG) > -1 ||
                        e.getMessage().indexOf(MeshProber.MESH_ONE_REJOIN_MSG )> -1) {
                    printStackTrace = false;
                }
            }
            VoltDB.crashLocalVoltDB(e.getMessage(), printStackTrace, e);
        }

        VoltZK.createPersistentZKNodes(m_messenger.getZK());

        // Use the host messenger's hostId.
        m_myHostId = m_messenger.getHostId();
        hostLog.info(String.format("Host id of this node is: %d", m_myHostId));
        consoleLog.info(String.format("Host id of this node is: %d", m_myHostId));

        // This is where we wait
        MeshProber.Determination determination = criteria.waitForDetermination();
        m_meshProbe.set(null);
        if (determination.startAction == null) {
            VoltDB.crashLocalVoltDB("Shutdown invoked before Cluster Mesh was established.", false, null);
        }

        // paused is determined in the mesh formation exchanged
        if (determination.paused) {
            m_messenger.pause();
        } else {
            m_messenger.unpause();
        }

        // Semi-hacky check to see if we're attempting to rejoin to ourselves.
        // The leader node gets assigned host ID 0, always, so if we're the
        // leader and we're rejoining, this is clearly bad.
        if (m_myHostId == 0 && determination.startAction.doesJoin()) {
            VoltDB.crashLocalVoltDB("Unable to rejoin a node to itself.  " +
                    "Please check your command line and start action and try again.", false, null);
        }
        // load or store settings form/to zookeeper
        if (determination.startAction.doesJoin()) {
            m_clusterSettings.load(m_messenger.getZK());
            m_clusterSettings.get().store();
        } else if (m_myHostId == 0) {
            if (hostLog.isDebugEnabled()) {
                hostLog.debug("Writing initial hostcount " +
                               m_clusterSettings.get().getProperty(ClusterSettings.HOST_COUNT) +
                               " to ZK");
            }
            m_clusterSettings.store(m_messenger.getZK());
        }
        m_clusterCreateTime = m_messenger.getInstanceId().getTimestamp();
        return determination;
    }

    void logDebuggingInfo(VoltDB.Configuration config, String httpPortExtraLogMessage, boolean jsonEnabled) {
        String startAction = m_config.m_startAction.toString();
        String startActionLog = "Database start action is " + (startAction.substring(0, 1).toUpperCase() +
                startAction.substring(1).toLowerCase()) + ".";
        if (!m_rejoining) {
            hostLog.info(startActionLog);
        }

        // print out awesome network stuff
        hostLog.info(String.format("Listening for native wire protocol clients on port %d.", m_config.m_port));
        hostLog.info(String.format("Listening for admin wire protocol clients on port %d.", config.m_adminPort));

        if (m_startMode == OperationMode.PAUSED) {
            hostLog.info(String.format("Started in admin mode. Clients on port %d will be rejected in admin mode.", m_config.m_port));
        }

        if (getReplicationRole() == ReplicationRole.REPLICA) {
            consoleLog.info("Started as " + getReplicationRole().toString().toLowerCase() + " cluster. " +
                             "Clients can only call read-only procedures.");
        }
        if (httpPortExtraLogMessage != null) {
            hostLog.info(httpPortExtraLogMessage);
        }
        if (config.m_httpPort != -1) {
            hostLog.info(String.format("Local machine HTTP monitoring is listening on port %d.", config.m_httpPort));
        }
        else {
            hostLog.info(String.format("Local machine HTTP monitoring is disabled."));
        }
        if (jsonEnabled) {
            hostLog.info(String.format("Json API over HTTP enabled at path /api/1.0/, listening on port %d.",
                    config.m_httpPort));
        }
        else {
            hostLog.info("Json API disabled.");
        }
        if (config.m_sslEnable) {
            hostLog.info("OpenSsl is " + (OpenSsl.isAvailable() ? "enabled" : "disabled"));
        }

        // java heap size
        long javamaxheapmem = ManagementFactory.getMemoryMXBean().getHeapMemoryUsage().getMax();
        javamaxheapmem /= (1024 * 1024);
        hostLog.info(String.format("Maximum usable Java heap set to %d mb.", javamaxheapmem));

        // Computed minimum heap requirement
        long minRqt = computeMinimumHeapRqt(m_catalogContext.tables.size(),
                (getLocalPartitionCount()), m_configuredReplicationFactor);
        hostLog.info("Minimum required Java heap for catalog and server config is " + minRqt + " MB.");

        SortedMap<String, String> dbgMap = m_catalogContext.getDebuggingInfoFromCatalog(true);
        for (String line : dbgMap.values()) {
            hostLog.info(line);
        }

        // print out a bunch of useful system info
        PlatformProperties pp = PlatformProperties.getPlatformProperties();
        String[] lines = pp.toLogLines(getVersionString()).split("\n");
        for (String line : lines) {
            hostLog.info(line.trim());
        }

        if (m_catalogContext.cluster.getDrconsumerenabled() || m_catalogContext.cluster.getDrproducerenabled()) {
            hostLog.info("DR initializing with Cluster Id " +  m_catalogContext.cluster.getDrclusterid() +
                    ". The DR cluster was first started at " + new Date(m_clusterCreateTime).toString() + ".");
        }

        final ZooKeeper zk = m_messenger.getZK();
        ZKUtil.ByteArrayCallback operationModeFuture = new ZKUtil.ByteArrayCallback();
        /*
         * Publish our cluster metadata, and then retrieve the metadata
         * for the rest of the cluster
         */
        try {
            zk.create(
                    VoltZK.cluster_metadata + "/" + m_messenger.getHostId(),
                    getLocalMetadata().getBytes("UTF-8"),
                    Ids.OPEN_ACL_UNSAFE,
                    CreateMode.EPHEMERAL,
                    new ZKUtil.StringCallback(),
                    null);
            zk.getData(VoltZK.operationMode, false, operationModeFuture, null);
        } catch (Exception e) {
            VoltDB.crashLocalVoltDB("Error creating \"/cluster_metadata\" node in ZK", true, e);
        }

        Map<Integer, String> clusterMetadata = new HashMap<>(0);
        /*
         * Spin and attempt to retrieve cluster metadata for all nodes in the cluster.
         */
        Set<Integer> metadataToRetrieve = new HashSet<>(m_messenger.getLiveHostIds());
        metadataToRetrieve.remove(m_messenger.getHostId());
        while (!metadataToRetrieve.isEmpty()) {
            Map<Integer, ZKUtil.ByteArrayCallback> callbacks = new HashMap<>();
            for (Integer hostId : metadataToRetrieve) {
                ZKUtil.ByteArrayCallback cb = new ZKUtil.ByteArrayCallback();
                zk.getData(VoltZK.cluster_metadata + "/" + hostId, false, cb, null);
                callbacks.put(hostId, cb);
            }

            for (Map.Entry<Integer, ZKUtil.ByteArrayCallback> entry : callbacks.entrySet()) {
                try {
                    ZKUtil.ByteArrayCallback cb = entry.getValue();
                    Integer hostId = entry.getKey();
                    clusterMetadata.put(hostId, new String(cb.get(), "UTF-8"));
                    metadataToRetrieve.remove(hostId);
                } catch (KeeperException.NoNodeException e) {}
                catch (Exception e) {
                    VoltDB.crashLocalVoltDB("Error retrieving cluster metadata", true, e);
                }
            }

        }

        // print out cluster membership
        hostLog.info("About to list cluster interfaces for all nodes with format [ip1 ip2 ... ipN] client-port,admin-port,http-port");
        for (int hostId : m_messenger.getLiveHostIds()) {
            if (hostId == m_messenger.getHostId()) {
                hostLog.info(
                        String.format(
                                "  Host id: %d with interfaces: %s [SELF]",
                                hostId,
                                MiscUtils.formatHostMetadataFromJSON(getLocalMetadata())));
            }
            else {
                String hostMeta = clusterMetadata.get(hostId);
                hostLog.info(
                        String.format(
                                "  Host id: %d with interfaces: %s [PEER]",
                                hostId,
                                MiscUtils.formatHostMetadataFromJSON(hostMeta)));
            }
        }

        final String drRole = m_catalogContext.getCluster().getDrrole();
        if (m_producerDRGateway != null && (DrRoleType.MASTER.value().equals(drRole) || DrRoleType.XDCR.value().equals(drRole))) {
            m_producerDRGateway.logActiveConversations();
        }
        if (m_consumerDRGateway != null) {
            m_consumerDRGateway.logActiveConversations();
        }

        try {
            if (operationModeFuture.get() != null) {
                String operationModeStr = new String(operationModeFuture.get(), "UTF-8");
                m_startMode = OperationMode.valueOf(operationModeStr);
            }
        } catch (KeeperException.NoNodeException e) {}
        catch (Exception e) {
            throw new RuntimeException(e);
        }
    }


    public static String[] extractBuildInfo(VoltLogger logger) {
        StringBuilder sb = new StringBuilder(64);
        try {
            InputStream buildstringStream =
                ClassLoader.getSystemResourceAsStream("buildstring.txt");
            if (buildstringStream != null) {
                byte b;
                while ((b = (byte) buildstringStream.read()) != -1) {
                    sb.append((char)b);
                }
                String parts[] = sb.toString().split(" ", 2);
                if (parts.length == 2) {
                    parts[0] = parts[0].trim();
                    parts[1] = parts[0] + "_" + parts[1].trim();
                    return parts;
                }
            }
        } catch (Exception ignored) {
        }
        try {
            InputStream versionstringStream = new FileInputStream("version.txt");
            try {
                byte b;
                while ((b = (byte) versionstringStream.read()) != -1) {
                    sb.append((char)b);
                }
                return new String[] { sb.toString().trim(), "VoltDB" };
            } finally {
                versionstringStream.close();
            }
        }
        catch (Exception ignored2) {
            if (logger != null) {
                logger.l7dlog(Level.ERROR, LogKeys.org_voltdb_VoltDB_FailedToRetrieveBuildString.name(), null);
            }
            return new String[] { m_defaultVersionString, "VoltDB" };
        }
    }

    @Override
    public void readBuildInfo(String editionTag) {
        String buildInfo[] = extractBuildInfo(hostLog);
        m_versionString = buildInfo[0];
        m_buildString = buildInfo[1];
        String buildString = m_buildString;
        if (m_buildString.contains("_")) {
            buildString = m_buildString.split("_", 2)[1];
        }
        consoleLog.info(String.format("Build: %s %s %s", m_versionString, buildString, editionTag));
    }

    void logSystemSettingFromCatalogContext() {
        if (m_catalogContext == null) {
            return;
        }
        Deployment deploy = m_catalogContext.cluster.getDeployment().get("deployment");
        Systemsettings sysSettings = deploy.getSystemsettings().get("systemsettings");

        if (sysSettings == null) {
            return;
        }

        hostLog.info("Elastic duration set to " + sysSettings.getElasticduration() + " milliseconds");
        hostLog.info("Elastic throughput set to " + sysSettings.getElasticthroughput() + " mb/s");
        hostLog.info("Max temptable size set to " + sysSettings.getTemptablemaxsize() + " mb");
        hostLog.info("Snapshot priority set to " + sysSettings.getSnapshotpriority() + " [0 - 10]");

        if (sysSettings.getQuerytimeout() > 0) {
            hostLog.info("Query timeout set to " + sysSettings.getQuerytimeout() + " milliseconds");
            m_config.m_queryTimeout = sysSettings.getQuerytimeout();
        }
        else if (sysSettings.getQuerytimeout() == 0) {
            hostLog.info("Query timeout set to unlimited");
            m_config.m_queryTimeout = 0;
        }

    }

    /**
     * Start all the site's event loops. That's it.
     */
    @Override
    public void run() {
        if (m_restoreAgent != null) {
            // start restore process
            m_restoreAgent.restore();
        }
        else {
            onSnapshotRestoreCompletion();
            onReplayCompletion(Long.MIN_VALUE, m_iv2InitiatorStartingTxnIds);
        }

        // Start the rejoin coordinator
        if (m_joinCoordinator != null) {
            try {
                m_statusTracker.set(NodeState.REJOINING);
                if (!m_joinCoordinator.startJoin(m_catalogContext.database)) {
                    VoltDB.crashLocalVoltDB("Failed to join the cluster", true, null);
                }
            } catch (Exception e) {
                VoltDB.crashLocalVoltDB("Failed to join the cluster", true, e);
            }
        }

        m_isRunning = true;
    }

    /**
     * Try to shut everything down so they system is ready to call
     * initialize again.
     * @param mainSiteThread The thread that m_inititalized the VoltDB or
     * null if called from that thread.
     */
    @Override
    public boolean shutdown(Thread mainSiteThread) throws InterruptedException {
        MeshProber criteria = m_meshProbe.get();
        if (criteria != null) {
            criteria.abortDetermination();
        }
        synchronized(m_startAndStopLock) {
            if (!m_isRunning) {
                // initialize() was never called or shutdown() was already called
                // so there is nothing to clean up
                return true;
            }
            boolean did_it = false;
            if (m_mode != OperationMode.SHUTTINGDOWN) {
                did_it = true;
                m_mode = OperationMode.SHUTTINGDOWN;
                m_statusTracker.set(NodeState.SHUTTINGDOWN);

                if (m_catalogContext != null && m_catalogContext.m_ptool.getAdHocLargeFallbackCount() > 0) {
                    hostLog.info(String.format("%d queries planned through @AdHocLarge were converted to normal @AdHoc plans.",
                            m_catalogContext.m_ptool.getAdHocLargeFallbackCount()));
                }
                /*
                 * Various scheduled tasks get crashy in unit tests if they happen to run
                 * while other stuff is being shut down. Double catch of throwable is only for the sake of tests.
                 */
                try {
                    for (ScheduledFuture<?> sc : m_periodicWorks) {
                        sc.cancel(false);
                        try {
                            sc.get();
                        } catch (Throwable t) { }
                    }
                } catch (Throwable t) { }

                m_avroSerde.shutdown();
                m_taskManager.shutdown();

                //Shutdown import processors.
                VoltDB.getImportManager().shutdown();
                VoltDB.getTTLManager().shutDown();
                // clear resMonitorWork
                resMonitorWork = null;

                m_periodicWorks.clear();
                m_snapshotCompletionMonitor.shutdown();
                m_periodicWorkThread.shutdown();
                m_periodicWorkThread.awaitTermination(356, TimeUnit.DAYS);
                m_periodicPriorityWorkThread.shutdown();
                m_periodicPriorityWorkThread.awaitTermination(356, TimeUnit.DAYS);

                if (m_elasticService != null) {
                    m_elasticService.shutdown();
                }

                if (m_leaderAppointer != null) {
                    m_leaderAppointer.shutdown();
                }
                m_globalServiceElector.shutdown();

                if (m_hasStartedSampler.get()) {
                    m_sampler.setShouldStop();
                    m_sampler.join();
                }

                // shutdown the web monitoring / json
                if (m_adminListener != null) {
                    m_adminListener.stop();
                }

                // send hostDown trap as client interface is
                // no longer available
                m_snmp.hostDown(FaultLevel.INFO, m_messenger.getHostId(), "Host is shutting down");

                shutdownInitiators();

                try {
                    LargeBlockManager.shutdown();
                }
                catch (Exception e) {
                    hostLog.warn(e);
                }

                if (m_cartographer != null) {
                    m_cartographer.shutdown();
                }

                if (m_configLogger != null) {
                    m_configLogger.join();
                }

                // shut down Export and its connectors.
                VoltDB.getExportManager().shutdown();

                // After sites are terminated, shutdown the DRProducer.
                // The DRProducer is shared by all sites; don't kill it while any site is active.
                if (m_producerDRGateway != null) {
                    try {
                        m_producerDRGateway.shutdown();
                    } catch (InterruptedException e) {
                        hostLog.warn("Interrupted shutting down invocation buffer server", e);
                    }
                    finally {
                        m_producerDRGateway = null;
                    }
                }

                shutdownReplicationConsumerRole();

                // shut down the client interface
                if (m_clientInterface != null) {
                    m_clientInterface.shutdown();
                    m_clientInterface = null;
                }

                if (m_snapshotIOAgent != null) {
                    m_snapshotIOAgent.shutdown();
                }

                // shut down the network/messaging stuff
                // Close the host messenger first, which should close down all of
                // the ForeignHost sockets cleanly
                if (m_messenger != null)
                {
                    m_messenger.shutdown();
                }
                m_messenger = null;

                // shutdown the cipher service
                CipherExecutor.SERVER.shutdown();
                CipherExecutor.CLIENT.shutdown();

                //Also for test code that expects a fresh stats agent
                if (m_opsRegistrar != null) {
                    try {
                        m_opsRegistrar.shutdown();
                    }
                    finally {
                        m_opsRegistrar = null;
                    }
                }

                m_computationService.shutdown();
                m_computationService.awaitTermination(1, TimeUnit.DAYS);
                m_computationService = null;
                m_catalogContext = null;
                m_initiatorStats = null;
                m_latencyStats = null;
                m_latencyCompressedStats = null;
                m_latencyHistogramStats = null;

                AdHocCompilerCache.clearHashCache();
                org.voltdb.iv2.InitiatorMailbox.m_allInitiatorMailboxes.clear();

                PartitionDRGateway.m_partitionDRGateways = ImmutableMap.of();

                // We left the status API up as long as possible...
                StatusListener.shutdown();

                // probably unnecessary, but for tests it's nice because it
                // will do the memory checking and run finalizers
                System.gc();
                System.runFinalization();

                m_isRunning = false;
            }
            return did_it;
        }
    }

    @Override
    synchronized public void logUpdate(String xmlConfig, long currentTxnId, File voltroot)
    {
        // another site already did this work.
        if (currentTxnId == m_lastLogUpdateTxnId) {
            return;
        }
        else if (currentTxnId < m_lastLogUpdateTxnId) {
            throw new RuntimeException(
                    "Trying to update logging config at transaction " + m_lastLogUpdateTxnId
                    + " with an older transaction: " + currentTxnId);
        }
        hostLog.info("Updating RealVoltDB logging config from txnid: " +
                m_lastLogUpdateTxnId + " to " + currentTxnId);
        m_lastLogUpdateTxnId = currentTxnId;
        VoltLogger.configure(xmlConfig, voltroot);
    }

    /*
     * Write the catalog jar to a temporary jar file, this function
     * is supposed to be called in an NT proc
     */
    @Override
    public void writeCatalogJar(byte[] catalogBytes) throws IOException
    {
        File configInfoDir = getConfigDirectory();
        configInfoDir.mkdirs();

        InMemoryJarfile.writeToFile(catalogBytes,
                                    new VoltFile(configInfoDir.getPath(),
                                                 InMemoryJarfile.TMP_CATALOG_JAR_FILENAME));
    }

    // Verify the integrity of the newly updated catalog stored on the ZooKeeper
    @Override
    public String verifyJarAndPrepareProcRunners(byte[] catalogBytes, String diffCommands,
            byte[] catalogBytesHash, byte[] deploymentBytes) {
        ImmutableMap.Builder<String, Class<?>> classesMap = ImmutableMap.<String, Class<?>>builder();
        InMemoryJarfile newCatalogJar;
        JarLoader jarLoader;
        String errorMsg;
        try {
            newCatalogJar = new InMemoryJarfile(catalogBytes);
            jarLoader = newCatalogJar.getLoader();
            for (String classname : jarLoader.getClassNames()) {
                try {
                    Class<?> procCls = CatalogContext.classForProcedureOrUDF(classname, jarLoader);
                    classesMap.put(classname, procCls);
                }
                // LinkageError catches most of the various class loading errors we'd
                // care about here.
                catch (UnsupportedClassVersionError e) {
                    errorMsg = "Cannot load classes compiled with a higher version of Java than currently" +
                                 " in use. Class " + classname + " was compiled with ";

                    Integer major = 0;
                    // update the matcher pattern for various jdk
                    Pattern pattern = Pattern.compile("version\\s(\\d+).(\\d+)");
                    Matcher matcher = pattern.matcher(e.getMessage());
                    if (matcher.find()) {
                        major = Integer.parseInt(matcher.group(1));
                    } else {
                        hostLog.info("Unable to parse compile version number from UnsupportedClassVersionError.");
                    }

                    if (VerifyCatalogAndWriteJar.SupportedJavaVersionMap.containsKey(major)) {
                        errorMsg = errorMsg.concat(VerifyCatalogAndWriteJar.SupportedJavaVersionMap.get(major) + ", current runtime version is " +
                                         System.getProperty("java.version") + ".");
                    } else {
                        errorMsg = errorMsg.concat("an incompatible Java version.");
                    }
                    hostLog.info(errorMsg);
                    return errorMsg;
                }
                catch (LinkageError | ClassNotFoundException e) {
                    String cause = e.getMessage();
                    if (cause == null && e.getCause() != null) {
                        cause = e.getCause().getMessage();
                    }
                    errorMsg = "Error loading class \'" + classname + "\': " +
                        e.getClass().getCanonicalName() + " for " + cause;
                    hostLog.info(errorMsg);
                    return errorMsg;
                }
            }
        } catch (Exception e) {
            // catch all exceptions, anything may fail now can be safely rolled back
            return e.getMessage();
        }

        CatalogContext ctx = VoltDB.instance().getCatalogContext();
        Catalog newCatalog = ctx.getNewCatalog(diffCommands);

        Database db = newCatalog.getClusters().get("cluster").getDatabases().get("database");
        CatalogMap<Procedure> catalogProcedures = db.getProcedures();

        int siteCount = m_nodeSettings.getLocalSitesCount() + 1; // + MPI site

        ctx.m_preparedCatalogInfo = new CatalogContext.CatalogInfo(catalogBytes, catalogBytesHash, deploymentBytes);
        ctx.m_preparedCatalogInfo.m_catalog = newCatalog;
        ctx.m_preparedCatalogInfo.m_preparedProcRunners = new ConcurrentLinkedQueue<>();

        for (long i = 0; i < siteCount; i++) {
            try {
                ImmutableMap<String, ProcedureRunner> userProcRunner =
                    LoadedProcedureSet.loadUserProcedureRunners(catalogProcedures, null,
                                                                classesMap.build(), null);

                ctx.m_preparedCatalogInfo.m_preparedProcRunners.offer(userProcRunner);
            } catch (Exception e) {
                String msg = "error setting up user procedure runners using NT-procedure pattern: "
                            + e.getMessage();
                hostLog.info(msg);
                return msg;
            }
        }

        return null;
    }

    // Clean up the temporary jar file
    @Override
    public void cleanUpTempCatalogJar() {
        File configInfoDir = getConfigDirectory();
        if (!configInfoDir.exists()) {
            return;
        }

        File tempJar = new VoltFile(configInfoDir.getPath(),
                                    InMemoryJarfile.TMP_CATALOG_JAR_FILENAME);
        if(tempJar.exists()) {
            tempJar.delete();
        }
    }

    @Override
    public void buildCatalogValidators(boolean isPro) {
        List <String> implementations = CatalogValidator.getImplementations(isPro);
        if (!implementations.isEmpty() && !m_catalogValidators.isEmpty()) {
            VoltDB.crashLocalVoltDB("Catalog validators already initialized");
        }

        Set<String> created = new HashSet<>();
        try {
            for (String implementation : implementations) {
                if (!created.add(implementation)) {
                    throw new RuntimeException("Catalog validator " + implementation + " defined multiple times");
                }
                Class<?> validatorClass = Class.forName(implementation);
                CatalogValidator validator = (CatalogValidator) validatorClass.newInstance();
                m_catalogValidators.add(validator);
            }
        }
        catch (Exception e) {
            VoltDB.crashLocalVoltDB("Failed to create catalog validators", true, e);
        }
    }

    @Override
    public boolean validateDeployment(Catalog catalog, DeploymentType newDep, DeploymentType curDep, CatalogChangeResult ccr) {
        for (CatalogValidator validator : m_catalogValidators) {
            if (!validator.validateDeployment(catalog, newDep, curDep, ccr)) {
                return false;
            }
        }

        return true;
    }

    // Create a Procedure mapper from the database
    private static Function<String, Procedure> createProcedureMapper(Database database) {
        if (database == null) {
            throw new IllegalArgumentException("Missing Catalog Database");
        }
        DefaultProcedureManager defaultProcedureManager = new DefaultProcedureManager(database);
        CatalogMap<Procedure> procedures = database.getProcedures();
        return p -> InvocationDispatcher.getProcedureFromName(p, procedures, defaultProcedureManager);
    }

    @Override
    public boolean validateConfiguration(Catalog catalog, DeploymentType deployment,
<<<<<<< HEAD
            InMemoryJarfile catalogJar, Catalog curCatalog, CatalogChangeResult ccr) {
        for (CatalogValidator validator : m_catalogValidators) {
            if (!validator.validateConfiguration(catalog, deployment, catalogJar, curCatalog, ccr)) {
=======
            InMemoryJarfile catalogJar, CatalogChangeResult ccr) {
        Function<String, Procedure> procedureMapper = createProcedureMapper(CatalogUtil.getDatabase(catalog));
        for (CatalogValidator validator : m_catalogValidators) {
            if (!validator.validateConfiguration(catalog, procedureMapper, deployment, catalogJar, ccr)) {
>>>>>>> 2046ba04
                return false;
            }
        }
        return true;
    }

    @Override
    public CatalogContext catalogUpdate(
            String diffCommands,
            int expectedCatalogVersion,
            int nextCatalogVersion,
            long genId,
            boolean isForReplay,
            boolean requireCatalogDiffCmdsApplyToEE,
            boolean hasSchemaChange,
            boolean requiresNewExportGeneration,
            boolean hasSecurityUserChange)
    {

        try {
            /*
             * Synchronize updates of catalog contexts across the multiple sites on this host. Ensure that catalogUpdate() is
             * only performed after all sites reach catalogUpdate(). Once all sites have reached this point the first site to
             * execute will perform the actual update while the others wait.
             */
            final UpdatableSiteCoordinationBarrier sysProcBarrier = VoltDB.getSiteCountBarrier();
            sysProcBarrier.await();
            synchronized (sysProcBarrier) {

                if (m_catalogContext.catalogVersion != expectedCatalogVersion) {
                    if (m_catalogContext.catalogVersion < expectedCatalogVersion) {
                        throw new RuntimeException("Trying to update main catalog context with diff " +
                                "commands generated for an out-of date catalog. Expected catalog version: " +
                                expectedCatalogVersion + " does not match actual version: " + m_catalogContext.catalogVersion);
                    }
                    assert(m_catalogContext.catalogVersion == nextCatalogVersion);
                }

                else {
                    final NodeState prevNodeState = m_statusTracker.set(NodeState.UPDATING);
                    try {
                        doCatalogUpdate(diffCommands, nextCatalogVersion, genId, isForReplay,
                                        requireCatalogDiffCmdsApplyToEE, hasSchemaChange,
                                        requiresNewExportGeneration, hasSecurityUserChange);
                    }
                    finally {
                        m_statusTracker.set(prevNodeState);
                    }
                }
            }
        } catch (InterruptedException | BrokenBarrierException e) {
            throw VoltDB.crashLocalVoltDB("Error waiting for barrier", true, e);
        }

        return m_catalogContext;
    }

    private void doCatalogUpdate(
            String diffCommands,
            int nextCatalogVersion,
            long genId,
            boolean isForReplay,
            boolean requireCatalogDiffCmdsApplyToEE,
            boolean hasSchemaChange,
            boolean requiresNewExportGeneration,
            boolean hasSecurityUserChange) {

        final ReplicationRole oldRole = getReplicationRole();

        //Security credentials may be part of the new catalog update.
        //Notify HTTPClientInterface not to store AuthenticationResult in sessions
        //before CatalogContext swap.
        if (m_adminListener != null && hasSecurityUserChange) {
            m_adminListener.dontStoreAuthenticationResultInHttpSession();
        }

        CatalogInfo catalogInfo = null;
        Catalog newCatalog = null;
        CatalogContext ctx = VoltDB.instance().getCatalogContext();
        if (isForReplay) {
            try {
                CatalogAndDeployment catalogStuff =
                    CatalogUtil.getCatalogFromZK(VoltDB.instance().getHostMessenger().getZK());
                byte[] depbytes = catalogStuff.deploymentBytes;
                if (depbytes == null) {
                    depbytes = ctx.m_catalogInfo.m_deploymentBytes;
                }
                catalogInfo = new CatalogInfo(catalogStuff.catalogBytes, catalogStuff.catalogHash, depbytes);
                newCatalog = ctx.getNewCatalog(diffCommands);
            } catch (Exception e) {
                // impossible to hit, log for debug purpose
                hostLog.error("Error reading catalog from zookeeper for node: " + VoltZK.catalogbytes + ":" + e);
                throw new RuntimeException("Error reading catalog from zookeeper");
            }
        } else {
            if (ctx.m_preparedCatalogInfo == null) {
                // impossible to hit, log for debug purpose
                throw new RuntimeException("Unexpected: @UpdateCore's prepared catalog is null during non-replay case.");
            }
            // using the prepared catalog information if prepared
            catalogInfo = ctx.m_preparedCatalogInfo;
            newCatalog = catalogInfo.m_catalog;
        }

        byte[] oldDeployHash = m_catalogContext.getDeploymentHash();
        final String oldDRConnectionSource = m_catalogContext.cluster.getDrmasterhost();

        // 0. A new catalog! Update the global context and the context tracker
        m_catalogContext = m_catalogContext.update(isForReplay,
                                                   newCatalog,
                                                   nextCatalogVersion,
                                                   genId,
                                                   catalogInfo,
                                                   m_messenger,
                                                   hasSchemaChange);

        // 1. update the export manager.
        VoltDB.getExportManager().updateCatalog(m_catalogContext, requireCatalogDiffCmdsApplyToEE,
                                                requiresNewExportGeneration, getPartitionToSiteMap());

        // 1.1 Update the elastic service throughput settings
        if (m_elasticService != null) {
            m_elasticService.updateConfig(m_catalogContext);
        }

        // 1.5 update the dead host timeout
        if (m_catalogContext.cluster.getHeartbeattimeout() * 1000 != m_config.m_deadHostTimeoutMS) {
            m_config.m_deadHostTimeoutMS = m_catalogContext.cluster.getHeartbeattimeout() * 1000;
            m_messenger.setDeadHostTimeout(m_config.m_deadHostTimeoutMS);
        }

        // 2. update client interface (asynchronously)
        //    CI in turn updates the planner thread.
        if (m_clientInterface != null) {
            m_clientInterface.notifyOfCatalogUpdate();
        }

        // 3. update HTTPClientInterface (asynchronously)
        // This purges cached connection state so that access with
        // stale auth info is prevented.
        if (m_adminListener != null && hasSecurityUserChange) {
            m_adminListener.notifyOfCatalogUpdate();
        }

        m_clientInterface.getDispatcher().notifyNTProcedureServiceOfPreCatalogUpdate();

        // 4. Flush StatisticsAgent old user PROCEDURE statistics.
        // The stats agent will hold all other stats in memory.
        getStatsAgent().notifyOfCatalogUpdate();

        // 4.5. (added)
        // Update the NT procedure service AFTER stats are cleared in the previous step
        m_clientInterface.getDispatcher().notifyNTProcedureServiceOfCatalogUpdate();

        // 5. MPIs don't run fragments. Update them here. Do
        // this after flushing the stats -- this will re-register
        // the MPI statistics.
        if (m_MPI != null) {
            m_MPI.updateCatalog(diffCommands, m_catalogContext, isForReplay,
                                requireCatalogDiffCmdsApplyToEE, requiresNewExportGeneration);
        }

        // Update catalog for import processor this should be just/stop start and update partitions.
        VoltDB.getImportManager().updateCatalog(m_catalogContext, m_messenger);

        // 6. Perform updates required by the DR subsystem

        // 6.1. Perform any actions that would have been taken during the ordinary initialization path
        if (m_consumerDRGateway != null) {
            // 6.2. If we are a DR replica and the consumer was created
            // before the catalog update, we may care about a deployment
            // update. If it was created above, no need to notify
            // because the consumer already has the latest catalog.
            final String newDRConnectionSource = m_catalogContext.cluster.getDrmasterhost();
            m_consumerDRGateway.updateCatalog(m_catalogContext,
                                              (newDRConnectionSource != null && !newDRConnectionSource.equals(oldDRConnectionSource)
                                               ? newDRConnectionSource
                                               : null),
                                              (byte) m_catalogContext.cluster.getPreferredsource());
        }

        // Check if this is promotion
        if (oldRole == ReplicationRole.REPLICA &&
            m_catalogContext.cluster.getDrrole().equals("master")) {
            // Promote replica to master
            promoteToMaster();
        }

        // 6.3. If we are a DR master, update the DR table signature hash
        if (m_producerDRGateway != null) {
            m_producerDRGateway.updateCatalog(m_catalogContext,
                                              VoltDB.getReplicationPort(m_catalogContext.cluster.getDrproducerport()));
        }

        // 7 Update tasks (asynchronously) after replica change if it occurred
        m_taskManager.processUpdate(m_catalogContext, !hasSchemaChange);
        m_avroSerde.updateConfig(m_catalogContext);

        new ConfigLogging().logCatalogAndDeployment(CatalogJarWriteMode.CATALOG_UPDATE);

        // log system setting information if the deployment config has changed
        if (!Arrays.equals(oldDeployHash, m_catalogContext.getDeploymentHash())) {
            logSystemSettingFromCatalogContext();
        }
        //Before starting resource monitor update any Snmp configuration changes.
        if (m_snmp != null) {
            m_snmp.notifyOfCatalogUpdate(m_catalogContext.getDeployment().getSnmp());
        }

        //TTL control works on the host with MPI
        if (m_myHostId == CoreUtils.getHostIdFromHSId(m_cartographer.getHSIdForMultiPartitionInitiator())) {
            VoltDB.getTTLManager().scheduleTTLTasks();
        }
        // restart resource usage monitoring task
        startHealthMonitor();

        checkHeapSanity(m_catalogContext.tables.size(),
                        (getLocalPartitionCount()), m_configuredReplicationFactor);

        checkThreadsSanity();
    }

    Map<Integer, Integer> getPartitionToSiteMap() {
        Map<Integer, Integer> partitions = new HashMap<>();
        for (Initiator initiator : m_iv2Initiators.values()) {
            int partition = initiator.getPartitionId();
            if (partition != MpInitiator.MP_INIT_PID) {
                partitions.put(partition, CoreUtils.getSiteIdFromHSId(initiator.getInitiatorHSId()));
            }
        }
        return partitions;
    }

    @Override
    public CatalogContext settingsUpdate(
            ClusterSettings settings, final int expectedVersionId)
    {
        synchronized (m_startAndStopLock) {
            int stamp [] = new int[]{0};
            ClusterSettings expect = m_clusterSettings.get(stamp);
            if (   stamp[0] == expectedVersionId
                && m_clusterSettings.compareAndSet(expect, settings, stamp[0], expectedVersionId+1)
            ) {
                try {
                    settings.store();
                } catch (SettingsException e) {
                    hostLog.error(e);
                    throw e;
                }
            } else if (stamp[0] != expectedVersionId+1) {
                String msg = "Failed to update cluster setting to version " + (expectedVersionId + 1)
                        + ", from current version " + stamp[0] + ". Reloading from Zookeeper";
                hostLog.warn(msg);
                m_clusterSettings.load(m_messenger.getZK());
            }
            if (m_MPI != null) {
                m_MPI.updateSettings(m_catalogContext);
            }
            // good place to set deadhost timeout once we make it a config
        }
        return m_catalogContext;
    }

    @Override
    public VoltDB.Configuration getConfig() {
        return m_config;
    }

    @Override
    public String getBuildString() {
        return m_buildString == null ? "VoltDB" : m_buildString;
    }

    @Override
    public String getVersionString() {
        return m_versionString;
    }

    public final VersionChecker m_versionChecker = new VersionChecker() {
        @Override
        public boolean isCompatibleVersionString(String other) {
            return RealVoltDB.this.isCompatibleVersionString(other);
        }

        @Override
        public String getVersionString() {
            return RealVoltDB.this.getVersionString();
        }

        @Override
        public String getBuildString() {
            return RealVoltDB.this.getBuildString();
        }
    };

    /**
     * Used for testing when you don't have an instance. Should do roughly what
     * {@link #isCompatibleVersionString(String)} does.
     */
    public static boolean staticIsCompatibleVersionString(String versionString) {
        return versionString.matches(m_defaultHotfixableRegexPattern);
    }

    @Override
    public boolean isCompatibleVersionString(String versionString) {
        return versionString.matches(m_hotfixableRegexPattern);
    }

    @Override
    public String getEELibraryVersionString() {
        return m_defaultVersionString;
    }

    @Override
    public HostMessenger getHostMessenger() {
        return m_messenger;
    }

    @Override
    public ClientInterface getClientInterface() {
        return m_clientInterface;
    }

    @Override
    public OpsAgent getOpsAgent(OpsSelector selector) {
        return m_opsRegistrar.getAgent(selector);
    }

    @Override
    public StatsAgent getStatsAgent() {
        OpsAgent statsAgent = m_opsRegistrar.getAgent(OpsSelector.STATISTICS);
        assert(statsAgent instanceof StatsAgent);
        return (StatsAgent)statsAgent;
    }

    @Override
    public MemoryStats getMemoryStatsSource() {
        return m_memoryStats;
    }

    @Override
    public CatalogContext getCatalogContext() {
        return m_catalogContext;
    }

    /**
     * Tells if the VoltDB is running. m_isRunning needs to be set to true
     * when the run() method is called, and set to false when shutting down.
     *
     * @return true if the VoltDB is running.
     */
    @Override
    public boolean isRunning() {
        return m_isRunning;
    }

    @Override
    public void halt() {
        SnmpTrapSender snmp = getSnmpTrapSender();
        if (snmp != null) {
            snmp.hostDown(FaultLevel.INFO, m_messenger.getHostId(), "Host is shutting down because of @StopNode");
            snmp.shutdown();
        }

        Thread shutdownThread = new Thread() {
            @Override
            public void run() {
                notifyOfShutdown();
                hostLog.warn("VoltDB node shutting down as requested by @StopNode command.");
                shutdownInitiators();
                m_isRunning = false;
                m_statusTracker.set(NodeState.STOPPED); // not that anyone is going to see this.
                hostLog.warn("VoltDB node has been shutdown By @StopNode");
                StatusListener.shutdown();
                System.exit(0);
            }
        };

        //if the resources can not be released in 5 seconds, shutdown the node
        Thread watchThread = new Thread() {
            @Override
            public void run() {
                final long now = System.nanoTime();
                while (m_isRunning) {
                    final long delta = System.nanoTime() - now;
                    if (delta > TimeUnit.SECONDS.toNanos(5)) {
                        hostLog.warn("VoltDB node has been shutdown.");
                        System.exit(0);
                    }
                    try {
                        Thread.sleep(5); // 5 mSec
                    } catch (Exception e) {}
                }
            }
        };
        shutdownThread.start();
        watchThread.start();
    }

    // tell the iv2 sites to stop their runloop
    // The reason to halt MP sites first is that it may wait for some fragment dependencies
    // to be done on SP sites, kill SP sites first may risk MP site to wait forever.
    private void shutdownInitiators() {
        if (m_iv2Initiators == null) {
            return;
        }
        m_iv2Initiators.descendingMap().values().stream().forEach(p->p.shutdown());
    }

    /**
     * Debugging function - creates a record of the current state of the system.
     * @param out PrintStream to write report to.
     */
    public void createRuntimeReport(PrintStream out) {
        // This function may be running in its own thread.

        out.print("MIME-Version: 1.0\n");
        out.print("Content-type: multipart/mixed; boundary=\"reportsection\"");

        out.print("\n\n--reportsection\nContent-Type: text/plain\n\nClientInterface Report\n");
        if (m_clientInterface != null) {
            out.print(m_clientInterface.toString() + "\n");
        }
    }

    @Override
    public BackendTarget getBackendTargetType() {
        return m_config.m_backend;
    }

    @Override
    public synchronized void onExecutionSiteRejoinCompletion(long transferred) {
        m_executionSiteRecoveryFinish = System.currentTimeMillis();
        m_executionSiteRecoveryTransferred = transferred;
        onRejoinCompletion();
    }

    private void onRejoinCompletion() {
        // null out the rejoin coordinator
        if (m_joinCoordinator != null) {
            m_joinCoordinator.close();
        }
        m_joinCoordinator = null;
        // Mark the data transfer as done so CL can make the right decision when a truncation snapshot completes
        m_rejoinDataPending = false;

        try {
            m_testBlockRecoveryCompletion.acquire();
        } catch (InterruptedException e) {}
        final long delta = ((m_executionSiteRecoveryFinish - m_recoveryStartTime) / 1000);
        final long megabytes = m_executionSiteRecoveryTransferred / (1024 * 1024);
        final double megabytesPerSecond = megabytes / ((m_executionSiteRecoveryFinish - m_recoveryStartTime) / 1000.0);

        deleteStagedCatalogIfNeeded();

        if (m_clientInterface != null) {
            m_clientInterface.mayActivateSnapshotDaemon();
            try {
                m_clientInterface.startAcceptingConnections();
            } catch (IOException e) {
                hostLog.l7dlog(Level.FATAL,
                        LogKeys.host_VoltDB_ErrorStartAcceptingConnections.name(),
                        e);
                VoltDB.crashLocalVoltDB("Error starting client interface.", true, e);
            }
            // send hostUp trap
            m_snmp.hostUp("Host is now a cluster member");

            if (m_producerDRGateway != null && !m_producerDRGateway.isStarted()) {
                // Initialize DR producer and consumer start listening on the DR ports
                initializeDRProducer();
                createDRConsumerIfNeeded();
                prepareReplication();
            }
        }
        startHealthMonitor();

        try {
            if (m_adminListener != null) {
                m_adminListener.start();
            }
        } catch (Exception e) {
            hostLog.l7dlog(Level.FATAL, LogKeys.host_VoltDB_ErrorStartHTTPListener.name(), e);
            VoltDB.crashLocalVoltDB("HTTP service unable to bind to port.", true, e);
        }
        // Allow export datasources to start consuming their binary deques safely
        // as at this juncture the initial truncation snapshot is already complete
        VoltDB.getExportManager().startPolling(m_catalogContext);

        //Tell import processors that they can start ingesting data.
        VoltDB.getImportManager().readyForData();

        if (m_config.m_startAction == StartAction.REJOIN) {
            consoleLog.info(
                    "Node data recovery completed after " + delta + " seconds with " + megabytes +
                    " megabytes transferred at a rate of " +
                    megabytesPerSecond + " megabytes/sec");
        }

        boolean allDone = false;
        try {
            final ZooKeeper zk = m_messenger.getZK();
            boolean logRecoveryCompleted = false;
            if (getCommandLog().getClass().getName().equals("org.voltdb.CommandLogImpl")) {
                String requestNode = zk.create(VoltZK.request_truncation_snapshot_node, null,
                        Ids.OPEN_ACL_UNSAFE, CreateMode.PERSISTENT_SEQUENTIAL);
                if (m_rejoinTruncationReqId == null) {
                    m_rejoinTruncationReqId = requestNode;
                }
            } else {
                logRecoveryCompleted = true;
            }

            // Join creates a truncation snapshot as part of the join process,
            // so there is no need to wait for the truncation snapshot requested
            // above to finish.
            if (logRecoveryCompleted || m_joining) {
                if (m_rejoining) {
                    CoreZK.removeRejoinNodeIndicatorForHost(m_messenger.getZK(), m_myHostId);
                    m_rejoining = false;
                }

                if (m_joining) {
                    CoreZK.removeJoinNodeIndicatorForHost(m_messenger.getZK(), m_myHostId);
                }

                String actionName = m_joining ? "join" : "rejoin";
                m_joining = false;
                consoleLog.info(String.format("Node %s completed", actionName)); // onRejoinCompletion
                allDone = true;
            }

            //start MigratePartitionLeader task
            startMigratePartitionLeaderTask();
        } catch (Exception e) {
            VoltDB.crashLocalVoltDB("Unable to log host rejoin completion to ZK", true, e);
        }

        hostLog.info("Logging host rejoin completion to ZK");
        initializationIsComplete(allDone); // onRejoinCompletion
    }

    @Override
    public CommandLog getCommandLog() {
        return m_commandLog;
    }

    @Override
    public OperationMode getMode()
    {
        return m_mode;
    }

    @Override
    public void setMode(OperationMode mode)
    {
        if (m_mode != mode)
        {
            if (mode == OperationMode.PAUSED)
            {
                m_config.m_isPaused = true;
                m_statusTracker.set(NodeState.PAUSED);
                hostLog.info("Server is entering admin mode and pausing.");
            }
            else if (m_mode == OperationMode.PAUSED)
            {
                m_config.m_isPaused = false;
                m_statusTracker.set(NodeState.UP);
                hostLog.info("Server is exiting admin mode and resuming operation.");
            }
            m_taskManager.evaluateReadOnlyMode();
        }
        m_mode = mode;
    }

    @Override
    public void setStartMode(OperationMode mode) {
        m_startMode = mode;
    }

    @Override
    public OperationMode getStartMode()
    {
        return m_startMode;
    }

    @Override
    public NodeState getNodeState()
    {
        return m_statusTracker.get();
    }

    @Override
    public boolean getNodeStartupComplete()
    {
        return m_statusTracker.getStartupComplete();
    }

    @Override
    public int[] getNodeStartupProgress()
    {
        return m_statusTracker.getProgress();
    }

    @Override
    public void reportNodeStartupProgress(int completed, int total)
    {
        if (m_statusTracker != null) {
            m_statusTracker.reportProgress(completed, total);
        }
    }

    @Override
    public int getMyHostId()
    {
        return m_myHostId;
    }

    @Override
    public int getVoltPid()
    {
        return m_voltPid;
    }

    @Override
    public void promoteToMaster()
    {
        consoleLog.info("Promoting replication role from replica to master.");
        hostLog.info("Promoting replication role from replica to master.");
        shutdownReplicationConsumerRole();
        if (m_clientInterface != null) {
            m_clientInterface.setReplicationRole(getReplicationRole());
        }
    }

    private void replaceDRConsumerStatsWithDummy()
    {
        getStatsAgent().deregisterStatsSourcesFor(StatsSelector.DRCONSUMERCLUSTER, 0);
        getStatsAgent().deregisterStatsSourcesFor(StatsSelector.DRCONSUMERNODE, 0);
        getStatsAgent().deregisterStatsSourcesFor(StatsSelector.DRCONSUMERPARTITION, 0);
        getStatsAgent().registerStatsSource(StatsSelector.DRCONSUMERCLUSTER, 0,
                new DRConsumerStatsBase.DRConsumerClusterStatsBase());
        getStatsAgent().registerStatsSource(StatsSelector.DRCONSUMERNODE, 0,
                new DRConsumerStatsBase.DRConsumerNodeStatsBase());
        getStatsAgent().registerStatsSource(StatsSelector.DRCONSUMERPARTITION, 0,
                new DRConsumerStatsBase.DRConsumerPartitionStatsBase());
    }

    private void shutdownReplicationConsumerRole() {
        if (m_consumerDRGateway != null) {
            try {
                m_consumerDRGateway.shutdown(false, true);
            } catch (InterruptedException|ExecutionException e) {
                hostLog.warn("Interrupted shutting down dr replication", e);
            }
            finally {
                m_globalServiceElector.unregisterService(m_consumerDRGateway);
                m_consumerDRGateway = null;
            }
        }
    }

    @Override
    public ReplicationRole getReplicationRole()
    {
        final String role = m_catalogContext.cluster.getDrrole();
        if (role.equals(DrRoleType.REPLICA.value())) {
            return ReplicationRole.REPLICA;
        } else {
            return ReplicationRole.NONE;
        }
    }

    /**
     * Metadata is a JSON object
     */
    @Override
    public String getLocalMetadata() {
        return m_localMetadata;
    }

    @Override
    public void onSnapshotRestoreCompletion() {
        if (!m_rejoining && !m_joining) {
            initializeDRProducer();
        }
    }

    @Override
    public void onReplayCompletion(long txnId, Map<Integer, Long> perPartitionTxnIds) {
        /*
         * Remove the terminus file if it is there, which is written on shutdown --save
         */
        new File(m_nodeSettings.getVoltDBRoot(), VoltDB.TERMINUS_MARKER).delete();

        /*
         * Command log is already initialized if this is a rejoin or a join
         */
        if ((m_commandLog != null) && (m_commandLog.needsInitialization())) {
            // Initialize command logger
            m_commandLog.init(m_catalogContext.cluster.getLogconfig().get("log").getLogsize(),
                              txnId,
                              m_config.m_commandLogBinding,
                              perPartitionTxnIds);
            try {
                ZKCountdownLatch latch =
                        new ZKCountdownLatch(m_messenger.getZK(),
                                VoltZK.commandlog_init_barrier, m_messenger.getLiveHostIds().size());
                latch.countDown(true);
                latch.await();
            } catch (Exception e) {
                VoltDB.crashLocalVoltDB("Failed to init and wait on command log init barrier", true, e);
            }
        }

        /*
         * IV2: After the command log is initialized, force the writing of the initial
         * viable replay set.  Turns into a no-op with no command log, on the non-leader sites, and on the MPI.
         */
        for (Initiator initiator : m_iv2Initiators.values()) {
            initiator.enableWritingIv2FaultLog();
        }

        /*
         * IV2: From this point on, not all node failures should crash global VoltDB.
         */
        if (m_leaderAppointer != null) {
            m_leaderAppointer.onReplayCompletion();
        }

        deleteStagedCatalogIfNeeded();

        // start mode can be either PAUSED or RUNNING, if server starts as paused
        // set m_mode before allow transaction to come in. If server starts as normal
        // set m_mode later because many unit tests assume RUNNING mode means they
        // can connect to the server.
        if (m_startMode == OperationMode.PAUSED) {
            m_mode = m_startMode;
        }

        if (!m_rejoining && !m_joining) {
            if (m_clientInterface != null) {
                try {
                    m_clientInterface.startAcceptingConnections();
                } catch (IOException e) {
                    hostLog.l7dlog(Level.FATAL,
                                   LogKeys.host_VoltDB_ErrorStartAcceptingConnections.name(),
                                   e);
                    VoltDB.crashLocalVoltDB("Error starting client interface.", true, e);
                }
                // send hostUp trap
                m_snmp.hostUp("host is now a cluster member");
            }

            // Start listening on the DR ports
            createDRConsumerIfNeeded();
            prepareReplication();
            startHealthMonitor();

            // Allow export datasources to start consuming their binary deques safely
            // as at this juncture the initial truncation snapshot is already complete
            VoltDB.getExportManager().startPolling(m_catalogContext);

            //Tell import processors that they can start ingesting data.
            VoltDB.getImportManager().readyForData();

            try {
                if (m_adminListener != null) {
                    m_adminListener.start();
                }
            } catch (Exception e) {
                hostLog.l7dlog(Level.FATAL, LogKeys.host_VoltDB_ErrorStartHTTPListener.name(), e);
                VoltDB.crashLocalVoltDB("HTTP service unable to bind to port.", true, e);
            }

            // Set m_mode to RUNNING, and initialization complete
            databaseIsRunning();
            initializationIsComplete(true); // onReplayCompletion

        } else {
            // Set m_mode to RUNNING
            databaseIsRunning();
        }

        // Create a zk node to indicate initialization is completed
        m_messenger.getZK().create(VoltZK.init_completed, null, Ids.OPEN_ACL_UNSAFE, CreateMode.PERSISTENT, new ZKUtil.StringCallback(), null);

        m_taskManager.start(m_catalogContext);

        if (m_elasticService != null) {
            try {
                m_elasticService.start();
            } catch (Exception e) {
                VoltDB.crashLocalVoltDB("Failed to start elastic services", false, e);
            }
        }
    }

    /*
     * Sets various indicators to show that initialization is complete,
     * including logging that event to the console.
     */
    private void initializationIsComplete(boolean allDone) {
        Object args[] = { m_mode == OperationMode.PAUSED ? "PAUSED" : "NORMAL"};
        consoleLog.l7dlog(Level.INFO, LogKeys.host_VoltDB_ServerOpMode.name(), args, null);
        consoleLog.l7dlog(Level.INFO, LogKeys.host_VoltDB_ServerCompletedInitialization.name(), null, null);
        m_statusTracker.set(m_mode == OperationMode.PAUSED ? NodeState.PAUSED : NodeState.UP);
        if (allDone) {
            m_statusTracker.setStartupComplete();
        }
    }

    private void databaseIsRunning() {
        if (m_startMode != OperationMode.PAUSED) {
            assert(m_startMode == OperationMode.RUNNING);
            m_mode = OperationMode.RUNNING;
        }
    }

    private void deleteStagedCatalogIfNeeded() {
        if (((m_commandLog != null) && m_commandLog.isEnabled()) || (m_terminusNonce != null)) {
            File stagedCatalog = new VoltFile(RealVoltDB.getStagedCatalogPath(getVoltDBRootPath()));
            if (stagedCatalog.exists()) {
                if (stagedCatalog.delete()) {
                    hostLog.info("Saved copy of the initialized schema deleted because command logs and/or snapshots are in use.");
                } else {
                    hostLog.warn("Failed to delete the saved copy of the initialized schema.");
                }
            }
        }
    }

    @Override
    public SnapshotCompletionMonitor getSnapshotCompletionMonitor() {
        return m_snapshotCompletionMonitor;
    }

    @Override
    public synchronized void recoveryComplete(String requestId) {
        assert(m_rejoinDataPending == false);

        if (m_rejoining) {
            if (m_rejoinTruncationReqId.compareTo(requestId) <= 0) {
                String actionName = m_joining ? "join" : "rejoin";
                // remove the rejoin blocker
                CoreZK.removeRejoinNodeIndicatorForHost(m_messenger.getZK(), m_myHostId);
                consoleLog.info(String.format("Node %s completed", actionName)); // onRecoveryComplete
                m_statusTracker.setStartupComplete();
                m_rejoinTruncationReqId = null;
                m_rejoining = false;
            }
            else {
                // If we saw some other truncation request ID, then try the same one again.  As long as we
                // don't flip the m_rejoining state, all truncation snapshot completions will call back to here.
                try {
                    final ZooKeeper zk = m_messenger.getZK();
                    String requestNode = zk.create(VoltZK.request_truncation_snapshot_node, null,
                            Ids.OPEN_ACL_UNSAFE, CreateMode.PERSISTENT_SEQUENTIAL);
                    if (m_rejoinTruncationReqId == null) {
                        m_rejoinTruncationReqId = requestNode;
                    }
                }
                catch (Exception e) {
                    VoltDB.crashLocalVoltDB("Unable to retry post-rejoin truncation snapshot request.", true, e);
                }
            }
        }
    }

    @Override
    public ScheduledExecutorService getSES(boolean priority) {
        return priority ? m_periodicPriorityWorkThread : m_periodicWorkThread;
    }

    /**
     * See comment on {@link VoltDBInterface#scheduleWork(Runnable, long, long, TimeUnit)} vs
     * {@link VoltDBInterface#schedulePriorityWork(Runnable, long, long, TimeUnit)}
     */
    @Override
    public ScheduledFuture<?> scheduleWork(Runnable work,
            long initialDelay,
            long delay,
            TimeUnit unit) {
        if (delay > 0) {
            return m_periodicWorkThread.scheduleWithFixedDelay(work,
                    initialDelay, delay,
                    unit);
        } else {
            return m_periodicWorkThread.schedule(work, initialDelay, unit);
        }
    }

    @Override
    public ListeningExecutorService getComputationService() {
        return m_computationService;
    }

    /**
     * Initialize the DR producer so that any binary log generated on recover
     * will be queued. This does NOT open the DR port. That will happen after
     * command log replay finishes.
     */
    private void initializeDRProducer() {
        try {
            if (m_producerDRGateway != null) {
                m_producerDRGateway.startAndWaitForGlobalAgreement();

                for (Initiator iv2init : m_iv2Initiators.values()) {
                    iv2init.initDRGateway(m_config.m_startAction,
                                          m_producerDRGateway,
                                          isLowestSiteId(iv2init));
                }

                m_producerDRGateway.completeInitialization();
            }
        } catch (Exception ex) {
            MiscUtils.printPortsInUse(hostLog);
            VoltDB.crashLocalVoltDB("Failed to initialize DR producer", false, ex);
        }
    }

    private void prepareReplication() {
        // Warning: This is called on the site thread if this host is rejoining
        try {
            if (m_consumerDRGateway != null) {
                if (m_config.m_startAction != StartAction.CREATE) {
                    Pair<Byte, List<MeshMemberInfo>> expectedClusterMembers = m_producerDRGateway.getInitialConversations();
                    m_consumerDRGateway.setInitialConversationMembership(expectedClusterMembers.getFirst(),
                            expectedClusterMembers.getSecond());
                }
                m_consumerDRGateway.initialize(m_config.m_startAction, willDoActualRecover());
            }
            if (m_producerDRGateway != null) {
                m_producerDRGateway.startListening(m_catalogContext.cluster.getDrproducerenabled(),
                                                   VoltDB.getReplicationPort(m_catalogContext.cluster.getDrproducerport()),
                                                   VoltDB.getDefaultReplicationInterface());
            }
        } catch (Exception ex) {
            MiscUtils.printPortsInUse(hostLog);
            VoltDB.crashLocalVoltDB("Failed to initialize DR", false, ex);
        }
    }

    private boolean isLowestSiteId(Initiator initiator) {
        // The initiator map is sorted, the initiator that has the lowest local
        // partition ID gets to create the MP DR gateway
        return initiator.getPartitionId() == m_iv2Initiators.firstKey();
    }

    private boolean createDRConsumerIfNeeded() {
        if (!m_config.m_isEnterprise || (m_consumerDRGateway != null)) {
            return false;
        }
        final String drRole = m_catalogContext.getCluster().getDrrole();
        if (DrRoleType.REPLICA.value().equals(drRole) || DrRoleType.XDCR.value().equals(drRole)) {
            byte drConsumerClusterId = (byte)m_catalogContext.cluster.getDrclusterid();
            final Pair<String, Integer> drIfAndPort = VoltZK.getDRPublicInterfaceAndPortFromMetadata(m_localMetadata);
            m_consumerDRGateway = ProClass.newInstanceOf("org.voltdb.dr2.ConsumerDRGatewayImpl", "DR Consumer",
                    ProClass.HANDLER_CRASH,
                    m_clientInterface, m_cartographer, m_messenger, drConsumerClusterId,
                    (byte) m_catalogContext.cluster.getPreferredsource(), drIfAndPort.getFirst(),
                    drIfAndPort.getSecond());
            m_globalServiceElector.registerService(m_consumerDRGateway);
            return true;
        }
        return false;
    }

    // Thread safe
    @Override
    public void setReplicationActive(boolean active)
    {
        if (m_replicationActive.compareAndSet(!active, active)) {

            try {
                JSONStringer js = new JSONStringer();
                js.object();
                js.keySymbolValuePair("active", m_replicationActive.get());
                js.endObject();

                getHostMessenger().getZK().setData(VoltZK.replicationconfig,
                                                   js.toString().getBytes("UTF-8"),
                                                   -1);
            } catch (Exception e) {
                e.printStackTrace();
                hostLog.error("Failed to write replication active state to ZK: " +
                              e.getMessage());
            }

            if (m_producerDRGateway != null) {
                m_producerDRGateway.setActive(active);
            }
        }
    }

    @Override
    public boolean getReplicationActive()
    {
        return m_replicationActive.get();
    }

    @Override
    public ProducerDRGateway getNodeDRGateway()
    {
        return m_producerDRGateway;
    }

    @Override
    public ConsumerDRGateway getConsumerDRGateway() {
        return m_consumerDRGateway;
    }

    @Override
    public void onSyncSnapshotCompletion() {
        m_leaderAppointer.onSyncSnapshotCompletion();
    }

    @Override
    public void configureDurabilityUniqueIdListener(Integer partition, DurableUniqueIdListener listener, boolean install) {
        if (partition == MpInitiator.MP_INIT_PID) {
            m_iv2Initiators.get(m_iv2Initiators.firstKey()).configureDurableUniqueIdListener(listener, install);
        }
        else {
            Initiator init = m_iv2Initiators.get(partition);
            assert init != null;
            init.configureDurableUniqueIdListener(listener, install);
        }
    }

    public ExecutionEngine debugGetSpiedEE(int partitionId) {
        if (m_config.m_backend == BackendTarget.NATIVE_EE_SPY_JNI) {
            Initiator init = m_iv2Initiators.get(partitionId);
            return ((BaseInitiator<?>)init).debugGetSpiedEE();
        }
        else {
            return null;
        }
    }

    @Override
    public SiteTracker getSiteTrackerForSnapshot()
    {
        return new SiteTracker(m_messenger.getHostId(), m_cartographer.getSiteTrackerMailboxMap(), 0);
    }

    /**
     * Create default deployment.xml file in voltdbroot if the deployment path is null.
     *
     * @return path to default deployment file
     * @throws IOException
     */
    static String setupDefaultDeployment(VoltLogger logger) throws IOException {
        return setupDefaultDeployment(logger, CatalogUtil.getVoltDbRoot(null));
    }

    /**
     * Create default deployment.xml file in voltdbroot if the deployment path is null.
     *
     * @return pathto default deployment file
     * @throws IOException
     */
   static String setupDefaultDeployment(VoltLogger logger, File voltdbroot) throws IOException {
        File configInfoDir = new VoltFile(voltdbroot, Constants.CONFIG_DIR);
        configInfoDir.mkdirs();

        File depFH = new VoltFile(configInfoDir, "deployment.xml");
        if (!depFH.exists()) {
            logger.info("Generating default deployment file \"" + depFH.getAbsolutePath() + "\"");

            try (BufferedWriter bw = new BufferedWriter(new FileWriter(depFH))) {
                for (String line : defaultDeploymentXML) {
                    bw.write(line);
                    bw.newLine();
                }
            } finally {
            }
        }

        return depFH.getAbsolutePath();
    }

    /*
     * Validate the build string with the rest of the cluster
     * by racing to publish it to ZK and then comparing the one this process
     * has to the one in ZK. They should all match. The method returns a future
     * so that init can continue while the ZK call is pending since it ZK is pretty
     * slow.
     */
    private Future<?> validateBuildString(final String buildString, ZooKeeper zk) {
        final SettableFuture<Object> retval = SettableFuture.create();
        byte buildStringBytes[] = null;
        try {
            buildStringBytes = buildString.getBytes("UTF-8");
        } catch (UnsupportedEncodingException e) {
            throw new AssertionError(e);
        }
        final byte buildStringBytesFinal[] = buildStringBytes;

        //Can use a void callback because ZK will execute the create and then the get in order
        //It's a race so it doesn't have to succeed
        zk.create(
                VoltZK.buildstring,
                buildStringBytes,
                Ids.OPEN_ACL_UNSAFE,
                CreateMode.PERSISTENT,
                new ZKUtil.StringCallback(),
                null);

        zk.getData(VoltZK.buildstring, false, new org.apache.zookeeper_voltpatches.AsyncCallback.DataCallback() {

            @Override
            public void processResult(int rc, String path, Object ctx,
                    byte[] data, Stat stat) {
                KeeperException.Code code = KeeperException.Code.get(rc);
                if (code == KeeperException.Code.OK) {
                    if (Arrays.equals(buildStringBytesFinal, data)) {
                        retval.set(null);
                    } else {
                        try {
                            hostLog.info("Different but compatible software versions on the cluster " +
                                         "and the rejoining node. Cluster version is {" + (new String(data, "UTF-8")).split("_")[0] +
                                         "}. Rejoining node version is {" + m_defaultVersionString + "}.");
                            retval.set(null);
                        } catch (UnsupportedEncodingException e) {
                            retval.setException(new AssertionError(e));
                        }
                    }
                } else {
                    retval.setException(KeeperException.create(code));
                }
            }

        }, null);

        return retval;
    }

    /**
     * See comment on {@link VoltDBInterface#schedulePriorityWork(Runnable, long, long, TimeUnit)} vs
     * {@link VoltDBInterface#scheduleWork(Runnable, long, long, TimeUnit)}
     */
    @Override
    public ScheduledFuture<?> schedulePriorityWork(Runnable work,
            long initialDelay,
            long delay,
            TimeUnit unit) {
        if (delay > 0) {
            return m_periodicPriorityWorkThread.scheduleWithFixedDelay(work,
                    initialDelay, delay,
                    unit);
        } else {
            return m_periodicPriorityWorkThread.schedule(work, initialDelay, unit);
        }
    }

    private void checkHeapSanity(int tableCount, int sitesPerHost, int kfactor)
    {
        long megabytes = 1024 * 1024;
        long maxMemory = Runtime.getRuntime().maxMemory() / megabytes;
        // DRv2 now is off heap
        long crazyThresh = computeMinimumHeapRqt(tableCount, sitesPerHost, kfactor);

        if (maxMemory < crazyThresh) {
            StringBuilder builder = new StringBuilder();
            builder.append(String.format("The configuration of %d tables, %d sites-per-host, and k-factor of %d requires at least %d MB of Java heap memory. ", tableCount, sitesPerHost, kfactor, crazyThresh));
            builder.append(String.format("The maximum amount of heap memory available to the JVM is %d MB. ", maxMemory));
            builder.append("Please increase the maximum heap size using the VOLTDB_HEAPMAX environment variable and then restart VoltDB.");
            consoleLog.warn(builder.toString());
        }

    }

    // Compute the minimum required heap to run this configuration.  This comes from the documentation,
    // http://voltdb.com/docs/PlanningGuide/MemSizeServers.php#MemSizeHeapGuidelines
    // Any changes there should get reflected here and vice versa.
    static public long computeMinimumHeapRqt(int tableCount, int sitesPerHost, int kfactor)
    {
        long baseRqt = 384;
        long tableRqt = 10 * tableCount;
        // K-safety Heap consumption drop to 8 MB (per node)
        // Snapshot cost 32 MB (per node)
        // Theoretically, 40 MB (per node) should be enough
        long rejoinRqt = (kfactor > 0) ? 128 * sitesPerHost : 0;
        return baseRqt + tableRqt + rejoinRqt;
    }

    private void checkThreadsSanity() {
        int tableCount = m_catalogContext.tables.size();
        int partitions = getLocalPartitionCount();
        int replicates = m_configuredReplicationFactor;
        int importPartitions = ImportManager.getPartitionsCount();
        int exportTableCount = VoltDB.getExportManager().getExportTablesCount();
        int exportNonceCount = VoltDB.getExportManager().getConnCount();

        int expThreadsCount = computeThreadsCount(tableCount, partitions, replicates, importPartitions, exportTableCount, exportNonceCount);

        // if the expected number of threads exceeds the limit, update the limit.
        if (m_maxThreadsCount < expThreadsCount) {
            updateMaxThreadsLimit();
        }

        // do insane check again.
        if (m_maxThreadsCount < expThreadsCount) {
            StringBuilder builder = new StringBuilder();
            builder.append(String.format("The configuration of %d tables, %d partitions, %d replicates, ", tableCount, partitions, replicates));
            builder.append(String.format("with importer configuration of %d importer partitions, ", importPartitions));
            builder.append(String.format("with exporter configuration of %d export tables %d partitions %d replicates, ", exportTableCount, partitions, replicates));
            builder.append(String.format("approximately requires %d threads.", expThreadsCount));
            builder.append(String.format("The maximum number of threads to the system is %d. \n", m_maxThreadsCount));
            builder.append("Please increase the maximum system threads number or reduce the number of threads in your program, and then restart VoltDB. \n");
            consoleLog.warn(builder.toString());
        }
    }

    private void updateMaxThreadsLimit() {
        String[] command = {"bash", "-c" ,"ulimit -u"};
        String cmd_rst = ShellTools.local_cmd(command);
        try {
            m_maxThreadsCount = Integer.parseInt(cmd_rst.substring(0, cmd_rst.length() - 1));
        } catch(Exception e) {
            m_maxThreadsCount = Integer.MAX_VALUE;
        }
    }

    private int computeThreadsCount(int tableCount, int partitionCount, int replicateCount, int importerPartitionCount, int exportTableCount, int exportNonceCount) {
        final int clusterBaseCount = 5;
        final int hostBaseCount = 56;
        return clusterBaseCount + (hostBaseCount + partitionCount)
                + computeImporterThreads(importerPartitionCount)
                + computeExporterThreads(exportTableCount, partitionCount, replicateCount, exportNonceCount);
    }

    private int computeImporterThreads(int importerPartitionCount) {
        if (importerPartitionCount == 0) {
            return 0;
        }
        int importerBaseCount = 6;
        return importerBaseCount + importerPartitionCount;
    }

    private int computeExporterThreads(int exportTableCount, int partitionCount, int replicateCount, int exportNonceCount) {
        if (exportTableCount == 0) {
            return 0;
        }
        int exporterBaseCount = 1;
        return exporterBaseCount + partitionCount * exportTableCount + exportNonceCount;
    }

    @Override
    public <T> ListenableFuture<T> submitSnapshotIOWork(Callable<T> work)
    {
        assert m_snapshotIOAgent != null;
        return m_snapshotIOAgent.submit(work);
    }

    @Override
    public long getClusterUptime()
    {
        return System.currentTimeMillis() - getHostMessenger().getInstanceId().getTimestamp();
    }

    @Override
    public long getClusterCreateTime()
    {
        return m_clusterCreateTime;
    }

    @Override
    public void setClusterCreateTime(long clusterCreateTime) {
        m_clusterCreateTime = clusterCreateTime;
        if (m_catalogContext.cluster.getDrconsumerenabled() || m_catalogContext.cluster.getDrproducerenabled()) {
            hostLog.info("Restoring DR with Cluster Id " +  m_catalogContext.cluster.getDrclusterid() +
                    ". The DR cluster was first started at " + new Date(m_clusterCreateTime).toString() + ".");
        }
    }

    @Override
    public SnmpTrapSender getSnmpTrapSender() {
        return m_snmp;
    }

    private final Supplier<String> terminusNonceSupplier = Suppliers.memoize(new Supplier<String>() {
        @Override
        public String get() {
            File markerFH = new File(m_nodeSettings.getVoltDBRoot(), VoltDB.TERMINUS_MARKER);
            // file needs to be both writable and readable as it will be deleted onRestoreComplete
            if (!markerFH.exists() || !markerFH.isFile() || !markerFH.canRead() || !markerFH.canWrite()) {
                return null;
            }
            String nonce = null;
            try (BufferedReader rdr = new BufferedReader(new FileReader(markerFH))){
                nonce = rdr.readLine();
            } catch (IOException e) {
                throw new RuntimeException(e); // highly unlikely
            }
            // make sure that there is a snapshot associated with the terminus nonce
            HashMap<String, Snapshot> snapshots = new HashMap<>();
            FileFilter filter = new SnapshotUtil.SnapshotFilter();

            SnapshotUtil.retrieveSnapshotFiles(
                    m_nodeSettings.resolveToAbsolutePath(m_nodeSettings.getSnapshoth()),
                    snapshots, filter, false, SnapshotPathType.SNAP_AUTO, hostLog);

            return snapshots.containsKey(nonce) ? nonce : null;
        }
    });

    /**
     * Reads the file containing the startup snapshot nonce
     * @return null if the file is not accessible, or the startup snapshot nonce
     */
    private String getTerminusNonce() {
        return terminusNonceSupplier.get();
    }

    @Override
    public Cartographer getCartographer() {
        return m_cartographer;
    }

    @Override
    public void swapTables(String oneTable, String otherTable) {
        if (m_consumerDRGateway != null) {
            Table tableA = m_catalogContext.tables.get(oneTable);
            Table tableB = m_catalogContext.tables.get(otherTable);
            assert (tableA != null && tableB != null);
            if (tableA.getIsdred() && tableB.getIsdred()) {
                long signatureHashA = Hashing.sha1().hashString(tableA.getSignature(), Charsets.UTF_8).asLong();
                long signatureHashB = Hashing.sha1().hashString(tableB.getSignature(), Charsets.UTF_8).asLong();
                Set<Pair<String, Long>> swappedTables = new HashSet<>();
                swappedTables.add(Pair.of(oneTable.toUpperCase(), signatureHashA));
                swappedTables.add(Pair.of(otherTable.toUpperCase(), signatureHashB));
                m_consumerDRGateway.swapTables(swappedTables);
            }
        }
    }

    public static void printDiagnosticInformation(CatalogContext context, String procName, LoadedProcedureSet procSet) {
        StringBuilder sb = new StringBuilder();
        final CatalogMap<Procedure> catalogProcedures = context.database.getProcedures();
        sb.append("Statements within ").append(procName).append(": ").append("\n");
        Procedure proc = catalogProcedures.get(procName);
        if (proc != null) {
            sb.append(CatalogUtil.printUserProcedureDetail(proc));
        } else {
            sb.append("Unknown procedure: ").append(procName);
        }
        hostLog.error(sb.toString());
    }

    public void logMessageToFLC(long timestampMilis, String user, String ip) {
        m_flc.logMessage(timestampMilis, user, ip);
    }

    public void setClusterSettingsForTest(ClusterSettings settings) {
        m_clusterSettings.set(settings, 1);
    }

    public int getHostCount() {
        return m_clusterSettings.get().hostcount();
    }

    @Override
    public HTTPAdminListener getHttpAdminListener() {
        return m_adminListener;
    }

    @Override
    public long getLowestSiteId() {
        return m_iv2Initiators.firstEntry().getValue().getInitiatorHSId();
    }

    @Override
    public int getLowestPartitionId() {
        return m_iv2Initiators.firstKey();
    }

    public void updateReplicaForJoin(long siteId, TransactionState transactionState) {
        m_iv2Initiators.values().stream().filter(p->p.getInitiatorHSId() == siteId)
                .forEach(s -> ((SpInitiator) s).updateReplicasForJoin(transactionState));
    }

    @Override
    public int getKFactor() {
        return m_configuredReplicationFactor;
    }

    @Override
    public boolean isJoining() {
        return m_joining;
    }

    public Initiator getInitiator(int partition) {
        return m_iv2Initiators.get(partition);
    }

    @Override
    public ElasticService getElasticService() {
        return m_elasticService;
    }

    @Override
    public TaskManager getTaskManager() {
        return m_taskManager;
    }

    @Override
    public AvroSerde getAvroSerde() {
        return m_avroSerde;
    }

    @Override
    public void notifyOfShutdown() {
        if (m_messenger != null) {
            Set<Integer> liveHosts = m_messenger.getLiveHostIds();
            liveHosts.remove(m_messenger.getHostId());
            SiteFailureForwardMessage msg = new SiteFailureForwardMessage();
            msg.m_reportingHSId = CoreUtils.getHSIdFromHostAndSite(m_messenger.getHostId(), HostMessenger.CLIENT_INTERFACE_SITE_ID);
            for (int hostId : liveHosts) {
                m_messenger.send(CoreUtils.getHSIdFromHostAndSite(hostId, HostMessenger.CLIENT_INTERFACE_SITE_ID), msg);
            }
        }
    }

    @Override
    public boolean isMasterOnly() {
        return m_isMasterOnly;
    }

    @Override
    public void setMasterOnly() {
        m_isMasterOnly = true;
    }

    public void cleanupBackLogsOnDecommisionedReplicas(int executorPartition) {
        // execute on the lowest master site only
        if (executorPartition == getLowestLeaderPartitionId()) {
            m_iv2Initiators.values().stream().filter(p -> p.getPartitionId() != MpInitiator.MP_INIT_PID &&
                    ((SpInitiator)p).getServiceState().isRemoved())
            .forEach(s -> ((SpInitiator)s).getScheduler().cleanupTransactionBacklogs());
        }
    }

    private int getLowestLeaderPartitionId(){
        List<Integer> leaderPartitions = getLeaderPartitionIds();
        return leaderPartitions.isEmpty() ? -1 : leaderPartitions.iterator().next();
    }

    public List<Integer> getLeaderPartitionIds(){
        return m_iv2Initiators.values().stream().filter(p -> p.getPartitionId() != MpInitiator.MP_INIT_PID && ((SpInitiator) p).isLeader())
                .map(Initiator::getPartitionId).collect(Collectors.toList());
    }

    public List<Integer> getNonLeaderPartitionIds(){
        return m_iv2Initiators.values().stream().filter(p -> p.getPartitionId() != MpInitiator.MP_INIT_PID && !((SpInitiator) p).isLeader())
                .map(Initiator::getPartitionId).collect(Collectors.toList());
    }

    public List<Long> getLeaderSites() {
        return  m_iv2Initiators.values().stream().filter(p -> p.getPartitionId() != MpInitiator.MP_INIT_PID && ((SpInitiator) p).isLeader())
                .map(Initiator::getInitiatorHSId).collect(Collectors.toList());
    }

    public void processReplicaDecommission(int leaderCount) {
        synchronized(m_startAndStopLock) {
            setMasterOnly();
            if (leaderCount != m_nodeSettings.getLocalActiveSitesCount()) {
                NavigableMap<String, String> settings = m_nodeSettings.asMap();
                ImmutableMap<String, String> newSettings = new ImmutableMap.Builder<String, String>()
                        .putAll(new HashMap<String, String>() {
                            private static final long serialVersionUID = 1L; {
                                putAll(settings);
                                put(NodeSettings.LOCAL_ACTIVE_SITES_COUNT_KEY, Integer.toString(leaderCount));
                            }}).build();
                // update active site count
                m_nodeSettings = NodeSettings.create(newSettings);
                m_nodeSettings.store();
                m_catalogContext.getDbSettings().setNodeSettings(m_nodeSettings);
                hostLog.info("Update local active site count to :" + leaderCount);

                // Update the catalog update and log update barrier to expect the new partition count
                VoltDB.getSiteCountBarrier().setPartyCount(leaderCount);

                // release export resources
                VoltDB.getExportManager().releaseResources(getNonLeaderPartitionIds());
                if (m_commandLog != null) {
                    m_commandLog.notifyDecommissionPartitions(getNonLeaderPartitionIds());
                }
            }
        }
    }

    public boolean isPartitionDecommissioned(int partitionId) {
        if (partitionId != MpInitiator.MP_INIT_PID) {
            SpInitiator init = (SpInitiator)m_iv2Initiators.get(partitionId);
            return (init != null && !(init.getServiceState().isNormal()));
        }
        return false;
    }
}<|MERGE_RESOLUTION|>--- conflicted
+++ resolved
@@ -4253,16 +4253,10 @@
 
     @Override
     public boolean validateConfiguration(Catalog catalog, DeploymentType deployment,
-<<<<<<< HEAD
             InMemoryJarfile catalogJar, Catalog curCatalog, CatalogChangeResult ccr) {
-        for (CatalogValidator validator : m_catalogValidators) {
-            if (!validator.validateConfiguration(catalog, deployment, catalogJar, curCatalog, ccr)) {
-=======
-            InMemoryJarfile catalogJar, CatalogChangeResult ccr) {
         Function<String, Procedure> procedureMapper = createProcedureMapper(CatalogUtil.getDatabase(catalog));
         for (CatalogValidator validator : m_catalogValidators) {
-            if (!validator.validateConfiguration(catalog, procedureMapper, deployment, catalogJar, ccr)) {
->>>>>>> 2046ba04
+            if (!validator.validateConfiguration(catalog, procedureMapper, deployment, catalogJar, curCatalog, ccr)) {
                 return false;
             }
         }
