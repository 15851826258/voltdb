--- conflicted
+++ resolved
@@ -1736,14 +1736,9 @@
                 if (stopRejoiningHost()) {
                     return;
                 }
-
-<<<<<<< HEAD
                 if (failedHosts.isEmpty()) {
                     return;
                 }
-
-=======
->>>>>>> 4985cb3c
                 //create a blocker for repair if this is a MP leader and partition leaders change
                 if (m_leaderAppointer.isLeader() && m_cartographer.hasPartitionMastersOnHosts(failedHosts)) {
                     VoltZK.createActionBlocker(m_messenger.getZK(), VoltZK.mpRepairInProgress,
