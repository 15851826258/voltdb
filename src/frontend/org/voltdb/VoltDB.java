--- conflicted
+++ resolved
@@ -440,7 +440,7 @@
                     m_ipcPort = Integer.valueOf(portStr);
                 }
                 else if (arg.equals("forcecatalogupgrade")) {
-<<<<<<< HEAD
+                    hostLog.info("Forced catalog upgrade will occur due to command line option.");
                     m_forceCatalogUpgrade = true;
                 }
                 // version string override for testing online upgrade
@@ -449,11 +449,6 @@
                     m_versionCompatibilityRegexOverrideForTest = args[++i].trim();
                 }
                 else {
-=======
-                    hostLog.info("Forced catalog upgrade will occur due to command line option.");
-                    m_forceCatalogUpgrade = true;
-                } else {
->>>>>>> c98107ee
                     hostLog.fatal("Unrecognized option to VoltDB: " + arg);
                     System.out.println("Please refer to VoltDB documentation for command line usage.");
                     System.out.flush();
