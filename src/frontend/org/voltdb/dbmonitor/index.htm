﻿<!DOCTYPE html>
<html xmlns="http://www.w3.org/1999/xhtml">
<head>
    <title>VoltDB Management Center</title>
    <meta http-equiv="Content-Type" content="text/html; charset=utf-8" />
    <meta http-equiv="X-UA-Compatible" content="IE=edge,chrome=1">
    <meta name="viewport" content="width=device-width, height=device-height, initial-scale=1">
    <meta name="description" content="">
    <meta name="author" content="">
    <link href="css/resources/layout.css" rel="stylesheet" />
    <link href="css/resources/aero.css" rel="stylesheet" />
    <link href="css/resources/nv.d3.css" rel="stylesheet" />
    <link href="css/resources/tablesorter.css" rel="stylesheet" />
    <link href="css/resources/schema/bootstrap.min.css" id="styleBootstrapMin" disabled rel="stylesheet">
    <link href="css/resources/schema/bootstrap-responsive.css" id="styleBootstrapResponsive" disabled rel="stylesheet">
    <link href="css/resources/schema/theme.bootstrap.css" id="styleThemeBootstrap" disabled rel="stylesheet">
    <script type="text/javascript" src="js/jquery-1.11.1.min.js"></script>
    <script type="text/javascript" src="js/d3/d3.v3.min.js"></script>
    <script type="text/javascript" src="js/d3/nv.d3.min.js"></script>
    <script type="text/javascript" src="js/jquery.slimscroll.min.js"></script>
    <script type="text/javascript" src="js/jquery.popup.js"></script>
    <script type="text/javascript" src="js/jquery.cookie.js"></script>
    <script type="text/javascript" src="js/voltdb.config.js"></script>
    <script type="application/javascript" src="js/jquery.crypt.js"></script>
    <script type="application/javascript" src="js/jquery-ui.js"></script>
    <script type="text/javascript" src="js/voltdb.core.js"></script>
    <script type="text/javascript" src="js/voltdb.service.js"></script>
    <script type="text/javascript" src="js/voltdb.render.js"></script>
    <script type="text/javascript" src="js/voltdb.ui.js"></script>
    <script type="text/javascript" src="js/voltdb.graph.js"></script>
    <script type="text/javascript" src="js/jquery.tooltipster.js"></script>
    <script type="text/javascript" src="js/voltdb.sqlquery.ui.js"></script>
    <script type="text/javascript" src="js/voltdb.queryrender.js"></script>
    <script type="text/javascript" src="js/sorttable.js"></script>
    <script type="text/javascript" src="js/shortcut.js"></script>
    <script type="text/javascript" src="js/jquery.getSelectedText.min.js"></script>
    <script type="text/javascript" src="js/icheck.js"></script>
    <script type="text/javascript" src="js/voltdb.admin.ui.js"></script>
    <script type="text/javascript" src="js/jquery.validate.min.js"></script>
    <link href="css/resources/datatables/dataTables_page.css" rel="stylesheet" />
    <link href="css/resources/datatables/dataTables_table.css" rel="stylesheet" />
    <link href="css/resources/datatables/jquery.dataTables.css" rel="stylesheet" />
    <!--<link href="css/resources/datatables/jquery.dataTables.min.css" rel="stylesheet" />-->
    <link href="css/resources/datatables/theme.default.min.css" rel="stylesheet" />
    <script src="js/jquery.dataTables.js"></script>
    <script src="js/jqueryDatatablePlugins.js"></script>
<<<<<<< HEAD
=======
    <script src="js/sha256.js"></script>
>>>>>>> 704e01ce
</head>
<body>
    <iframe name="versioncheck" id="versioncheck" style="display: none;" width="1" height="1" frameborder="0" src="about:blank"></iframe>
    <div class="page-wrap">
        <div class="snapshotStatusBar" style="display: none" id="snapshotBar">Snapshot saved successfully.</div>
        <div id="wrapper">
            <div class="header" id="headerMain">
                <div class="headLeft">
                    <div class="logo">
                        <img src="css/resources/images/voltdb-logo.png" alt="VoltDB" />
                    </div>
                    <div class="menu" id="toggle">
                        <div class="toggleMenu" id="toggleMenu">Menu</div>
                        <nav id="nav">
                            <ul>
                                <li id="navDbmonitor" class="active"><a href="#" class="linkFirst">DB Monitor</a></li>
                                <li id="navAdmin" style="display: none;"><a href="#">Admin</a></li>
                                <li id="navSchema"><a href="#o">Schema</a></li>
                                <li id="navSqlQuery"><a href="#">SQL Query</a></li>
                            </ul>
                        </nav>
                    </div>
                    <div class="clear"></div>
                </div>
                <div class="headRight">
                    <ul class="topRightList" id="userSection">
                        <li>
                            <a href="#logoutPopup" id="btnlogOut">
                                <div class="userN" title=""></div>
                            </a>
                        </li>
                        <li>
                            <a href="#logoutPopup" id="logOut">
                                <div class="user" title="Log Out"></div>
                            </a>
                        </li>
                        <li class="line" id="userLine"></li>
                        <li class="help"><a href="#help" id="showMyHelp">Help</a></li>
                        <li class="responsiveMenuPlaceHolder">&nbsp;</li>
                    </ul>
                </div>
                <div class="clear"></div>
            </div>
            <div class="contents">
                <!-- Loading -->
                <div id="overlay" style="display: none;">
                    <div class="loading"></div>
                </div>
                <!-- Loading -->
                <div class="container" id="containerMain">
                    <div class="clusterDetailsWrapper" id="clusterDetails">
                        <div class="clusterDetailsContLeft" id="clusterDetailsLeft">
                            <h1 class="headText clusterIcon">Cluster</h1>
                            <ul class="clusterStat" id="clusterHealth">
                                <li class="activeIcon">Active <span>()</span></li>
                                <li class="joiningIcon">Joining <span>()</span></li>
                                <li class="missingIcon">Missing <span>()</span></li>
                                <li style="display: none;" class="alertIcon"><a href="#memoryAlerts" id="showMemoryAlerts">Alert <span>()</span></a></li>
                            </ul>
                            <div class="clear"></div>
                        </div>
                        <div class="clusterDetailsContRight" id="clusterDetailsRight">
                            <ul class="serverStat" id="serverStatSection">
                                <li>Monitoring</li>
                                <li class="activeServerName" id="activeServerName" title=""></li>
                            </ul>
                            <div style="float: right; padding: 0 0 0 10px;"><a href="#" id="btnPopServerList" class="btn showServers">Server</a></div>
                            <div class="clear"></div>
                        </div>
                        <div class="clear"></div>
                        <!-- Server List popup-->
                        <div id="popServerList" style="display: none;">
                            <div class="slide-pop-wrapper">
                                <div class="slide-pop-title">
                                    <div class="icon-server searchLeft">Servers</div>
                                    <div class="searchRight">
                                        <div class="search">
                                            <input type="text" id="popServerSearch" class="icon-search" onclick="this.value = '';" onblur="this.value=!this.value?'Search Server':this.value;" value="Search Server" />
                                        </div>
                                        <div class="thresholdVal">
                                            Alert Threshold
                                            <input type="text" id="threshold" class="theVal" maxlength="3" />
                                            % <a href="#" id="saveThreshold" class="setVal">Set</a>
                                        </div>
                                        <div class="clear"></div>
                                    </div>
                                    <div class="clear"></div>
                                </div>
                                <div class="slide-pop-content">
                                    <div class="server-info-heading">
                                        <span class="server">Server Name</span> <span class="memory-use">Memory Usage</span>
                                        <div class="clear"></div>
                                    </div>
                                    <div id="serverListWrapper">
                                        <ul class="servers-list" id="serversList"></ul>
                                    </div>
                                </div>
                            </div>
                        </div>
                    </div>
                    <div class="content displayPre" id="contentServer">
                        <div class="leftShowhide">
                            <div id="GraphBlock" class="">
                                <h1 class="headText1"><a href="#" id="showHideGraphBlock" class="showhideIcon expanded arrowAdjust">Show/Hide Graph</a></h1>
                            </div>
                        </div>
                        <div class="rightShowhide">
                            <ul class="rightShowhideList" id="showHideRightlist">
                                <li class="viewSelect">
                                    <label>View</label>
                                    <select id="graphView">
                                        <option selected="selected">Seconds</option>
                                        <option>Minutes</option>
                                        <option>Days</option>
                                    </select>
                                </li>
                            </ul>
                            <div class="preBtn"><a href="#myPreference" class="btn" id="showMyPreference">Display Preference</a> </div>
                        </div>
                        <div class="clear"></div>
                    </div>
                    <div id="mainGraphBlock">
                        <div class="graphChart" id="graphChart">
                            <div id="chartServerCPU" class="chart">
                                <div class="chartHeader" id="chartHead">
                                    <h1>Server CPU <span class="activeServerName" title=""></span></h1>
                                </div>
                                <svg id="visualisationCpu" width="100%" height="350"></svg>
                            </div>
                            <div id="chartServerRAM" class="chart">
                                <div class="chartHeader" id="chartRamHeader">
                                    <h1>Server RAM<span class="activeServerName" title=""></span></h1>
                                </div>
                                <svg id="visualisationRam" width="100%" height="400"></svg>
                            </div>
                            <div id="chartClusterLatency" class="chart">
                                <div class="chartHeader">
                                    <h1>Cluster Latency (99th percentile, ms)</h1>
                                </div>
                                <svg id="visualisationLatency" width="100%" height="400"></svg>
                            </div>
                            <div id="chartClusterTransactions" class="chart">
                                <div class="chartHeader">
                                    <h1>Cluster Transactions (tps)</h1>
                                </div>
                                <svg id="visualisationTransaction" width="100%" height="400"></svg>
                            </div>
                            <div id="chartPartitionIdleTime" class="chart left">
                                <div class="chartHeader">
                                    <h1>Partition Idle Time</h1>
                                </div>
                                <div class="legend" style="display:none;">
                                    <ul>
                                        <li><div class="dotGray"></div>Local partitions </li>
                                        <li><div class="dotBlue"></div>Cluster-wide Maximum / Minimum</li>
                                        <li><div class="dotOrange"></div>Multi-partition</li>
                                    </ul>
                                </div>
                                <svg id="visualisationPartitionIdleTime" class="partitionHeight"></svg>
                            </div>
                            <div id="ChartDrReplicationRate" class="chart right" style="display: none">
                                <div class="chartHeader">
                                    <h1>Database Replication (DR)</h1>
                                </div>
                                <svg id="visualizationDrReplicationRate" width="100%" height="400"></svg>
                            </div>
                            <div class="clear"></div>
                        </div>
                    </div>
                    <div class="data">
                        <div id="firstpane" class="menu_list">
                            <!--Code for menu starts here-->
                            <div class="menu_head expanded">
                                <h1 id="ShowHideBlock">Show/Hide Data</h1>
                            </div>
                            <div class="menu_body" style="display: block;">
                                <div id="tblStoredProcedures" class="storedProcWrapper">
                                    <div class="tabs-filter-wrapper">
                                        <div class="tableTitle icon-procedures">Stored Procedures (Cluster)</div>
                                        <div class="filter">
                                            <input name="filter" id="filterStoredProc" type="text" class="search-box" onblur="this.value=!this.value?'Search Stored Procedures':this.value;" value="Search Stored Procedures" placeholder="Search Stored Procedures" />
                                            <a id="searchStoredProc" href="javascript:void(0)" class="icon-search" title="Search">search</a>
                                        </div>
                                        <div class="pagination">
                                            <a id="previousProcedures" href="javascript:void(0)" class="prev" title="Previous Page">Prev</a>Page
                                            <label id="lblPrevious"></label>
                                            of
                                            <label id="lblTotalPages"></label>
                                            <a id="nextProcedures" href="javascript:void(0)" class="next" title="Next Page">Next</a>
                                        </div>
                                        <div class="clear"></div>
                                    </div>
                                    <div class="tblScroll">
                                        <table width="100%" border="0" cellspacing="0" cellpadding="0" class="storeTbl">
                                            <thead>
                                                <tr>
                                                    <th id="PROCEDURE" width="30%" data-name="ascending" class="sorttable_sorted">Stored Procedure</th>
                                                    <th id="INVOCATIONS" width="10%" data-name="none">Invocations</th>
                                                    <th id="MIN_LATENCY" width="15%" data-name="none">Min Latency (ms)</th>
                                                    <th id="MAX_LATENCY" width="15%" data-name="none">Max Latency (ms)</th>
                                                    <th id="AVG_LATENCY" width="15%" data-name="none">Avg Latency (ms)</th>
                                                    <th id="PERC_EXECUTION" width="15%" data-name="none">% Time of Execution</th>
                                                </tr>
                                            </thead>
                                            <tbody id="storeProcedureBody"></tbody>
                                        </table>
                                    </div>
                                </div>
                                <div id="tblDataTables" class="dataTablesWrapper">
                                    <div class="tabs-filter-wrapper">
                                        <div class="tableTitle icon-tables">Database Tables</div>
                                        <div class="filter">
                                            <input name="filter" id="filterDatabaseTable" type="text" class="search-box" onblur="this.value=!this.value?'Search Database Tables':this.value;" value="Search Database Tables" placeholder="Search Database Tables" />
                                            <a id="searchDataTable" href="javascript:void(0)" class="icon-search" title="Search">search</a>
                                        </div>
                                        <div class="pagination">
                                            <a id="previousTables" href="javascript:void(0)" class="prev" title="Previous Page">Prev</a>Page
                                            <label id="lblPreviousTable"></label>
                                            of
                                            <label id="lblTotalPagesofTables"></label>
                                            <a id="nextTables" href="javascript:void(0)" class="next" title="Next Page">Next</a>
                                        </div>
                                        <div class="clear"></div>
                                    </div>
                                    <div class="tblScroll">
                                        <table width="100%" border="0" cellspacing="0" cellpadding="0" class="storeTbl">
                                            <thead>
                                                <tr>
                                                    <th id="TABLE_NAME" width="30%" data-name="ascending" class="sorttable_sorted">Table</th>
                                                    <th id="TUPLE_COUNT" width="10%" data-name="none">Row Count</th>
                                                    <th id="MAX_ROWS" width="15%" data-name="none">Max Rows (per partition)</th>
                                                    <th id="MIN_ROWS" width="15%" data-name="none">Min Rows (per partition)</th>
                                                    <th id="AVG_ROWS" width="15%" data-name="none">Avg Rows (per partition)</th>
                                                    <th id="TABLE_TYPE" width="15%" data-name="none">Type</th>
                                                </tr>
                                            </thead>
                                            <tbody id="tablesBody"></tbody>
                                        </table>
                                    </div>
                                </div>
                            </div>
                        </div>
                    </div>
                    <div class="drWrapper" id="divDrReplication" style="display:none">
                        <div class="content drHeader" id="drHeader">
                            <div class="leftShowhide">
                                <div class="dr">
                                    <h1 class="headText1">
                                        <a href="javascript:void(0);" id="showHideDrBlock" class="showhideIcon collapsed arrowAdjust">Show/Hide Database Replication (DR)</a>
                                    </h1>
                                </div>
                            </div>
                            <div class="rightShowhide">
                                <ul class="drList">
                                    <li>Mode</li>
                                    <li id="dbDrMode" class="drArrow">Master</li>
                                </ul>
                                <ul class="drList">
                                    <!-- <li>State</li>
                                     <li class="drArrow">On</li>-->
                                    <li class="alertIcon warningDr" style="display: none">
                                        <a id="drWarning" href="#drPartitionWarning" class="drWarning">
                                            <span style="margin:0 0 0 24px">Warning</span>
                                        </a>
                                    </li>
                                </ul>
                                <div class="clear"></div>
                            </div>
                            <div class="clear"></div>
                        </div>
                        <div id="drSection" class="drShowHide" style="display:none;">
                            <div id="drMasterSection" class="masterWrapper" style="display:block;">
                                <div class="drMasterContainer">
                                </div>
                            </div>
                            <div id="drReplicaSection" class="replicaWrapper" style="display:block">

                                <div class="drReplicaContainer">
                                </div>
                            </div>
                        </div>

                    </div>
                </div>
            </div>
            <!--Admin-->
            <div id="admin" class="container contents">
                <!-- Loading -->
                <div id="adminActionOverlay" style="display: none;">
                    <div class="loading"></div>
                </div>
                <!-- Loading -->
                <div class="adminWrapper">
                    <div class="adminLeft">
                        <h1 class="headText clusterIcon">Cluster</h1>
                        <div class="adminClusterProperties">
                            <ul class="adminClusterList">
                                <li><a href="#pauseConfirmationPop" class="resume" id="pauseConfirmation">Pause</a> <a href="#resumeConfirmationPop" class="pause" id="resumeConfirmation" style="display: none;">Resume</a> </li>
                                <li><a href="#promoteConfirmationPop" class="promote-disabled" id="promoteConfirmation">Promote</a></li>
                                <li><a href="#savePop" id="saveConfirmation" class="saveme">Save</a></li>
                                <li><a href="#restorePop" id="restoreConfirmation" class="restoreConfirmationDisable">Restore</a></li>
                                <li><a href="#shutDownConfirmationPop" class="shutdown" id="shutDownConfirmation">Shutdown</a></li>
                            </ul>
                        </div>
                        <div class="clear"></div>
                    </div>
                    <div class="adminRight">
                        <div class="downloadConfig">
                            <a id="downloadAdminConfigurations" href="javascript:void(0)" download="deployment.xml" class="btnDown">Download Configuration</a>
                        </div>
                        <div class="adminServer">
                            <div class="serverName" id="serverName">Server<span class="setServer adminIcons"></span></div>
                            <!-- <div class="setServer adminIcons" id="btnServerConfigAdmin"></div>-->
                            <!-- server list -->
                            <div id="serverConfigAdmin" style="display: none;">
                                <div class="slide-pop-wrapper">
                                    <div class="slide-pop-title ">
                                        <div class="icon-server searchLeft searchLeftAdmin">Servers</div>
                                        <div class="searchRight">
                                            <div class="search">
                                                <!-- <input type="text" id="popServerSearchAdmin" class="icon-search icoSS" onclick="this.value='';" onblur="this.value=!this.value?'Search Server':this.value;" value="Search Server" placeholder="Search Server"> -->
                                            </div>
                                        </div>
                                        <div class="clear"></div>
                                    </div>
                                    <div class="slide-pop-content" style="padding: 0 0 15px 0;">
                                        <div id="serverListWrapperAdmin">
                                            <table width="100%" border="0" cellspacing="0" cellpadding="0" class="tblshutdown">
                                                <tbody></tbody>
                                            </table>
                                        </div>
                                    </div>
                                </div>
                            </div>
                            <!-- server list -->
                        </div>
                        <div class="clear"></div>
                    </div>
                    <div class="clear"></div>
                </div>
                <div class="adminContainer">
                    <div class="adminContentLeft">
                        <div class="headerAdminContent">
                            <h1>Overview</h1>
                        </div>
                        <div class="overviewTbl">
                            <table width="100%" border="0" cellspacing="0" cellpadding="0" class="adminTbl1">
                                <tr>
                                    <td width="62%" class="configLabel">Sites Per Host</td>
                                    <td id="sitePerHost" width="20%" align="right"></td>
                                    <td width="2%">&nbsp;</td>
                                    <td width="16%">&nbsp;</td>
                                </tr>
                                <tr>
                                    <td class="configLabel">K-Safety </td>
                                    <td id="kSafety" align="right"></td>
                                    <td>&nbsp;</td>
                                    <td>&nbsp;</td>
                                </tr>
                                <tr>
                                    <td class="configLabel">Partition Detection </td>
                                    <td align="right">
                                        <div id="partitionDetectionIcon" class="onIcon"></div>
                                    </td>
                                    <td id="partitionDetectionLabel"></td>
                                    <td>&nbsp;</td>
                                </tr>
                                <!--<tr class="security" id="securityRow">
                                    <td class="configLabel">Security</td>-->
                                <tr class="hasSubLabel parent security" id="row-6">
                                    <td class="configLabel"><a href="javascript:void(0)" class="labelCollapsed">Security</a></td>
                                    <td align="right" class="securitytd">
                                        <div id="securityOptionIcon" class="offIcon"></div>
                                        <input type="checkbox" id="chkSecurity" class="chkSecurity" />
                                        <div id="loadingSecurity" class="loading-small" style="display: none"></div>
                                    </td>
                                    <td><span id="spanSecurity" style="display: inline"></span></td>
                                    <td>
                                        <a id="btnEditSecurityOk" href="#securityPop" class="editOk" title="Save" style="">Ok</a>
                                        <a id="btnEditSecurityCancel" href="javascript:void(0)" class="editCancel" title="Cancel" style="">Cancel</a>
                                        <a href="#securityPop" id="securityEdit" class="edit" title="Edit">&nbsp;</a>
                                    </td>
                                </tr>
                                <tr class="child-row-6 subLabelRow">
                                    <td colspan="4">
                                        <div id="loadingUserList" class="userSecurity" style="display: none;">
                                            <div class="loading-small loadingSecurity"></div>
                                        </div>
                                        <div class="securWrapper" id="UsersList">
                                            <!--<table width="100%" cellpadding="0" cellspacing="0" class="secTbl">
                                                    <tr>
                                                        <th>Username</th>
                                                        <th>Password</th>
                                                        <th>Role</th>
                                                    </tr>
                                                    <tr>
                                                        <td>Test</td>
                                                        <td>Test</td>
                                                        <td>User</td>
                                                    </tr>
                                                </table>-->
                                        </div>
                                        <div class="securWrapper" id="UsersListEditable" style="display: none;">
                                            <div class="userName">Users</div>
                                            <div class="editBtn"><a href="javascript:void(0)" class="btnEd" id="addmorePOIbutton" onclick="insRow()"><span class="userPlus">+</span> Add User</a> </div>
                                            <div class="clear secLine"></div>
                                            <form id="frmUserList" method="get" action="">
                                                <div id="editUserList">
                                                </div>
                                            </form>
                                        </div>
                                    </td>
                                </tr>
                                <tr class="hasSubLabel parent" id="row-1">
                                    <td class="configLabel"><a href="javascript:void(0)" class="labelCollapsed">HTTP Access</a></td>
                                    <td align="right">
                                        <div id="httpAccessIcon" class="onIcon"></div>
                                    </td>
                                    <td id="httpAccessLabel"></td>
                                    <td>&nbsp;</td>
                                </tr>
                                <tr class="child-row-1 subLabelRow">
                                    <td class="configLabel">JSON API</td>
                                    <td align="right">
                                        <div id="jsonAPIIcon" class="onIcon"></div>
                                    </td>
                                    <td id="txtJsonAPI"></td>
                                    <td>&nbsp;</td>
                                </tr>
                                <tr class="hasSubLabel parent" id="row-2">
                                    <td class="configLabel"><a href="javascript:void(0)" class="labelCollapsed">Auto Snapshots</a></td>
                                    <td align="right" id="autoSnapshotOption" class="snapshottd">
                                        <div id="autoSnapshotIcon" class="onIcon"></div>
                                        <input style="display: none;" type="checkbox" id="chkAutoSnapshot" checked="checked" class="snapshot" />
                                        <div id="loadingSnapshot" class="loading-small" style="display: none"></div>
                                    </td>
                                    <td>
                                        <div id="txtAutoSnapshot" class="SnapshotsOn"></div>
                                    </td>
                                    <td><a id="btnEditAutoSnapshotOk" href="#autoSnapshotPop" class="editOk" title="Save" style="">Ok</a> <a id="btnEditAutoSnapshotCancel" href="javascript:void(0)" class="editCancel" title="Cancel" style="">Cancel</a> <a href="javascript:void(0)" id="autoSnapshotEdit" class="edit" title="Edit">&nbsp;</a></td>
                                </tr>
                                <tr class="child-row-2 subLabelRow" id="snapshotPrefixRow">
                                    <td class="configLabel">File Prefix </td>
                                    <td align="right" class="tdSnapshotPrefix">
                                        <form id="frmSnapshotFilePrefix" method="get" action="">
                                            <div id="loadingSnapshotPrefix" class="loading-small" style="display: none;"></div>
                                            <span id="prefixSpan"></span>
                                            <input id="txtPrefix" name="txtPrefix" class="exitableTxtBx exitableFilePrefix" type="text" style="display: none" />
                                            <label id="errorSnapshotFilePrefix" for="txtPrefix" class="error" style="display: none;"></label>
                                        </form>
                                    </td>
                                    <td>&nbsp;</td>
                                    <td>&nbsp;</td>
                                </tr>
                                <tr class="child-row-2 subLabelRow" id="snapshotFrequencyRow">
                                    <td class="configLabel">Frequency </td>
                                    <td align="right" class="tdSnapshotFrequency">
                                        <form id="frmSnapshotFrequency" method="get" action="">
                                            <div id="loadingSnapshotFrequency" class="loading-small" style="display: none;"></div>
                                            <span id="frequencySpan"></span>
                                            <input id="txtFrequency" name="txtFrequency" class="exitableTxtBx" type="text" style="display: none" />
                                            <span id="spanFrequencyUnit"></span>
                                            <select id="ddlfrequencyUnit" style="display: none;">
                                                <option>Hrs</option>
                                                <option>Min</option>
                                                <option>Sec</option>
                                            </select>
                                            <label id="errorSnapshotFrequency" for="txtFrequency" class="error" style="display: none;"></label>
                                        </form>
                                    </td>
                                    <td>&nbsp;</td>
                                    <td>&nbsp;</td>
                                </tr>
                                <tr class="child-row-2 subLabelRow" id="snapshotRetainedRow">
                                    <td class="configLabel">Retained </td>
                                    <td align="right" class="tdSnapshotRetained">
                                        <form id="frmSnapshotRetained" method="get" action="">
                                            <div id="loadingSnapshotRetained" class="loading-small" style="display: none;"></div>
                                            <span id="retainedSpan"></span>
                                            <input id="txtRetained" name="txtRetained" class="exitableTxtBx" type="text" style="display: none" />
                                            <span id="retainedSpanUnit"></span>
                                            <label id="errorSnapshotRetained" for="txtRetained" class="error" style="display: none;"></label>
                                        </form>
                                    </td>
                                    <td>&nbsp;</td>
                                    <td>&nbsp;</td>
                                </tr>
                                <tr class="hasSubLabel parent" id="row-3">
                                    <td class="configLabel"><a href="javascript:void(0)" class="labelCollapsed">Command Logging</a></td>
                                    <td align="right">
                                        <div id="commandLogIcon" class="offIcon"></div>
                                    </td>
                                    <td id="commandLogLabel"></td>
                                    <td>&nbsp;</td>
                                </tr>
                                <tr class="child-row-3 subLabelRow">
                                    <td class="configLabel">Log Frequency Time </td>
                                    <td align="right">
                                        <span id="commandLogFrequencyTime"></span>
                                        <span id="commandLogFrequencyUnit"></span>
                                    </td>
                                    <td>&nbsp;</td>
                                    <td>&nbsp;</td>
                                    <td>&nbsp;</td>
                                </tr>
                                <tr class="child-row-3 subLabelRow">
                                    <td class="configLabel">Log Frequency Transactions </td>
                                    <td id="commandLogFrequencyTxns" align="right"></td>
                                    <td>&nbsp;</td>
                                    <td>&nbsp;</td>
                                </tr>
                                <tr class="child-row-3 subLabelRow">
                                    <td class="configLabel">Log Size</td>
                                    <td align="right">
                                        <span id="commandLogSegmentSize"></span>
                                        <span id="commandLogSegmentSizeUnit"></span>
                                    </td>
                                    <td>&nbsp;</td>
                                    <td>&nbsp;</td>
                                </tr>
                                <tr class="hasSubLabel parent" id="row-4">
                                    <td class="configLabel"><a href="javascript:void(0)" class="labelCollapsed">Export</a></td>
                                    <td align="right"></td>
                                    <td>&nbsp;</td>
                                    <td>
                                        <a href="javascript:void(0);" id="addNewConfigLink" class="plusAdd" style="display: block;" title="Add Configuration">&nbsp;</a>
                                        <div id="loadingConfiguration" class="loading-small loadExport" style="display: none"></div>
                                        <a href="#addConfigPopup" id="addConfigPopupLink" data-id="-1" title="Add Configuration" style="display: none">Add Configuration</a>
                                    </td>
                                </tr>
                                <tbody id="exportConfiguration" data-status="value" style="display: none;"></tbody>
                                <tr class="hasSubLabel parent" id="row-5">
                                    <td class="configLabel"><a href="javascript:void(0)" class="labelCollapsed">Advanced</a></td>
                                    <td>&nbsp;</td>
                                    <td>&nbsp;</td>
                                    <td>&nbsp;</td>
                                </tr>
                                <tr class="child-row-5 subLabelRow">
                                    <td class="configLabel">Max Java Heap </td>
                                    <td align="right">
                                        <span id="maxJavaHeap"></span>
                                        <span id="maxJavaHeapUnit"></span>
                                    </td>
                                    <td>&nbsp;</td>
                                    <td>&nbsp;</td>
                                    <td>&nbsp;</td>
                                </tr>
                                <tr class="child-row-5 subLabelRow" id="heartbeatTimeoutRow">
                                    <td class="configLabel">Heartbeat Timeout </td>
                                    <td align="right" class="heartbeattd">
                                        <form id="formHeartbeatTimeout" method="get" action="">
                                            <div id="loadingHeartbeatTimeout" class="loading-small" style="display: none;"></div>
                                            <span id="hrtTimeOutSpan"></span>
                                            <input id="txtHrtTimeOut" name="txtHrtTimeOut" class="exitableTxtBx" type="text" style="display: none" />
                                            <span id="hrtTimeOutUnitSpan"></span>
                                            <label id="errorHeartbeatTimeout" for="txtHrtTimeOut" class="error" style="display: none;"></label>
                                        </form>
                                    </td>
                                    <td>&nbsp;</td>
                                    <td><a id="btnEditHeartbeatTimeoutOk" href="#HrtTimeOutPopup" class="editOk" title="Save" style="">Ok</a> <a id="btnEditHeartbeatTimeoutCancel" href="javascript:void(0)" class="editCancel" title="Cancel" style="">Cancel</a> <a id="btnEditHrtTimeOut" href="javascript:void(0)" class="edit" title="Edit">&nbsp;</a></td>
                                </tr>
                                <tr class="child-row-5 subLabelRow" id="queryTimoutRow">
                                    <td class="configLabel">Query Timeout</td>
                                    <td align="right" class="queryTimeOut">
                                        <form id="formQueryTimeout" method="get" action="">
                                            <div id="loadingQueryTimeout" class="loading-small" style="display: none;"></div>
                                            <span id="queryTimeOutSpan"></span>
                                            <input id="txtQueryTimeout" name="txtQueryTimeout" class="exitableTxtBx" type="text" style="display: none" />
                                            <span id="queryTimeOutUnitSpan"></span>
                                            <label id="errorQueryTimeout" for="txtQueryTimeout" class="error" style="display: none;"></label>
                                        </form>
                                    </td>
                                    <td>&nbsp;</td>
                                    <td><a id="btnEditQueryTimeoutOk" href="#QueryTimeOutPopup" class="editOk" title="Save" style="">Ok</a> <a id="btnEditQueryTimeoutCancel" href="javascript:void(0)" class="editCancel" title="Cancel" style="">Cancel</a> <a id="btnEditQueryTimeout" href="javascript:void(0)" class="edit" title="Edit">&nbsp;</a></td>
                                </tr>
                                <tr class="child-row-5 subLabelRow">
                                    <td class="configLabel">Max Temp Table Memory</td>
                                    <td align="right">
                                        <span id="temptablesmaxsize"></span>
                                        <span id="temptablesmaxsizeUnit"></span>
                                    </td>
                                    <td>&nbsp;</td>
                                    <td>&nbsp;</td>
                                </tr>
                                <tr class="child-row-5 subLabelRow">
                                    <td class="configLabel">Snapshot Priority</td>
                                    <td id="snapshotpriority" align="right"></td>
                                    <td>&nbsp;</td>
                                    <td>&nbsp;</td>
                                </tr>
                            </table>
                        </div>
                        <div class="drWrapperAdmin" id="divDrWrapperAdmin" style="display:none">
                            <div class="headerAdminContent">
                                <h1>
                                    <div class="drAdminHeaderLeft">Database Replication (DR)</div>
                                    <div class="drAdminHeaderRight">
                                        <ul class="drList">
                                            <li>Mode</li>
                                            <li id="drMode" class="drArrow"></li>
                                        </ul>
                                        <div class="clear"></div>
                                    </div>
                                    <div class="clear"></div>
                                </h1>
                            </div>
                            <div class="drContent">
                                <table width="100%" border="0" cellspacing="0" cellpadding="0" class="adminTbl1">
                                    <!--<tr>
                                        <td width="62%" class="configLabel">State</td>
                                        <td width="20%" align="right">
                                            <div id="drStateIcon" class="onIcon"></div>
                                            <input style="display: none;" type="checkbox" id="chkDrState" checked="checked" class="drstate" />
                                            <div id="loadingDrState" class="loading-small" style="display: none"></div>
                                        </td>
                                         <td width="2%"><div id="txtDrState" class="drStateOn">On</div></td>
                                        <td width="16%"><a id="btnEditDrStateOk" href="#drStatePop" class="editOk" title="Save" style="">Ok</a> <a id="btnEditDrStateCancel" href="javascript:void(0)" class="editCancel" title="Cancel" style="">Cancel</a> <a href="javascript:void(0)" id="drStateEdit" class="edit" title="Edit">&nbsp;</a></td>
                                    </tr>-->
                                    <tr>
                                        <td width="62%" class="configLabel">ID</td>
                                        <td id="drId" width="20%" align="right"></td>
                                        <td width="2%">&nbsp;</td>
                                        <td width="16%">&nbsp;</td>
                                    </tr>
                                    <tr id="row-DrConfig">
                                        <td class="configLabel">Master</td>
                                        <td align="right" class="tdDrConfig">
                                            <div id="drMasterIcon" class="offIcon"></div>
                                            <input style="display: none;" type="checkbox" checked="checked" id="chkDrMaster" />
                                            <div id="loadingDrMaster" class="loading-small" style="display: none"></div>
                                        </td>
                                        <td><div id="txtDrMaster" class="drMasterOn"></div></td>
                                        <td>
                                            <a id="btnEditDrMasterOk" href="#drMasterPop" class="editOk" title="Save" style="">Ok</a>
                                            <a id="btnEditDrMasterCancel" href="javascript:void(0)" class="editCancel" title="Cancel" style="">Cancel</a>
                                            <a href="javascript:void(0);" id="drMasterEdit" class="edit" title="Edit">&nbsp;</a>
                                        </td>
                                    </tr>
                                    <tr>
                                        <td class="configLabel">Replica <span id="replicaSource" style="font-weight:normal"></span></td>
                                        <td align="right">
                                            <div id="drReplicaIcon" class="offIcon" title=""></div>
                                            <input style="display: none;" type="checkbox" id="chkDrReplica" checked="checked" />
                                            <div id="loadingDrReplica" class="loading-small" style="display: none"></div>
                                        </td>
                                        <td><div id="txtDrReplica" class="drReplicaOn" title=""></div></td>
                                        <td><!--<a id="btnEditDrReplicaOk" href="#drReplicaPop" class="editOk" title="Save" style="">Ok</a> <a id="btnEditDrReplicaCancel" href="javascript:void(0)" class="editCancel" title="Cancel" style="">Cancel</a> <a href="javascript:void(0);" id="drReplicaEdit" class="edit" title="Edit">&nbsp;</a>--> &nbsp;</td>
                                    </tr>
                                    <!--<tr class="child-row-8 subLabelRow" id="Tr1">
                                        <td class="configLabel">Source </td>
                                        <td align="right" class="">
                                            <div id="loadingDrSource" class="loading-small" style="display: none;"></div>
                                            <span id="drSourceSpan">serverBz</span>
                                            <input id="txtDrSource" name="txtDrSource" class="exitableTxtDr" value="serverBz" type="text" style="display: none" />
                                        </td>
                                        <td>&nbsp;</td>
                                        <td>&nbsp;</td>
                                    </tr>-->
                                </table>
                            </div>
                        </div>
                    </div>
                    <div class="adminContentRight">
                        <div class="adminPorts">
                            <div class="headerAdminContent">
                                <h1>Network Interfaces</h1>
                            </div>
                            <div style="overflow: auto">
                                <table width="100%" border="0" cellspacing="0" cellpadding="0" class="adminTbl2 network">
                                    <tr>
                                        <th width="30%">Port Name</th>
                                        <th width="45%" id="hServerSettings">Server Settings</th>
                                        <th width="25%">Cluster Settings</th>
                                    </tr>
                                    <tr>
                                        <td>Client Port</td>
                                        <td id="clientport"></td>
                                        <td id="clusterClientport"></td>
                                    </tr>
                                    <tr>
                                        <td>Admin Port</td>
                                        <td id="adminport"></td>
                                        <td id="clusterAdminport"></td>
                                    </tr>
                                    <tr>
                                        <td>HTTP Port</td>
                                        <td id="httpport"></td>
                                        <td id="clusterHttpport"></td>
                                    </tr>
                                    <tr>
                                        <td>Internal Port</td>
                                        <td id="internalPort"></td>
                                        <td id="clusterInternalPort"></td>
                                    </tr>
                                    <tr>
                                        <td>Zookeeper Port</td>
                                        <td id="zookeeperPort"></td>
                                        <td id="clusterZookeeperPort"></td>
                                    </tr>
                                    <tr>
                                        <td>Replication Port</td>
                                        <td id="replicationPort"></td>
                                        <td id="clusterReplicationPort"></td>
                                    </tr>
                                </table>
                            </div>
                        </div>
                        <div class="adminDirectories">
                            <div class="headerAdminContent">
                                <h1>Directories</h1>
                            </div>
                            <div class="adminDirect">
                                <table width="100%" border="0" cellspacing="0" cellpadding="0" class="adminTbl2">
                                    <tr>
                                        <td width="76%">Root (Destination)</td>
                                        <td id="voltdbroot" width="24%"></td>
                                    </tr>
                                    <tr>
                                        <td>Snapshot</td>
                                        <td id="snapshotpath"></td>
                                    </tr>
                                    <tr>
                                        <td>Export Overflow</td>
                                        <td id="exportOverflow"></td>
                                    </tr>
                                    <tr>
                                        <td>Command Log</td>
                                        <td id="commandlogpath"></td>
                                    </tr>
                                    <tr>
                                        <td>Command Log Snapshots</td>
                                        <td id="commandlogsnapshotpath"></td>
                                    </tr>
                                </table>
                            </div>
                        </div>
                    </div>
                    <div class="clear"></div>
                </div>
            </div>
            <!--Schema Tab-->
            <div id="schema" class="contents">
            </div>
            <!--Sql Query Tab-->
            <div id="sqlQuery" class="containerStudio contents">
                <div class="blockWrapper" id="BlockContainer01">
                    <div class="objectExplorer">
                        <!-- Loading -->
                        <div id="sqlQueryOverlay" style="display: none;">
                            <div class="loading-medium"></div>
                        </div>
                        <!-- Loading -->
                        <div class="explorer">
                            <!--tab-->
                            <div class="tabContant" id="tabMain">
                                <button class="refreshBtn">Refresh</button>
                                <ul class="tabs">
                                    <li><a href="#tab1">Tables</a></li>
                                    <li><a href="#tab2">Views</a></li>
                                    <li><a href="#tab3">Stored Procedures</a></li>
                                </ul>
                                <div class="tab_container">
                                    <div id="tabScroller">
                                        <div id="tab1" class="tab_content">
                                            <div id="accordionTable">
                                            </div>
                                        </div>
                                        <div id="tab2" class="tab_content">
                                            <div id="accordionViews"></div>
                                        </div>
                                        <div id="tab3" class="tab_content">
                                            <div id="accordionProcedures"></div>
                                        </div>
                                    </div>
                                </div>
                            </div>
                        </div>
                        <div class="clear"></div>
                    </div>
                    <div class="queryInput" id="inputQuery">
                        <ul class="btnList" id="queryBtnList">
                            <li>
                                <button class="btnStudio" id="runBTn">Run</button>
                            </li>
                            <li>
                                <button class="btnStudio" id="clearQuery">Clear</button>
                            </li>
                        </ul>
                        <h1 class="theHeading icon-query">Query</h1>
                        <div class="query">
                            <form name="" id="queryForm">
                                <div class="textWritingArea">
                                    <textarea id="theQueryText"></textarea>
                                </div>
                            </form>
                        </div>
                    </div>
                    <div class="clear"></div>
                </div>
                <div class="blockWrapper" id="blockContainer02">
                    <div class="exportType">
                        <form name="" id="queryResult">
                            <select id="exportType">
                                <option selected="selected">HTML</option>
                                <option>CSV</option>
                                <option>Monospace</option>
                            </select>
                        </form>
                    </div>
                    <h1 class="theHeading icon-queryResult">Query Result</h1>
                    <div class="queryResult">
                        <div id="resultHtml" style="display: block;" class="resultHtml"></div>
                        <div id="resultCsv" style="display: none;" class="resultCsv"></div>
                        <div id="resultMonospace" style="display: none;" class="resultMonospace">
                            <pre>
                    </pre>
                        </div>
                    </div>
                    <div id="queryResults" class="queryStatus"></div>
                </div>
            </div>
        </div>
    </div>
    <div class="footer" id="mainFooter">
        <p>Copyright © 2015 VoltDB. All rights reserved. </p>
    </div>
    <!-- POPUP Saved Preferences -->
    <div id="myPreference" style="display: none">
        <div class="overlay-title">Graph/Data Preferences</div>
        <div class="clear"></div>
        <div class="overlay-content graphPop">
            <form name="popupForm" id="formPopup" method="post">
                <ul class="user-preferences" id="userPreferences">
                    <li class="pref-graph">
                        Server CPU
                        <input type="checkbox" id="ServerCPU" name="" value="cpu" checked="checked" />
                    </li>
                    <li class="pref-graph">
                        Server RAM
                        <input type="checkbox" id="ServerRAM" name="" value="ram" checked="checked" />
                    </li>
                    <li class="pref-graph">
                        Cluster Latency
                        <input type="checkbox" id="ClusterLatency" name="" value="latency" checked="checked" />
                    </li>
                    <li class="pref-graph">
                        Cluster Transactions
                        <input type="checkbox" id="ClusterTransactions" name="" value="transaction" checked="checked" />
                    </li>
                    <li class="pref-graph">
                        Partition Idle Time
                        <input type="checkbox" id="PartitionIdleTime" name="" value="transaction" checked="checked" />
                    </li>
                    <li class="pref-graph" id="liDrReplication" style="display:none">
                        Data Replication (DR)
                        <input type="checkbox" id="DrReplicationRate" name="" value="drReplication" checked="checked" />
                    </li>
                    <li class="pref-storedProc">
                        Stored Procedures
                        <input type="checkbox" id="StoredProcedures" name="" value="stored_proc" checked="checked" />
                    </li>
                    <li class="last pref-tables" id="liTables">
                        Database Tables
                        <input type="checkbox" id="DatabaseTables" name="" value="table" checked="checked" />
                    </li>
                    <li class="pref-tables" id="liDrTables" style="display:none">
                        Data Replication Tables
                        <input type="checkbox" id="DRTables" name="" value="table" checked="checked" />
                    </li>
                </ul>
                <input type="submit" name="account_details" id="account_details" value="Save" class="input-submit left" hidden="hidden" style="display: none;" />
            </form>
        </div>
        <div class="overlay-btns"><a href="#" class="btn" id="savePreference">Save</a></div>
    </div>
    <!-- POPUP Saved Preferences -->
    <!-- POPUP Alerts -->
    <div id="memoryAlerts" style="display: none">
        <div class="overlay-title">Memory Usage Alerts</div>
        <div class="clear"></div>
        <div class="overlay-content">
            <div class="server-info-heading"><span class="server">Server Name</span><span class="memory-use">Memory Usage</span></div>
            <ul class="servers-list" id="memoryAlertsList"></ul>
        </div>
    </div>
    <!-- POPUP Alerts -->
    <div style="display: none"><a href="#error" id="errorPopup">Error</a></div>
    <!--Error popup-->
    <div id="error" style="display: none">
        <div class="overlay-title errorIcon ">Error</div>
        <div class="clear"></div>
        <div class="overlay-contentError errorMsg">
            <p id="errorMessage"></p>
            <br />
            <div class="overlay-btns" style="padding: 0"><a href="#" class="btn" id="btnOk">Ok</a></div>
        </div>
    </div>
    <!--Error popup-->
    <!--Logout popup-->
    <div id="logoutPopup" style="display: none">
        <div class="overlay-title ">
            <img src="css/resources/images/Information.png" class="imgError" />Logout
        </div>
        <div class="clear"></div>
        <div class="overlay-contentError errorMsg">
            <p>Do you want to logout?</p>
            <br />
            <ul class="btnList" id="Ul1">
                <li>
                    <div class="overlay-btns" style="padding: 0"><a href="javascript:void(0)" class="btn" id="A1" onclick="logout();">Ok</a></div>
                </li>
                <li>
                    <div class="overlay-btns" style="padding: 0"><a class="btn" id="btnCancel">Cancel</a></div>
                </li>
            </ul>
        </div>
    </div>
    <!--Logout popup-->
    <!--Connection popup-->
    <div style="display: none"><a href="#connectionPopup" id="conPopup">Connection Error</a></div>
    <div id="connectionPopup" style="display: none">
        <div id="conpop">
            <div class="overlay-title ">
                <img src="css/resources/images/error.png" class="imgError" />Error
            </div>
            <div class="clear"></div>
            <div class="overlay-contentError errorMsg">
                <p>Lost connection to Database. Please click ok when the server is back online. </p>
                <br />
                <div class="overlay-btns" style="padding: 0"><a class="btn" id="btnConOk">Ok</a></div>
            </div>
        </div>
    </div>
    <!--Connection popup-->
    <!--Server Shutdown Information-->
    <div style="display: none"><a href="#shutdownInfoPopup" id="serverShutdownPopup">Cluster Shutdown</a></div>
    <div id="shutdownInfoPopup" style="display: none">
        <div id="shutdownPop">
            <div class="overlay-title ">
                <img src="css/resources/images/error.png" class="imgError" />Error
            </div>
            <div class="clear"></div>
            <div class="overlay-contentError errorMsg">
                <p>Database has been shutdown. Please click ok when the server is back online. </p>
                <br />
                <div class="overlay-btns" style="padding: 0"><a class="btn" id="btnServerShutdownOk">Ok</a></div>
            </div>
        </div>
    </div>
    <!--Server Shutdown Information-->
    <!--Server not available popup-->
    <div style="display: none"><a href="#serverUnavailablePopup" id="serUnavailablePopup">Connection Error</a></div>
    <div id="serverUnavailablePopup" style="display: none">
        <div id="servUnavailablePop">
            <div class="overlay-title ">
                <img src="css/resources/images/error.png" class="imgError" />Error
            </div>
            <div class="clear"></div>
            <div class="overlay-contentError errorMsg">
                <p>
                    Could not establish connection to Database. The service is either down, very slow to respond or the server refused connection.
                    Please click ok when the server is back online.
                </p>
                <br />
                <div class="overlay-btns" style="padding: 0"><a class="btn" id="serverUnavailableBtn">Ok</a></div>
            </div>
        </div>
    </div>
    <!--Server not available popup-->
    <!--Help popup-->
    <div id="help" style="display: none">
        <div class="overlay-title helpIcon ">Help</div>
        <div class="clear"></div>
        <div class="overlay-contentHelp">
            <!-- <h1>VoltDB Management Center: DB Monitor</h1> -->
            <div class="VDBMonitorHelp" id="VDBMonHelp">
                <p>The <span class="helpStyleTitle">VoltDB Management Center DB Monitor</span> lets you track the performance and health of your cluster. The monitor is divided into three parts: </p>
                <ul class="helpList">
                    <li>Cluster health at-a-glance</li>
                    <li>Performance Graphs</li>
                    <li>Performance Data</li>
                </ul>
                <br />
                <h2 class="help">Cluster Health At-a-Glance</h2>
                <p>The cluster health bar provides a quick look at the current health of the database cluster, including:</p>
                <ul class="helpList">
                    <li>How many servers are in the cluster</li>
                    <li>How many are joining</li>
                    <li>How many are missing (that is, servers that have stopped either intentionally or by accident)</li>
                    <li>If any servers are running low on memory</li>
                </ul>
                <p>
                    The cluster health bar also indicates which server you are currently connected to and contains a pulldown menu (from the <span class="helpStyleButton">&raquo;&nbsp;Server</span> button on the right) that lists all of the servers in the cluster and their current memory usage. Click on a server name in the list to switch to view statistics from that server. You can also use the input field and the <span class="helpStyleButton">Set</span> button to set the threashold for out-of-memory alerts. Any servers using more than the threshold percent of total memory will be highlighted with an alert status.
                    <h2 class="help">Performance Graphs</h2>
                <p>The second section of the monitor shows graphs for CPU and memory usage of the current server and 99th percentile query latency and transactions per sectond for the entire cluster. You can use the pull down "View" menu to change the scale and update rate of the graphs between seconds, minutes, and days.</p>
                <h2 class="help">Performance Data</h2>
                <p>The third and last section of the monitor shows data charts of performance metrics for each stored procedure and the number of rows for each table and view. You can sort by any of the columns in the charts by clicking on the column heading. Or you can filter by the procedure names using the search box above the chart. </p>
                <h2 class="help">Additional Controls</h2>
                <p>To quckly hide or show either the graphs or the charts, you can click on the "Show/Hide" triangle above each section. You can also choose to display or hide specific charts and graphs using the <span class="helpStyleButton">Display&nbsp;Preference</span> button above the graphs. Clear the checkbox next to the graphs and/or charts you want to hide and press "Save". This setting is saved as a browser cookie so will be retained across sessions. </p>
            </div>
            <div class="VDBMonitorHelp" id="VDBAdmHelp" style="display: none;">
                <p>
                    The <span class="helpStyleTitle">VoltDB Management Center Admin</span> lets authorized users perform
                    administrative functions on the cluster. Supported tasks include pausing and resuming the database,
                    saving and restoring snapshots, as well as reviewing and editing the database configuration.
                    The Administration page is divided into four parts:
                </p>
                <ul class="helpList">
                    <li>Control Bar</li>
                    <li>Configuration Overview</li>
                    <li>Network Interfaces &amp; Directories</li>
                </ul>
                <br>
                <h2 class="help">Control Bar</h2>
                <p>The control bar at the top of the page lets you perform common administrative functions to a running database. The buttons on the control bar perform the following actions:</p>
                <ul class="helpList">
                    <li>
                        <span class="helpStyleTitle">Pause &amp; Resume</span> &mdash; To pause the database click on the pause button.
                        When you pause the database, the button's icon changes to "resume" to indicate it will now resume the database next time you click on it.
                    </li>
                    <li><span class="helpStyleTitle">Promote</span> &mdash; If the database was started as a replica for database replication (DR), the Promote button lets you stop DR, exit read-only mode and promote the database to normal mode.</li>
                    <li>
                        <span class="helpStyleTitle">Save &amp; Restore</span> &mdash; There are separate buttons for saving and restoring snapshots.
                        For saving, you must provide an absolute directory path where the snapshot files will be stored and a unique identifier.
                        For restoring, specify an absolute path and click search to see a list of available snapshots.
                    </li>
                    <li><span class="helpStyleTitle">Shutdown</span> &mdash; The shutdown button lets you shutdown the database.</li>
                </ul>
                <p>
                    The right side of the control bar includes two additional controls. The "Download Configuration" button lets you download a text file of the current deployment file settings.
                    The server pull-down menu to the far right lets you change which server you are administering.
                    You can also use the server menu to stop an individual node in a K-safe cluster. (For example, if you need to perform maintenance on the server hardware.)
                </p>
                <h2 class="help">Configuration Overview</h2>
                <p>
                    The configuration overview shows the settings for various database features that are configurable in the deployment file. If a setting is editable on the running cluster,
                    a pencil icon appears to the right of the option. Click on the pencil to edit the setting then click on OK to save and apply your changes.
                </p>
                <h2 class="help">Network Interfaces &amp; Directories</h2>
                <p>
                    To the right of the configuration overview is a list of the network interfaces, ports, and directories configured for the cluster. These settings are also settable in the
                    deployment file or on the command line when starting the database. However, they are not editable after the server is running and so this section is for reference only.
                </p>
            </div>
            <div class="VDBSchemaHelp" id="VDBSchHelp" style="display: none;">
                <p>The <strong class="helpStyleTitle">VoltDB Management Center Schema</strong> viewer lets you examine the logical definition of your database, including the tables, views, indexes, and stored procedures. Five tabs along the top of the viewer let you choose between: </p>
                <ul class="helpSchemaList">
                    <li><span class="helpStyleTitle">Overview</span> &mdash; A summary of the software version, database schema, and its contents.</li>
                    <li><span class="helpStyleTitle">Schema</span> &mdash; Detailed description of all the tables and views, including indexes and constraints. Click on a table or view's name to expand it and see the details. Click on the column headings to sort the list.</li>
                    <li><span class="helpStyleTitle">Procedures &amp; SQL</span> &mdash; A list of all of the user-defined stored procedures and their attributes. Click on a procedure name to view the SQL statements it contains. Click on the SQL statements to see their execution plans.</li>
                    <li><span class="helpStyleTitle">Size Worksheet</span> &mdash; An interactive worksheet that helps you estimate the amount of memory required based on the current schema and estimated row counts you enter.all of the user-defined stored procedures and their attributes. Click on a procedure name to view the SQL statements it contains. Click on the SQL statements to see their execution plans.</li>
                    <li><span class="helpStyleTitle">DDL Source</span> &mdash; A complete listing of the DDL source statements for the current schema.</li>
                </ul>
                <br />
            </div>
            <div class="VDBQueryHelp" id="VDBQHelp" style="display: none;">
                <p>The <strong class="helpStyleTitle">VoltDB Management Center SQL Query</strong> page lets you execute SQL queries interactively. Simply type your query into the box on the right and click "Run". A list of database tables, views, and stored procedures are provided to the left for reference. Click on a table or view to expand it and see the columns. Click on a stored procedure to see the datatypes of its input parameters and return value. </p>
                <p>You can enter individual queries or multiple queries separated by semi-colons. If there are several queries in the input box, you can execute selected queries by highlighting the queries you want to execute before clicking <span class="helpStyleButton">Run </span>.</p>
                <p>In addition to SQL queries, you can invoke stored procedures using the EXEC (or EXECUTE) directive:</p>
                <blockquote>EXEC {procedure-name} [parameter] ... </blockquote>
                <p>Finally, you can change the format of the output using the pull-down menu above and to the right of the query results pane. The results can be displayed as a formatted (HTML) table, comma-separated value (CSV) lines, or as monospaced text.</p>
            </div>
        </div>
    </div>
    <!--help popup ends-->
    <!-- POPUP shutDownConfirmationPop -->
    <div id="shutDownConfirmationPop" style="display: none">
        <div class="overlay-title icon-alert">Shutdown: Confirmation</div>
        <div class="clear"></div>
        <div class="overlay-content">
            <p class="txt-bold">Are you sure you want to shutdown the cluster?</p>
            <p>Any data not saved to a snapshot or command log will be lost.</p>
            <p>Continue with the shutdown?</p>
        </div>
        <div class="overlay-btns"><a id="btnShutdownConfirmationOk" class="btn">Ok</a> <a id="btnShutdownConfirmationCancel" class="btn btn-gray">Cancel</a></div>
    </div>
    <!-- POPUP shutDownConfirmationPop -->
    <!-- POPUP stopConfirmationPop -->
    <div id="stopConfirmationPop" style="display: none">
        <div class="overlay-title icon-alert">Stop: Confirmation</div>
        <div class="clear"></div>
        <div class="overlay-content">
            <p class="txt-bold">Are you sure you want to stop the Server?</p>
        </div>
        <div class="overlay-btns"><a id="StopConfirmOK" class="btn closeBtn">Ok</a> <a id="StopConfirmCancel" class="btn btn-gray closeBtn">Cancel</a></div>
    </div>
    <!-- POPUP stopConfirmationPop -->
    <!-- POPUP stopConfirmationPop -->
    <div id="startConfirmationPop" style="display: none">
        <div class="overlay-title icon-alert">Start: Confirmation</div>
        <div class="clear"></div>
        <div class="overlay-content">
            <p class="txt-bold">Are you sure you want to start the Server?</p>
        </div>
        <div class="overlay-btns"><a id="startConfirmOk" class="btn">Ok</a> <a id="startConfirmCancel" class="btn btn-gray">Cancel</a></div>
    </div>
    <!-- POPUP stopConfirmationPop -->
    <!-- POPUP promoteConfirmationPop -->
    <div id="promoteConfirmationPop" style="display: none">
        <div class="overlay-title icon-alert">Promote: Confirmation</div>
        <div class="clear"></div>
        <div class="overlay-content">
            <p class="txt-bold">Do you want to promote the cluster?</p>
        </div>
        <div class="overlay-btns"><a id="promoteConfirmOk" class="btn">Ok</a> <a id="promoteConfirmCancel" class="btn btn-gray">Cancel</a></div>
    </div>
    <!-- POPUP promoteConfirmationPop -->
    <!-- POPUP pauseConfirmationPop 1 -->
    <div id="pauseConfirmationPop" style="display: none">
        <div class="overlay-title icon-alert">Pause: Confirmation</div>
        <div class="clear"></div>
        <div class="overlay-content">
            <p class="txt-bold">Do you want to pause the cluster and enter admin mode?</p>
        </div>
        <div class="overlay-btns"><a id="btnPauseConfirmationOk" class="btn">Ok</a> <a id="btnPauseConfirmationCancel" class="btn btn-gray">Cancel</a></div>
    </div>
    <!-- POPUP pauseConfirmationPop -->
    <!-- POPUP shutdownPopupPop 2 -->
    <div id="shutdownPopupPop" style="display: none">
        <div class="overlay-title icon-alert">Server</div>
        <div class="clear"></div>
        <div class="overlay-content">
            <p class="txt-bold">Are you sure you want to stop this node?</p>
            <p>Continue with the shutdown?</p>
        </div>
        <div class="overlay-btns"><a class="btn closeBtn">Ok</a> <a class="btn btn-gray closeBtn">Cancel</a></div>
    </div>
    <!-- POPUP shutdownPopupPop -->
    <!-- POPUP shutdownPopupPop -->
    <div id="shutdownPopupPop1" style="display: none">
        <div class="overlay-title icon-alert">Server</div>
        <div class="clear"></div>
        <div class="overlay-content">
            <p class="txt-bold">Are you sure you want to enable this node?</p>
            <p>Continue with the enable?</p>
        </div>
        <div class="overlay-btns"><a class="btn closeBtn">Ok</a> <a class="btn btn-gray closeBtn">Cancel</a></div>
    </div>
    <!-- POPUP shutdownPopupPop -->
    <!-- POPUP shutdownClusterPopupPop -->
    <div id="shutdownClusterPopupPop" style="display: none">
        <div class="overlay-title icon-alert">Shutdown</div>
        <div class="clear"></div>
        <div class="overlay-content">
            <p class="txt-bold">Are you sure you want to shutdown the cluster?</p>
            <p>Any data not saved to a snapshot or command log will be lost.</p>
            <p>Continue with the shutdown?</p>
        </div>
        <div class="overlay-btns"><a class="btn closeBtn">Ok</a> <a class="btn btn-gray closeBtn">Cancel</a></div>
    </div>
    <!-- POPUP shutdownPopupPop -->
    <!-- POPUP resumeConfirmationPop -->
    <div id="resumeConfirmationPop" style="display: none">
        <div class="overlay-title icon-alert">Resume: Confirmation</div>
        <div class="clear"></div>
        <div class="overlay-content">
            <p class="txt-bold">Do you want to resume the cluster and exit admin mode?</p>
        </div>
        <div class="overlay-btns"><a id="btnResumeConfirmationOk" class="btn">Ok</a> <a id="btnResumeConfirmationCancel" class="btn btn-gray">Cancel</a></div>
    </div>
    <!-- POPUP resumeConfirmationPop -->
    <!-- POPUP autoSnapshotyPop -->
    <div id="autoSnapshotPop" style="display: none">
        <div class="overlay-title icon-alert">Auto Snapshots</div>
        <div class="clear"></div>
        <div class="overlay-content confirmationHeight">
            <p class="txt-bold">Do you want to save the value?</p>
        </div>
        <div class="overlay-btns"><a id="btnSaveSnapshot" class="btn">Ok</a> <a id="btnPopupAutoSnapshotCancel" class="btn btn-gray">Cancel</a></div>
    </div>
    <!-- POPUP autoSnapshotyPop -->
    <!-- POPUP securityPop -->
    <div id="securityPop" style="display: none">
        <div class="overlay-title icon-alert">Security: Confirmation</div>
        <div class="clear"></div>
        <div class="overlay-content confirmationHeight">
            <p class="txt-bold">Do you want to change Security?</p>
        </div>
        <div class="overlay-btns"><a class="btn" id="btnSecurityOk">Ok</a> <a id="btnPopupSecurityCancel" class="btn btn-gray">Cancel</a></div>
    </div>
    <!-- POPUP securityPop -->
    <!-- POPUP securityWarningPop -->
    <div style="display: none"><a id="loginWarnPopup" href="#loginWarningPopup">login error</a></div>
    <div id="loginWarningPopup" style="display: none">
        <div class="overlay-title ">
            <img src="css/resources/images/error.png" class="imgError" />Error
        </div>
        <div class="clear"></div>
        <div class="overlay-contentError errorMsg">
            <p id="loginWarningPopupMsg">Security settings have been changed. You no longer have permission to view this page.</p>
            <br />
            <div class="overlay-btns"><a class="btn" id="btnLoginWarningOk">Ok</a></div>
        </div>
    </div>
    <!-- POPUP securityWarningPop -->
    <!-- POPUP savePop -->
    <div id="savePop" style="display: none">
        <div class="overlay-title icon-alert">Save</div>
        <div class="clear"></div>
        <div id="saveSnapshot">
            <div class="overlay-content ">
                <form id="formSaveSnapshot" method="get" action="">
                    <table width="100%" border="0" cellspacing="0" cellpadding="0" class="tblSave">
                        <tr>
                            <td>Directory:<br />(absolute path)</td>
                            <td id="tdSnapshotDirectory"></td>
                        </tr>
                        <tr>
                            <td>Snapshot Name:</td>
                            <td id="tdSnapshotName"></td>
                        </tr>
                    </table>
                </form>
            </div>
            <div class="overlay-btns"><a id="btnSaveSnapshots" class="btn">Save</a> <a id="btnSaveSnapshotCancel" class="btn btn-gray">Cancel</a> </div>
        </div>
    </div>
    <!-- POPUP savePop -->
    <!-- POPUP restorePop -->
    <div id="restorePop" style="display: none">
        <div id="restoredPopup">
            <div class="overlay-title icon-alert">Restore</div>
            <div class="clear"></div>
            <div class="restoreInfo">
                <div class="overlay-content">
                    <div class="restoreCont">
                        <form id="formSearchSnapshot" method="get" action="">
                            <div class="directoryRestore">
                                <table width="100%" border="0" cellspacing="0" cellpadding="0" class="tblRestore">
                                    <tr>
                                        <th align="left">Directory <br />(absolute path)</th>
                                        <td align="left" id="tdSearchSnapshots">
                                            <!--<input id="txtSearchSnapshots" type="text">-->
                                        </td>
                                        <td align="left" id="tdSearchSnapshotsBtn">
                                            <!--<a id="btnSearchSnapshots" class="save-search" title="Search" href="#">Search</a>-->
                                        </td>
                                    </tr>
                                </table>
                            </div>
                        </form>
                        <form id="formRestoreSnapshot" method="get" action="">
                            <div class="restoreSnapshot">
                                <table width="100%" border="0" cellspacing="0" cellpadding="0" class="tblRestore" id="tblSearchList"></table>
                            </div>
                            <div id="errorRestoreMsgContainer" class="errorLabelMsg"></div>
                        </form>
                    </div>
                </div>
                <div class="overlay-btns"><a id="btnRestore" class="btn restoreBtn">Restore</a> <a id="btnRestoreCancel" class="btn btn-gray">Cancel</a></div>
            </div>
            <div id="restoreConfirm" class="restoreConfirmation" style="display: none;">
                <div class="overlay-content ">
                    <div class="confirmationInfo">Are you sure you want to Restore?</div>
                </div>
                <div id="divConfirm" class="overlay-btns"><a id="btnRestoreSnapshotOk" class="btn">Yes</a> <a class="btn btn-gray confirmNoRestore">No</a> </div>
            </div>
        </div>
    </div>
    <!-- POPUP restorePop -->
    <!-- POPUP restorePop -->
    <div id="HrtTimeOutPopup" style="display: none">
        <div class="overlay-title icon-alert">Heartbeat Timeout</div>
        <div class="clear"></div>
        <div class="overlay-content confirmationHeight">
            <p class="txt-bold">Do you want to save the value?</p>
        </div>
        <div class="overlay-btns"><a class="btn" id="btnPopupHeartbeatTimeoutOk">Ok</a> <a class="btn btn-gray" id="btnPopupHeartbeatTimeoutCancel">Cancel</a> </div>
    </div>
    <!-- POPUP restorePop -->
    <!-- POPUP Query timeout Popup -->
    <div id="QueryTimeOutPopup" style="display: none">
        <div class="overlay-title icon-alert">Query Timeout</div>
        <div class="clear"></div>
        <div class="overlay-content confirmationHeight">
            <p class="txt-bold">Do you want to save the value?</p>
        </div>
        <div class="overlay-btns"><a class="btn" id="btnPopupQueryTimeoutOk">Ok</a> <a class="btn btn-gray" id="btnPopupQueryTimeoutCancel">Cancel</a> </div>
    </div>
    <!-- POPUP Query timeout Popup -->
    <!-- POPUP saveConfirmationPopup -->
    <div id="Div2" style="display: none">
        <div class="overlay-title icon-alert">Save Confirmation</div>
        <div class="clear"></div>
        <div class="overlay-content">
            <p class="txt-bold">Do you want to save the value?</p>
        </div>
        <div class="overlay-btns"><a class="btn closeBtn" id="btnDone">Ok</a> <a class="btn btn-gray closeBtn">Cancel</a></div>
    </div>
    <!-- POPUP saveConfirmationPopup -->
    <!-- POPUP RestoreConfirmationPopup -->
    <div id="Div3" style="display: none">
        <div class="overlay-title icon-alert">Restore Confirmation</div>
        <div class="clear"></div>
        <div class="overlay-content">
            <p class="txt-bold">Do you want to save the value?</p>
        </div>
        <div class="overlay-btns"><a class="btn closeBtn" id="A4">Ok</a> <a class="btn btn-gray closeBtn">Cancel</a></div>
    </div>
    <!-- POPUP RestoreConfirmationPopup -->
    <!-- POPUP SaveSnapshotPopup -->
    <div style="display: none"><a href="#saveSnapShotPopup" id="btnSaveSnapshotPopup">Save Snapshot</a></div>
    <div id="saveSnapShotPopup" style="display: none">
        <div id="saveSnaps">
            <div class="overlay-title ">
                <img id="imgSaveSnapshotStatus" src="css/resources/images/Information.png" class="imgError" /> <span id="saveSnapshotStatus"></span>
            </div>
            <div class="clear"></div>
            <div class="overlay-contentError ">
                <p id="saveSnapshotMessage" class="snapshotErrorMsg"></p>
                <br />
                <div class="overlay-btns" style="padding: 0"><a class="btn" id="btnSaveSnapshotStatus">Ok</a></div>
            </div>
        </div>
    </div>
    <!-- POPUP SaveSnapshotPopup -->
    <!-- Error Promote Popup-->
    <div style="display: none"><a href="#errorPromotePopup" id="btnErrorPromotePopup">Cluster Promote Error</a></div>
    <div id="errorPromotePopup" style="display: none">
        <div id="errorPromote">
            <div class="overlay-title ">
                <img src="css/resources/images/Information.png" class="imgError" /><span id="promoteErrorHeader">Failed to promote cluster</span>
            </div>
            <div class="clear"></div>
            <div class="overlay-contentError ">
                <p id="promoteErrorMessage" class="snapshotErrorMsg"></p>
                <br />
                <div class="overlay-btns" style="padding: 0"><a class="btn" id="btnPromoteErrorOk">Ok</a></div>
            </div>
        </div>
    </div>
    <!-- Error Promote Popupp -->
    <!--Update error Popup-->
    <div style="display: none"><a href="#updateErrorPopup" id="updateErrorPopupLink">Update Error</a></div>
    <div id="updateErrorPopup" style="display: none">
        <div id="updateInnerErrorPopup">
            <div class="overlay-title ">
                <img src="css/resources/images/error.png" class="imgError" />Error
            </div>
            <div class="clear"></div>
            <div class="overlay-contentError errorMsg">
                <p>
                    Could not update the value of <span id="updateErrorFieldMsg"></span>
                </p>
                <br />
                <div class="overlay-btns" style="padding: 0"><a class="btn" id="btnUpdateErrorOk">Ok</a></div>
            </div>
        </div>
    </div>
    <!--Update error Popup-->
    <!--Update error Auto Snapshot Popup-->
    <div style="display: none"><a href="#updateSnapshotErrorPopup" id="updateErrorSnapshotPopupLink">Update Error</a></div>
    <div id="updateSnapshotErrorPopup" style="display: none">
        <div id="updateInnerSnapshotErrorPopup">
            <div class="overlay-title ">
                <img src="css/resources/images/error.png" class="imgError" />Error
            </div>
            <div class="clear"></div>
            <div class="overlay-contentError errorMsg">
                <p>
                    Could not update the value of <span id="updateSnapshotErrorFieldMsg"></span>
                </p>
                <br />
                <div class="overlay-btns" style="padding: 0"><a class="btn" id="btnUpdateSnapshotErrorOk">Ok</a></div>
            </div>
        </div>
    </div>
    <!--Update error Popup-->
    <!--Update error DR Master Popup-->
    <div style="display: none"><a href="#updateDrMasterErrorPopup" id="updateErrorDrMasterPopupLink">Update Error</a></div>
    <div id="updateDrMasterErrorPopup" style="display: none">
        <div id="updateInnerDrMasterErrorPopup">
            <div class="overlay-title ">
                <img src="css/resources/images/error.png" class="imgError" />Error
            </div>
            <div class="clear"></div>
            <div class="overlay-contentError errorMsg">
                <p>
                    Could not update the value of <span id="updateDrMasterErrorFieldMsg"></span>
                </p>
                <br />
                <div class="overlay-btns" style="padding: 0"><a class="btn" id="btnUpdateDrMasterOk">Ok</a></div>
            </div>
        </div>
    </div>
    <!--Update error Popup-->
    <!--Update Query Timeout error Popup-->
    <div style="display: none"><a href="#queryTimeoutUpdateErrorPopup" id="queryTimeoutUpdateErrorPopupLink">Update Error</a></div>
    <div id="queryTimeoutUpdateErrorPopup" style="display: none">
        <div id="queryTimeoutUpdateInnerErrorPopup">
            <div class="overlay-title ">
                <img src="css/resources/images/error.png" class="imgError" />Error
            </div>
            <div class="clear"></div>
            <div class="overlay-contentError errorMsg">
                <p>
                    Could not update the value of <span id="queryTimeoutUpdateErrorFieldMsg"></span>
                </p>
                <br />
                <div class="overlay-btns" style="padding: 0"><a class="btn" id="btnQueryTimeoutUpdateErrorOk">Ok</a></div>
            </div>
        </div>
    </div>
    <!--Update error Popup-->
    <!--Update error Security User-->
    <div style="display: none"><a href="#securityUserErrorPopup" id="sercurityUserPopupLink">Update Error</a></div>
    <div id="securityUserErrorPopup" style="display: none">
        <div id="securityUserInnerErrorPopup">
            <div class="overlay-title ">
                <img src="css/resources/images/error.png" class="imgError" />Error
            </div>
            <div class="clear"></div>
            <div class="overlay-contentError errorMsg">
                <p>
                    <span id="securityUserErrorFieldMsg"></span>
                </p>
                <br />
                <div class="overlay-btns" style="padding: 0"><a class="btn" id="btnSecurityUserErrorOk">Ok</a></div>
            </div>
        </div>
    </div>
    <!--Update error Popup-->
    <!-- POPUP StopServerErrorPopup-->
    <div id="divStopServerError" style="display: none;">
        <div class="overlay-title icon-alert">Stop Error</div>
        <div class="clear"></div>
        <div class="overlay-content resizeCon">
            <p id="errorLabel" class="txt-bold resizeRestore">Server could not be stopped at the moment</p>
        </div>
        <div class="overlay-btns"><a class="btn closeBtn" id="A2">Ok</a></div>
    </div>
    <!-- POPUP StopServerErrorPopup-->
    <!--Add Configuration Popup-->
    <div id="addConfigPopup" style="display: none">
        <div id="addConfigInnerPopup">
            <div class="overlay-title icon-alert">
                <div id="addConfigHeader" class="addConfigHeader">Add Configuration</div>
                <div id="deleteAddConfig" class="deleteAddConfig "><a href="javascript:void(0);"><span class="iconDeleteAddConfig"></span>Delete this Configuration</a></div>
                <div class="clear"></div>
            </div>
            <div id="addConfigControls">
                <div class="clear"></div>
                <form id="formAddConfiguration" method="get" action="" novalidate style="overflow:auto;">
                    <div id="addConfigWrapper" class="configWrapper">
                    </div>
                </form>
                <br />
                <div class="overlay-btns"><a id="btnAddConfigSave" class="btn">Save</a> <a id="btnAddConfigCancel" class="btn btn-gray">Cancel</a></div>
            </div>
            <div id="saveConfigConfirmation" style="display: none;">
                <div class="overlay-content ">
                    <div class="confirmationInfo">Are you sure you want to <span data-state="edit" id="expotSaveConfigText">save</span>?</div>
                </div>
                <div class="overlay-btns"><a id="btnSaveConfigOk" class="btn closeBtn">Yes</a> <a id="btnSaveConfigCancel" class="btn btn-gray confirmNoSave">No</a> </div>
            </div>
        </div>
    </div>
    <!--Add Configuration Popup-->
    <!-- Query error because of Paused Database Popup-->
    <div style="display: none"><a href="#queryDatabasePausedErrorPopup" id="queryDatabasePausedErrorPopupLink">Query Error</a></div>
    <div id="queryDatabasePausedErrorPopup" style="display: none">
        <div id="queryDatabasePausedInnerErrorPopup">
            <div class="overlay-title ">
                <img src="css/resources/images/error.png" class="imgError" />Query Execution Error
            </div>
            <div class="clear"></div>
            <div class="overlay-contentError errorQueryDbPause">
                <p>
                    The query could not be executed because the database is Paused. You can run the query by switching to admin port.
                </p>
                <p>&nbsp;</p>
                <p>
                    <span style="font-weight: bold">Do you want to switch to admin port?</span>
                </p>
                <br />
                <div class="overlay-btns" style="padding: 0"><a class="btn" id="btnQueryDatabasePausedErrorOk">Ok</a> <a id="btnQueryDatabasePausedErrorCancel" class="btn btn-gray closeBtn">Cancel</a></div>
            </div>
        </div>
    </div>
    <!-- Query error because of Paused Database Popup-->
    <a href="#addUserPopup" id="addNewUserLink" class="plusAdd" title="Add User" style="display: none;">&nbsp;</a>
    <div id="addUserPopup" style="display: none">
        <div id="addUserInnerPopup" data-isupdate="" data-username="" data-role="">
            <div class="overlay-title icon-alert">
                <div id="addUserHeader" class="addConfigHeader">Add User</div>
                <div id="deleteUser" class="deleteAddConfig"><a id="deleteSecUser" href="javascript:void(0);"><span class="iconDeleteAddConfig"></span>Delete this User</a></div>
                <div class="clear"></div>
            </div>
            <div id="addUserControl">
                <div class="clear"></div>
                <form id="frmAddUser" method="get" action="" novalidate style="overflow:auto;">
                    <div id="addUserWrapper" class="editUserWrapper">
                    </div>
                </form>
                <br />
                <div class="overlay-btns"><a id="btnSaveUser" class="btn">Save</a> <a id="btnCancelUser" class="btn btn-gray">Cancel</a></div>
            </div>
            <div id="saveUserControl" style="display: none;">
                <div class="overlay-content ">
                    <div class="confirmationInfo">Are you sure you want to <span id="userSaveDelete" data-status=""></span>?</div>
                </div>
                <div class="overlay-btns"><a id="btnSaveSecUser" class="btn closeBtn">Yes</a> <a id="btnCancelSaveSecUser" class="btn btn-gray confirmNoSave">No</a> </div>
            </div>
        </div>
    </div>
    <!--DR warning POPUP  -->
    <div id="drPartitionWarning" style="display: none">
        <div class="overlay-title"><div class="warninghead"><img src="css/resources/images/Information.png" />Warning</div></div>
        <div class="clear"></div>
        <div class="overlay-content warning">
            <p id="drPartitionWarningMsg"></p>
            <div class="overlay-btns" style="padding:0;">
                <a id="btnDrPartitionWarning" class="btn">Ok</a>
                <div class="clear"></div>
            </div>
        </div>
    </div>
    <!-- DR warning POPUP end  -->
    <!-- POPUP DRStatePop -->
    <div id="drStatePop" style="display: none">
        <div class="overlay-title icon-alert">DR State</div>
        <div class="clear"></div>
        <div class="overlay-content confirmationHeight">
            <p class="txt-bold">Do you want to save the value?</p>
        </div>
        <div class="overlay-btns"><a id="btnSaveDrState" class="btn">Ok</a> <a id="btnPopupDrStateCancel" class="btn btn-gray">Cancel</a></div>
    </div>
    <!-- POPUP DRStatePop -->
    <!-- POPUP DRMasterPop -->
    <div id="drMasterPop" style="display: none">
        <div class="overlay-title icon-alert">DR Master</div>
        <div class="clear"></div>
        <div class="overlay-content confirmationHeight">
            <p class="txt-bold">Do you want to save the value?</p>
        </div>
        <div class="overlay-btns"><a id="btnSaveDrMaster" class="btn">Ok</a> <a id="btnPopupDrMasterCancel" class="btn btn-gray">Cancel</a></div>
    </div>
    <!-- POPUP DRStatePop -->
    <!-- POPUP DRReplicaPop -->
    <div id="drReplicaPop" style="display: none">
        <div class="overlay-title icon-alert">DR Replica</div>
        <div class="clear"></div>
        <div class="overlay-content confirmationHeight">
            <p class="txt-bold">Do you want to save the value?</p>
        </div>
        <div class="overlay-btns"><a id="btnSaveDrReplica" class="btn">Ok</a> <a id="btnPopupDrReplicaCancel" class="btn btn-gray">Cancel</a></div>
    </div>
    <!-- POPUP DRReplicaPop -->
    <!-- Placed at the end of the document so the pages load faster -->
    <script src="http://assets.voltdb.com/b/js/bootstrap.js"></script>
    <script src="http://assets.voltdb.com/t/js/jquery.tablesorter.js"></script>
    <script src="http://assets.voltdb.com/t/js/jquery.tablesorter.widgets.js"></script>
    <!-- Placed at the end of the document so the pages load faster -->
</body>
</html><|MERGE_RESOLUTION|>--- conflicted
+++ resolved
@@ -44,10 +44,7 @@
     <link href="css/resources/datatables/theme.default.min.css" rel="stylesheet" />
     <script src="js/jquery.dataTables.js"></script>
     <script src="js/jqueryDatatablePlugins.js"></script>
-<<<<<<< HEAD
-=======
     <script src="js/sha256.js"></script>
->>>>>>> 704e01ce
 </head>
 <body>
     <iframe name="versioncheck" id="versioncheck" style="display: none;" width="1" height="1" frameborder="0" src="about:blank"></iframe>
