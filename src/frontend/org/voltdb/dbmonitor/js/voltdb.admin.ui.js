﻿var adminDOMObjects = {};
var adminEditObjects = {};
var adminClusterObjects = {};
var duplicateValue = "";
var editStates = {
    ShowEdit: 0,
    ShowOkCancel: 1,
    ShowLoading: 2
};
var INT_MAX_VALUE = 2147483647;
var client_port = 0;

function getListOfRoles() {
    const url = `api/1.0/?Procedure=%40SystemCatalog&Parameters=%5B"ROLES"%5D`;
    var rolesList = [];
    $.ajax({
        url: url,
        type: 'get',
        success: function (response) {
            var result = response.results[0].data;
            rolesList = result.map((item) => {
                return item[0]
            })
        }
    }).done(function () {
        voltDbRenderer.usersRoles = rolesList;
    })

}

function rolehtml() {
    var roles = voltDbRenderer.usersRoles;
    var role_options = "";
    for (var i = 0; i < roles.length; i++) {
        role_options += '<option value="' + roles[i] + '">' + roles[i] + '</option>';
    }
    return role_options
}
/*
* Set the admin tab to read-only if we are running under Kubernetes 
*/
function set_kubernetes_admin(){
    if ($("#admin").hasClass("kubernetes")) return;
    console.log("Setting Kubernetes read-only");
    $("#admin").addClass("kubernetes");
    var k8s_banner =
        '<div class="kubernetes-content">'+
        '<div class="kubernetes-logo"><p class="kubernetes-title">Managed by Kubernetes</p><p class="kubernetes-subtitle">Use Helm to manage and administer your cluster</p></div>' + 
        '</div>';
    $(".adminLeft").html(k8s_banner);    
}

function loadAdminPage() {
<<<<<<< HEAD

=======
    if (voltDbRenderer.kubernetes_con) {
        var htmlcontent = "";
        htmlcontent = htmlcontent.concat(
            '<div class="kubernetes-content">' +
            '<div class="kubernetes-logo"><p class="kubernetes-title">Managed by Kubernetes</p><p class="kubernetes-subtitle">Use Helm to manage and administer your cluster</p></div>' +
            '</div>'
        )
        $(".adminLeft").html(htmlcontent);
        $("#securityEdit").remove();
        $("#autoSnapshotEdit").remove();
        $("#addNewConfigLink").remove();
        $("#addNewImportConfigLink").remove();
        $("#snmpEdit").remove();
        $("#btnEditHrtTimeOut").remove();
        $("#btnEditQueryTimeout").remove();
        $("#btnDeleteMemory").remove();
        $("#btnEditMemorySize").remove();
    }
>>>>>>> 0f8c82f3
    adminClusterObjects = {
        btnClusterPause: $('#pauseConfirmation'),
        btnClusterResume: $('#resumeConfirmation'),
        btnClusterShutdown: $('#shutDownConfirmation'),
        btnClusterSaveSnapshot: $('#saveConfirmation'),
        txtSnapshotDirectory: $('#txtSnapshotDirectory'),
        btnClusterPromote: $('#promoteConfirmation'),
        enablePromote: false,
        ignorePromoteUpdateCount: 0,
        ignoreServerListUpdateCount: 0,
        btnErrorClusterPromote: $('#btnErrorPromotePopup'),
        errorPromoteMessage: $('#promoteErrorMessage'),
        updateMessageBar: $('#snapshotBar'),
        errorRestoreMsgContainer: $('#errorRestoreMsgContainer'),
        userListObj: []
    };

    adminDOMObjects = {
        addConfigLink: $("#addConfigPopupLink"),
        addImportConfigPopupLink: $("#addImportConfigPopupLink"),
        siteNumberHeader: $("#sitePerHost"),
        kSafety: $("#kSafety"),
        partitionDetection: $("#partitionDetectionIcon"),
        partitionDetectionLabel: $("#partitionDetectionLabel"),
        security: $('#securityOptionIcon'),
        securityLabel: $("#spanSecurity"),
        httpAccess: $("#httpAccessIcon"),
        httpAccessLabel: $("#httpAccessLabel"),
        jsonAPI: $("#jsonAPIIcon"),
        jsonAPILabel: $("#txtJsonAPI"),
        autoSnapshot: $("#autoSnapshotIcon"),
        autoSnapshotLabel: $("#txtAutoSnapshot"),
        filePrefix: $("#prefixSpan"),
        frequency: $("#txtFrequency"),
        frequencyLabel: $("#spanFrequencyUnit"),
        retained: $("#retainedSpan"),
        retainedLabel: $("#retainedSpanUnit"),
        commandLog: $("#commandLogIcon"),
        commandLogLabel: $("#commandLogLabel"),
        commandLogFrequencyTime: $("#commandLogFrequencyTime"),
        commandLogFrequencyTimeLabel: $("#commandLogFrequencyUnit"),
        commandLogFrequencyTransactions: $("#commandLogFrequencyTxns"),
        commandLogSegmentSize: $("#commandLogSegmentSize"),
        commandLogSegmentSizeLabel: $("#commandLogSegmentSizeUnit"),
        properties: $("#properties"),
        maxJavaHeap: $("#maxJavaHeap"),
        maxJavaHeapLabel: $("#maxJavaHeapUnit"),
        heartBeatTimeout: $("#hrtTimeOutSpan"),
        heartBeatTimeoutLabel: $("#hrtTimeOutUnitSpan"),
        queryTimeout: $("#queryTimeOutSpan"),
        queryTimeoutLabel: $("#queryTimeOutUnitSpan"),
        tempTablesMaxSize: $("#temptablesmaxsize"),
        tempTablesMaxSizeLabel: $("#temptablesmaxsizeUnit"),
        snapshotPriority: $("#snapshotpriority"),
        memoryLimitSize: $("#memoryLimitSize"),
        memoryLimitSizeUnit: $("#memoryLimitSizeUnit"),
        clientPort: $('#clientport'),
        adminPort: $('#adminport'),
        httpPort: $('#httpport'),
        internalPort: $('#internalPort'),
        zookeeperPort: $('#zookeeperPort'),
        replicationPort: $('#replicationPort'),
        voltdbRoot: $('#voltdbroot'),
        snapshotPath: $('#snapshotpath'),
        exportOverflow: $('#exportOverflow'),
        commandLogPath: $('#commandlogpath'),
        commandLogSnapshotPath: $('#commandlogsnapshotpath'),
        drOverflowPath: $('#droverflowpath'),
        clusterClientPort: $('#clusterClientport'),
        clusterAdminPort: $('#clusterAdminport'),
        clusterHttpPort: $('#clusterHttpport'),
        clusterInternalPort: $('#clusterInternalPort'),
        clusterZookeeperPort: $('#clusterZookeeperPort'),
        clusterReplicationPort: $('#clusterReplicationPort'),
        //ServerList Section
        adminServerList: $("#serverListWrapperAdmin > .tblshutdown > tbody"),
        serverSettingHeader: $('#hServerSettings'),
        lstReplicatedTables: $('#lstDrTblLink'),
        lstExportTable: $('#lstExportTblLink'),
        addDiskLimitLink: $("#addDiskLimitPopupLink"),
    };

    adminEditObjects = {
        //Edit Security objects
        loadingSecurity: $("#loadingSecurity"),
        btnEditSecurityOk: $("#btnEditSecurityOk"),
        btnEditSecurityCancel: $("#btnEditSecurityCancel"),
        LinkSecurityEdit: $("#securityEdit"),
        chkSecurity: $("#chkSecurity"),
        chkSecurityValue: $("#chkSecurity").is(":checked"),
        iconSecurityOption: $("#securityOptionIcon"),
        spanSecurity: $("#spanSecurity"),
        securityLabel: $("#row-6").find("td:first-child").text(),
        editStateSecurity: editStates.ShowEdit,
        securityStateOriginal: { "SecurityStatus": false, "linkSecurityEdit": false },
        loadingUserList: $("#loadingUserList"),

        //Edit Auto Snapshot objects
        btnEditAutoSnapshotOk: $("#btnEditAutoSnapshotOk"),
        btnEditAutoSnapshotCancel: $("#btnEditAutoSnapshotCancel"),
        LinkAutoSnapshotEdit: $("#autoSnapshotEdit"),
        chkAutoSnapsot: $("#chkAutoSnapshot"),
        chkAutoSnapshotValue: $("#chkAutoSnapshot").is(":checked"),
        iconAutoSnapshotOption: $("#autoSnapshotIcon"),
        txtAutoSnapshot: $("#txtAutoSnapshot"),

        //        //Edit Snmp objects
        btnEditSnmpOk: $("#btnEditSnmpOk"),
        btnEditSnmpCancel: $("#btnEditSnmpCancel"),
        LinkSnmpEdit: $("#snmpEdit"),
        chkSnmp: $("#chkSnmp"),
        chkSnmpValue: $("#chkSnmp").is(":checked"),
        iconSnmpOption: $("#snmpIcon"),
        txtSnmp: $("#txtSnmp"),
        txtTarget: $("#txtTarget"),
        txtTargetValue: $("#txtTarget").text(),
        txtCommunity: $("#txtCommunity"),
        txtCommunityValue: $("#txtCommunity").text(),
        txtUsername: $("#txtUsername"),
        txtUsernameValue: $("#txtUsername").text(),
        targetSpan: $("#targetSpan"),
        communitySpan: $("#communitySpan"),
        usernameSpan: $("#usernameSpan"),
        authKeySpan: $("#authKeySpan"),
        privProtocolSpan: $("#privProtocolSpan"),
        privKeySpan: $("#privKeySpan"),
        ddlAuthProtocol: $("#ddlAuthProtocol"),
        ddlAuthProtocolValue: $("#authProtocolSpan").value,
        ddlPrivProtocol: $("#ddlPrivProtocol"),
        ddlPrivProtocolValue: $("#privProtocolSpan").value,
        txtPrivKey: $("#txtPrivKey"),
        txtPrivkeyValue: $("#txtPrivKey").text(),
        authProtocolSpan: $("#authProtocolSpan"),
        txtAuthkey: $("#txtAuthkey"),
        txtAuthkeyValue: $("#txtAuthkey").text(),
        snmpLabel: $("#row-7").find("td:first-child").text(),
        errorTarget: $("#errorTarget"),
        errorCommunity: $("#errorCommunity"),
        errorUserName: $("#errorUsername"),
        errorAuthkey: $("#errorAuthkey"),
        errorPrivKey: $("#errorPrivKey"),
        targetSpanValue: $("#targetSpan").text(),
        communitySpanValue: $("#communitySpan").text(),
        usernameSpanValue: $("#usernameSpan").text(),
        authKeySpanValue: $("#authKeySoan").text(),
        privProtocolSpanValue: $("#privProtocolSpan").text(),
        privKeySpanValue: $("#privKeySpan").text(),
        authProtocolSpanValue: $("#authProtocolSpan").text(),




        //File Prefix objects
        tBoxFilePrefix: $("#txtPrefix"),
        tBoxFilePrefixValue: $("#txtPrefix").text(),
        spanAutoSnapshotFilePrefix: $("#prefixSpan"),
        errorAutoSnapshotFilePrefix: $("#errorSnapshotFilePrefix"),
        loadingSnapshotPrefix: $("#loadingSnapshotPrefix"),

        //Frequency objects
        tBoxAutoSnapshotFreq: $("#txtFrequency"),
        tBoxAutoSnapshotFreqValue: $("#frequencySpan").text(),
        spanAutoSnapshotFreq: $("#frequencySpan"),
        ddlAutoSnapshotFreqUnit: $("#ddlfrequencyUnit"),
        ddlAutoSnapshotFreqUnitValue: $("#spanFrequencyUnit").text(),
        spanAutoSnapshotFreqUnit: $("#spanFrequencyUnit"),
        errorAutoSnapshotFreq: $("#errorSnapshotFrequency"),
        loadingSnapshotFrequency: $("#loadingSnapshotFrequency"),

        //Retained objects
        tBoxAutoSnapshotRetained: $("#txtRetained"),
        tBoxAutoSnapshotRetainedValue: $("#retainedSpan").text(),
        spanAutoSnapshotRetained: $("#retainedSpan"),
        errorAutoSnapshotRetained: $("#errorSnapshotRetained"),
        loadingSnapshotRetained: $("#loadingSnapshotRetained"),

        //snapshot
        editStateSnapshot: editStates.ShowEdit,
        loadingSnapshot: $("#loadingSnapshot"),

        //snmp
        editStateSnmp: editStates.ShowEdit,
        loadingSnmp: $("#loadingSnmp"),
        loadingTarget: $("#loadingTarget"),
        loadingCommunity: $("#loadingCommunity"),
        loadingUsername: $("#loadingUsername"),
        loadingAuthProtocol: $("#loadingAuthProtocol"),
        loadingAuthkey: $("#loadingAuthkey"),
        loadingPrivProtocol: $("#loadingPrivProtocol"),
        loadingPrivKey: $("#loadingPrivKey"),

        //Heartbeat Timeout
        rowHeartbeatTimeout: $("#heartbeatTimeoutRow"),
        btnEditHeartbeatTimeoutOk: $("#btnEditHeartbeatTimeoutOk"),
        btnEditHeartbeatTimeoutCancel: $("#btnEditHeartbeatTimeoutCancel"),
        LinkHeartbeatEdit: $("#btnEditHrtTimeOut"),
        tBoxHeartbeatTimeout: $("#txtHrtTimeOut"),
        tBoxHeartbeatTimeoutValue: $("#hrtTimeOutSpan").text(),
        spanHeartbeatTimeOut: $("#hrtTimeOutSpan"),
        loadingHeartbeatTimeout: $("#loadingHeartbeatTimeout"),
        errorHeartbeatTimeout: $("#errorHeartbeatTimeout"),
        editStateHeartbeatTimeout: editStates.ShowEdit,

        //Query Timeout
        rowQueryTimeout: $("#queryTimoutRow"),
        btnEditQueryTimeoutOk: $("#btnEditQueryTimeoutOk"),
        btnEditQueryTimeoutCancel: $("#btnEditQueryTimeoutCancel"),
        LinkQueryTimeoutEdit: $("#btnEditQueryTimeout"),
        tBoxQueryTimeout: $("#txtQueryTimeout"),
        tBoxQueryTimeoutValue: $("#queryTimeOutSpan").text(),
        spanqueryTimeOut: $("#queryTimeOutSpan"),
        loadingQueryTimeout: $("#loadingQueryTimeout"),
        errorQueryTimeout: $("#errorQueryTimeout"),
        editStateQueryTimeout: editStates.ShowEdit,

        //Memory Size Limit
        rowMemorySizeTimeout: $("#memorySizeTimeout"),
        btnEditMemorySize: $("#btnEditMemorySize"),
        btnEditMemorySizeOk: $("#btnEditMemorySizeOk"),
        btnEditMemorySizeCancel: $("#btnEditMemorySizeCancel"),
        btnDeleteMemory: $("#btnDeleteMemory"),
        spanMemoryLimitSizeValue: $("#memoryLimitSize").text(),
        spanMemoryLimitSize: $("#memoryLimitSize"),
        txtMemoryLimitSize: $("#txtMemoryLimitSize"),
        spanMemoryLimitSizeUnit: $("#memoryLimitSizeUnit"),
        ddlMemoryLimitSizeUnit: $("#ddlMemoryLimitUnit"),
        loadingMemoryLimit: $("#loadingMemoryLimit"),
        errorMemorySize: $("#errorMemorySize"),
        editStateMemorySize: editStates.ShowEdit,

        //Update Error
        updateErrorFieldMsg: $("#updateErrorFieldMsg"),
        updateSnapshotErrorFieldMsg: $("#updateSnapshotErrorFieldMsg"),
        updateSnmpErrorFieldMsg: $("#updateSnapshotErrorFieldMsg"),
        heartbeatTimeoutLabel: $("#heartbeatTimeoutRow").find("td:first-child").text(),
        queryTimeoutUpdateErrorFieldMsg: $("#queryTimeoutUpdateErrorFieldMsg"),
        snapshotLabel: $("#row-2").find("td:first-child").text(),
        queryTimeoutFieldLabel: $("#queryTimoutRow").find("td:first-child").text(),
        securityUserErrorFieldMsg: $("#securityUserErrorFieldMsg"),
        memoryLimitErrorFieldMsg: $("#memorySizeTimeout").find("td:first-child").text(),
        memoryLimitUpdateErrorFieldMsg: $("#memorySizeUpdateErrorFieldMsg"),
        diskLimitErrorFieldMsg: $("#diskSizeTimeout").find("td:first-child").text(),
        diskLimitUpdateErrorFieldMsg: $("#diskSizeUpdateErrorFieldMsg"),

        //Export Settings
        addNewConfigLink: $("#addNewConfigLink"),
        loadingConfiguration: $("#loadingConfiguration"),

        exportConfiguration: $("#exportConfiguration"),
        exportConfigurationLoading: $('#exportConfigurationLoading'),

        //Import Settings
        addNewImportConfigLink: $("#addNewImportConfigLink"),

        loadingImportConfig: $("#loadingImportConfig"),
        importConfiguration: $("#importConfiguration"),

        //Disk Limit Settings
        editDiskLimitLink: $("#btnEditDiskLimit"),
        loadingDiskLimit: $("#loadingDiskLimit"),
        diskLimitConfiguration: $("#diskLimitConfiguration"),


        //Dr Mode object
        labelDrmode: $("#drMode"),
        labelDrId: $("#drId"),

        //Edit Dr Master objects
        btnEditDrMasterOk: $("#btnEditDrMasterOk"),
        btnEditDrMasterCancel: $("#btnEditDrMasterCancel"),
        LinkDrMasterEdit: $("#drMasterEdit"),
        chkDrMaster: $("#chkDrMaster"),
        chkDrMasterValue: $("#chkDrMaster").is(":checked"),
        iconDrMasterOption: $("#drMasterIcon"),
        txtDrMaster: $("#txtDrMaster"),
        spanDrMasterEdited: "",
        loadingDrMaster: $("#loadingDrMaster"),
        updateDrMasterErrorFieldMsg: $("#updateDrMasterErrorFieldMsg"),
        drMasterLabel: $("#row-DrConfig").find("td:first-child").text(),

        //Edit Dr Replica objects
        chkDrReplica: $("#chkDrReplica"),
        chkDrReplicaValue: $("#chkDrReplica").is(":checked"),
        iconDrReplicaOption: $("#drReplicaIcon"),
        txtDrReplica: $("#txtDrReplica"),
        labelReplicaSource: $("#replicaSource"),
    };

    var adminValidationRules = {
        numericRules: {
            required: true,
            min: 1,
            max: INT_MAX_VALUE,
            digits: true,
        },
        numericMessages: {
            required: "Please enter a valid positive number.",
            min: "Please enter a positive number. Its minimum value should be 1.",
            max: "Please enter a positive number between 1 and " + INT_MAX_VALUE + ".",
            digits: "Please enter a positive number without any decimal."
        },
        memoryLimitRules: {
            required: true,
            min: 1,
            max: 99,
            digits: true
        },
        memoryLimitMessages: {
            required: "This field is required",
            min: "Please enter a positive number.",
            max: "Please enter a positive number less than 100.",
            digits: "Please enter a positive number without any decimal." //"Only four digits are allowed after decimal."
        },
        fileNameRules: {
            required: true,
            minlength: 2,
            regex: /^[a-zA-Z0-9_.]+$/
        },
        fileNameMessages: {
            required: "Please enter a valid file name.",
            minlength: "Please enter at least 2 characters.",
            regex: 'Only alphabets, numbers, _ and . are allowed.'
        },
        directoryPathRules: {
            required: true,
            minlength: 2,
        },
        directoryPathMessages: {
            required: "Please enter a valid directory path.",
            minlength: "Please enter at least 2 characters.",
        },
        restoreSnapshotRules: {
            required: true
        },
        restoreSnapshotMessages: {
            required: "Please select a snapshot to restore."
        },
        streamNameRules: {
            required: true,
            regex: /^[a-zA-Z0-9_.]+$/
        },
        streamNameMessages: {
            required: "This field is required",
            regex: 'Only alphabets, numbers, _ and . are allowed.'
        },
        userNameRule: {
            required: true,
            regex: /^[a-zA-Z0-9_.]+$/,
            checkDuplicate: []
        },
        userNameMessage: {
            required: "This field is required",
            regex: 'Only alphabets, numbers, _ and . are allowed.',
            checkDuplicate: 'This username already exists.'
        },
        passwordRule: {
            required: true

        },
        passwordMessage: {
            required: "This field is required",
        },
        queryTimeoutRules: {
            required: true,
            min: 0,
            max: INT_MAX_VALUE,
            digits: true,
        },
        queryTimeoutMessages: {
            required: "Please enter a valid positive number.",
            min: "Please enter a positive number.",
            max: "Please enter a positive number between 0 and " + INT_MAX_VALUE + ".",
            digits: "Please enter a positive number without any decimal."
        },
        authKeyRules: {
            required: true,
            minlength: 8
        },
        authKeyMessages: {
            required: "This field is required",
            minlength: "Please enter at least 8 characters."
        },
        privKeyRules: {
            required: true,
            minlength: 8
        },
        privKeyMessages: {
            required: "This field is required",
            minlength: "Please enter at least 8 characters.",
        },
        targetRules: {
            required: true,
            portRegex: /^[a-zA-Z0-9.-]+$/,
        },
        targetMessages: {
            required: "This field is required",
            portRegex: "Please enter a valid value.(e.g, hostname:(1-65535))"
        }
    };

    //Admin Page download link
    $('#downloadAdminConfigurations').on('click', function (e) {
        var port = VoltDBConfig.GetPortId() != null ? VoltDBConfig.GetPortId() : '8080';
        var url = window.location.protocol + '//' + VoltDBConfig.GetDefaultServerIP() + ":" + port + '/deployment/download/?' + VoltDBCore.shortApiCredentials;
        $(this).attr("href", url);
        setTimeout(function () {
            $('#downloadAdminConfigurations').attr("href", "#");
        }, 100);
    });

    adminEditObjects.chkSecurity.on('ifChanged', function () {
        adminEditObjects.chkSecurityValue = adminEditObjects.chkSecurity.is(":checked");
        adminEditObjects.spanSecurity.text(getOnOffText(adminEditObjects.chkSecurity.is(":checked")));
    });

    adminEditObjects.chkAutoSnapsot.on('ifChanged', function () {
        adminEditObjects.txtAutoSnapshot.text(getOnOffText(adminEditObjects.chkAutoSnapsot.is(":checked")));
    });

    adminEditObjects.chkDrMaster.on('ifChanged', function () {
        adminEditObjects.txtDrMaster.text(getOnOffText(adminEditObjects.chkDrMaster.is(":checked")));
    });

    adminEditObjects.chkSnmp.on('ifChanged', function () {
        adminEditObjects.txtSnmp.text(getOnOffText(adminEditObjects.chkSnmp.is(":checked")));
        if (adminEditObjects.txtSnmp.text() == "Off") {
            $("#txtAuthkey").rules("remove");
            $("#txtPrivKey").rules("remove");
            $("#txtTarget").rules("remove");
        }
        else {
            if (adminEditObjects.ddlAuthProtocol.val().toLowerCase() != "noauth" && adminEditObjects.txtUsername.val() != "") {
                $("#txtAuthkey").rules("add", {
                    required: true,
                    minlength: 8,
                    messages: {
                        required: "This field is required",
                        minlength: "Please enter at least 8 characters.",
                    }
                })
            }
            else if (adminEditObjects.ddlAuthProtocol.val().toLowerCase() != "noauth" && adminEditObjects.txtUsername.val() == "") {
                $("#txtAuthkey").rules("add", {
                    required: true,
                    messages: {
                        required: "This field is required",
                    }
                })
            }

            if (adminEditObjects.ddlPrivProtocol.val().toLowerCase() != "nopriv" && adminEditObjects.txtUsername.val() != "") {
                $("#txtPrivKey").rules("add", {
                    required: true,
                    minlength: 8,
                    messages: {
                        required: "This field is required",
                        minlength: "Please enter at least 8 characters.",
                    }
                })
            }
            else if (adminEditObjects.ddlPrivProtocol.val().toLowerCase() != "nopriv" && adminEditObjects.txtUsername.val() == "") {
                $("#txtPrivKey").rules("add", {
                    required: true,
                    messages: {
                        required: "This field is required",
                    }
                })
            }

            $("#txtTarget").rules("add", {
                required: true,
                portRegex: /^[a-zA-Z0-9.-]+$/,
                messages: {
                    required: "This field is required",
                    portRegex: "Please enter a valid value.(e.g, hostname:(1-65535))"
                }
            })
        }
    });

    $(".tblshutdown").find(".edit").on("click", function () {
        var $this = $(this).closest("tr");

        var tdVal = $this.find("td:nth-child(3)");
        var val = tdVal.text();

        if (val == "On") {
            $this.find("td:nth-child(2)").find("div").removeClass("onIcon").addClass("offIcon");
            tdVal.text("Off");
        } else {
            $this.find("td:nth-child(2)").find("div").removeClass("offIcon").addClass("onIcon");
            tdVal.text("On");
        }
    });

    // Make Expandable Rows.
    $('tr.parent > td:first-child' || 'tr.parent > td:fourth-child')
        .css("cursor", "pointer")
        .attr("title", "Click to expand/collapse")
        .click(function () {
            var parent = $(this).parent();
            parent.siblings('.child-' + parent.attr("id")).toggle();
            parent.find(".labelCollapsed").toggleClass("labelExpanded");

            //Handle export configuration
            if ($(this).text().trim() == "Export") {
                //If parent is closed, then hide export configuration
                if (!parent.find('td:first-child > a').hasClass('labelExpanded')) {
                    adminEditObjects.exportConfiguration.hide();
                    adminEditObjects.exportConfigurationLoading.hide();
                    //If parent is open, then open the export configuration.
                } else {
                    adminEditObjects.exportConfiguration.show();
                    adminEditObjects.exportConfigurationLoading.show();
                }
            }

            //Handle import configuration
            if ($(this).text().trim() == "Import") {
                //If parent is closed, then hide export configuration
                if (!parent.find('td:first-child > a').hasClass('labelExpanded')) {
                    adminEditObjects.importConfiguration.hide();
                    //If parent is open, then open the export configuration.
                } else {
                    adminEditObjects.importConfiguration.show();
                }
            }

            //Handle import configuration
            if ($(this).text().trim() == "Advanced") {
                //If parent is closed, then hide export configuration
                if (!parent.find('td:first-child > a').hasClass('labelExpanded')) {
                    adminEditObjects.diskLimitConfiguration.hide();
                    //If parent is open, then open the export configuration.
                } else {
                    adminEditObjects.diskLimitConfiguration.show();
                }
            }
        });
    $('tr[class^=child-]').hide().children('td');

    // btnServerConfigAdmin
    $('#btnServerConfigAdmin').click(function () {
        $('#serverConfigAdmin').slideToggle("slide");
    });

    $('#serverName').click(function () {
        $('#serverConfigAdmin').slideToggle("slide");
    });

    // Implements Scroll in Server List div
    $('#serverListWrapperAdmin').slimscroll({
        disableFadeOut: true,
        height: '225px'
    });

    $('#shutDownConfirmation').popup({
        open: function (event, ui, ele) {
            var isProVersion = false;
            voltDbRenderer.GetDeploymentInformation(function (deploymentDetails) {
                if (deploymentDetails != undefined) {
                    var clusterDetails = voltDbRenderer.getClusterDetail(getCurrentServer());
                    if (clusterDetails != undefined && clusterDetails.LICENSE != undefined) {
                        licenseInfo = clusterDetails.LICENSE;
                        if (licenseInfo != undefined && licenseInfo != "") {
                            isProVersion = true;
                        }
                    }
                }
                var htmlResult = '';

                if (isProVersion) {
                    htmlResult += '<label>Save Snapshot:</label>' +
                        '&nbsp <input type="checkbox" checked="true" id="chkSaveSnaps" class="chkStream"/>';
                }

                htmlResult += '<p class="txt-bold">Are you sure you want to shutdown the cluster?</p>' +
                    '<p id="shutdownWarningMsg" style="display:none">Any data not saved to a ' +
                    'snapshot will be lost.</p>' +
                    '<p id="continueShutdownMsg" style="display:none">Continue with the shutdown?</p>';

                $('#divSaveSnapshot').html(htmlResult);

                $('#chkSaveSnaps').iCheck({
                    checkboxClass: 'icheckbox_square-aero customCheckbox',
                    increaseArea: '20%'
                });

                voltDbRenderer.GetCommandLogStatus(function (commandLogStatus) {
                    VoltDbAdminConfig.isCommandLogEnabled = commandLogStatus;
                    showHideIntSnapshotMsg(isProVersion)
                });

            });

        },
        afterOpen: function () {
            var popup = $(this)[0];
            $("#btnShutdownConfirmationOk").unbind("click");
            $("#btnShutdownConfirmationOk").on("click", function () {
                VoltDbAdminConfig.isSaveSnapshot = $('#chkSaveSnaps').is(":checked");
                $("#btnPrepareShutdown").trigger("click")
                $(".popup_close").hide();
                //Close the popup
                popup.close();
            });

            $("#btnShutdownConfirmationCancel").unbind("click");
            $("#btnShutdownConfirmationCancel").on("click", function () {
                popup.close();
            });
        }
    });


    var displayShutdownStatus = function (btnId, status) {
        if (status == "normal") {
            $("#" + btnId + "Normal").show()
            $("#" + btnId + "Load").hide()
            $("#" + btnId + "Ok").hide()
            $("#" + btnId + "Failure").hide()
        } else if (status == "load") {
            $("#" + btnId + "Normal").hide()
            $("#" + btnId + "Load").show()
            $("#" + btnId + "Ok").hide()
            $("#" + btnId + "Failure").hide()
        } else if (status == "failure") {
            $("#" + btnId + "Normal").hide()
            $("#" + btnId + "Load").hide()
            $("#" + btnId + "Ok").hide()
            $("#" + btnId + "Failure").show()
        } else {
            $("#" + btnId + "Normal").hide()
            $("#" + btnId + "Load").hide()
            $("#" + btnId + "Ok").show()
            $("#" + btnId + "Failure").hide()
        }
    }

    var showHideShutdownErrMsg = function (status, msg) {
        if (!status) {
            $("#shutdownErrMsg").html(msg);
            $("#divRetryBtn").show()
            $("#divShutdownErrMsg").show()
            $("#divShutdownRetryMsg").show()
        } else {
            $("#divRetryBtn").hide()
            $("#divShutdownErrMsg").hide()
            $("#divShutdownRetryMsg").hide()
        }
    }

    var serverShutdown = function (popup) {
        showHideShutdownErrMsg(true);
        displayShutdownStatus("liPrepareShutdown", "load")
        voltDbRenderer.prepareShutdownCluster(function (prepare_status) {
            console.log("Preparing for shutdown.");
            displayShutdownStatus("liPrepareShutdown", "load");
            displayShutdownStatus("liQueueExpData", "normal");
            displayShutdownStatus("liCompleteOutstandingExpDr", "normal");
            displayShutdownStatus("liCompleteClientTrans", "normal");
            displayShutdownStatus("liCompleteOutstandingImp", "normal");
            displayShutdownStatus("liShutdownReady", "normal");
            showHideShutdownErrMsg(true);
            var status = prepare_status.status;
            var zk_pause_txn_id = prepare_status.zk_pause_txn_id;
            if (status != 1) {
                console.log("The preparation for shutdown failed with status: " + status + ".");
                displayShutdownStatus("liPrepareShutdown", "failure");
                showHideShutdownErrMsg(false, "The preparation for shutdown failed with status: " + status + ".")
                $(".popup_close").show();
                return;
            } else {
                console.log('The cluster is paused prior to shutdown.')
                console.log('Writing out all queued export data.')
                displayShutdownStatus("liPrepareShutdown", "ok");
                displayShutdownStatus("liQueueExpData", "load")
                voltDbRenderer.QuiesceCluster(function (quiesceStatus) {
                    if (quiesceStatus != 0) {
                        console.log("The cluster has failed to be quiesce with status: " + quiesceStatus + ".")
                        displayShutdownStatus("liQueueExpData", "failure");
                        showHideShutdownErrMsg(false, "The cluster has failed to be quiesce with status: " + quiesceStatus + ".")
                        $(".popup_close").show();
                        return;
                    } else {
                        console.log('Completing outstanding export and DR transactions.')
                        displayShutdownStatus("liQueueExpData", "ok")
                        displayShutdownStatus("liCompleteOutstandingExpDr", "load")
                        var drDetails = {
                            "DrProducer": {
                                "partition_min": {},
                                "partition_max": {},
                                "partition_min_host": {}
                            }
                        }
                        voltDbRenderer.GetDrProducerInformation(function (drDetails) {
                            // check the export stats twice because they are periodic
                            var export_tables_with_data = {}
                            voltDbRenderer.GetDrProducerInformation(function (drDetails) {
                                var exportTableDetails = {
                                    "ExportTables": {
                                        "export_tables_with_data": {},
                                        "last_table_stat_time": 0
                                    }
                                }
                                voltDbRenderer.GetExportTablesInformation(function (exportTableDetails) {
                                    exportTableDetails["ExportTables"]["last_table_stat_time"] = exportTableDetails["ExportTables"]["collection_time"];
                                    if ((drDetails["DrProducer"].partition_min == undefined || $.isEmptyObject(drDetails["DrProducer"].partition_min)) &&
                                        exportTableDetails["ExportTables"]["last_table_stat_time"] == 1) {
                                        // there are no outstanding export or dr transactions
                                        continueShutdown(popup, zk_pause_txn_id)
                                        return
                                    }
                                    // after 10 seconds notify admin of what transactions have not drained
                                    notifyInterval = 10
                                    // have to get two samples of table stats because the cached value could be
                                    // from before Quiesce

                                    var setDrExpInterval = setInterval(function () {
                                        var result = false;
                                        curr_table_stat_time = 0;
                                        if (!$.isEmptyObject(drDetails["DrProducer"].partition_min) || drDetails["DrProducer"].partition_min != undefined) {
                                            voltDbRenderer.GetDrProducerInformation(function (drDetails) {
                                                if (exportTableDetails["ExportTables"]["last_table_stat_time"] > 1) {
                                                    voltDbRenderer.GetExportTablesInformation(function (exportTableDetails) {
                                                        curr_table_stat_time = exportTableDetails["ExportTables"]["collection_time"]
                                                        notifyInterval -= 1
                                                        result = checkExportAndDr(exportTableDetails["ExportTables"]["last_table_stat_time"],
                                                            curr_table_stat_time, exportTableDetails["ExportTables"]["export_tables_with_data"],
                                                            drDetails["DrProducer"].partition_min, drDetails["DrProducer"].partition_max,
                                                            drDetails["DrProducer"].partition_min_host, notifyInterval);
                                                        if (result) {
                                                            clearInterval(setDrExpInterval)
                                                            continueShutdown(popup, zk_pause_txn_id)
                                                            return;
                                                        }
                                                    }, exportTableDetails);
                                                } else {
                                                    notifyInterval -= 1
                                                    result = checkExportAndDr(exportTableDetails["ExportTables"]["last_table_stat_time"],
                                                        curr_table_stat_time, exportTableDetails["ExportTables"]["export_tables_with_data"],
                                                        drDetails["DrProducer"].partition_min, drDetails["DrProducer"].partition_max,
                                                        drDetails["DrProducer"].partition_min_host, notifyInterval);
                                                    if (result) {
                                                        clearInterval(setDrExpInterval)
                                                        continueShutdown(popup, zk_pause_txn_id)
                                                        return;
                                                    }
                                                }

                                            }, drDetails);
                                        } else {
                                            if (exportTableDetails["ExportTables"]["last_table_stat_time"] > 1) {
                                                voltDbRenderer.GetExportTablesInformation(function (exportTableDetails) {
                                                    curr_table_stat_time = exportTableDetails["ExportTables"]["collection_time"]
                                                    notifyInterval -= 1
                                                    result = checkExportAndDr(exportTableDetails["ExportTables"]["last_table_stat_time"],
                                                        curr_table_stat_time, exportTableDetails["ExportTables"]["export_tables_with_data"],
                                                        drDetails["DrProducer"].partition_min, drDetails["DrProducer"].partition_max,
                                                        drDetails["DrProducer"].partition_min_host, notifyInterval);
                                                    if (result) {
                                                        clearInterval(setDrExpInterval)
                                                        continueShutdown(popup, zk_pause_txn_id)
                                                        return;
                                                    }
                                                });
                                            } else {
                                                notifyInterval -= 1
                                                result = checkExportAndDr(exportTableDetails["ExportTables"]["last_table_stat_time"],
                                                    curr_table_stat_time, exportTableDetails["ExportTables"]["export_tables_with_data"],
                                                    drDetails["DrProducer"].partition_min, drDetails["DrProducer"].partition_max,
                                                    drDetails["DrProducer"].partition_min_host, notifyInterval);
                                                if (result) {
                                                    clearInterval(setDrExpInterval)
                                                    continueShutdown(popup, zk_pause_txn_id)
                                                    return;
                                                }
                                            }
                                        }
                                    }, 2000);

                                }, exportTableDetails);

                            }, drDetails);
                        }, drDetails);

                    }
                });
            }
            $("#overlay").hide();
        });
    }

    var isClientTransFinish = false;
    var isImportRequestFinish = false

    var continueShutdown = function (popup, zk_pause_txn_id) {
        displayShutdownStatus("liCompleteOutstandingExpDr", "ok")
        console.log('All export and DR transactions have been processed.')
        isClientTransFinish = false;
        check_client();
        var clientTransInterval = setInterval(function () {
            if (isClientTransFinish) {
                clearInterval(clientTransInterval);
                isImportRequestFinish = false;
                check_importer()

                var importReqInterval = setInterval(function () {
                    if (isImportRequestFinish) {
                        clearInterval(importReqInterval);
                        console.log('Cluster is ready for shutdown.')
                        displayShutdownStatus("liShutdownReady", "ok")
                        var shutdownTimeout = setTimeout(function () {
                            $('#serverShutdownPopup').click();
                            VoltDBCore.isServerConnected = false;
                            window.clearInterval(VoltDbUI.connectionTimeInterval);
                        }, 10000);
                        $(".popup_close").show();
                        if (VoltDbAdminConfig.isSaveSnapshot) {
                            voltDbRenderer.shutdownCluster(function (success) {
                                if (!success) {
                                    clearTimeout(shutdownTimeout);
                                    console.log("Unable to shutdown cluster.");
                                    displayShutdownStatus("liShutdownReady", "failure");
                                    showHideShutdownErrMsg(false, "Unable to shutdown cluster.")
                                    $(".popup_close").show();
                                }
                                $("#overlay").hide();

                            }, zk_pause_txn_id);
                        } else {
                            voltDbRenderer.shutdownCluster(function (success) {
                                if (!success) {
                                    clearTimeout(shutdownTimeout);
                                    console.log("Unable to shutdown cluster.");
                                    displayShutdownStatus("liShutdownReady", "failure");
                                    showHideShutdownErrMsg(false, "Unable to shutdown cluster.")
                                    $(".popup_close").show();
                                }
                                $("#overlay").hide();

                            });
                        }
                    }
                }, 2000)
            }
        }, 2000)
    }

    var check_client = function () {
        console.log('Completing outstanding client transactions.');
        displayShutdownStatus("liCompleteClientTrans", "load")
        voltDbRenderer.GetLiveClientsInfo(function (clientInfo) {
            trans = clientInfo['CLIENTS']['bytes'];
            bytes = clientInfo['CLIENTS']['msgs'];
            msgs = clientInfo['CLIENTS']['trans'];

            console.log('Outstanding transactions= ' + trans + ', Outstanding request bytes= ' + bytes + ', Outstanding response messages= ' + msgs)
            if (trans == 0 && bytes == 0 && msgs == 0) {
                isClientTransFinish = true
                displayShutdownStatus("liCompleteClientTrans", "ok")
                return
            } else {
                sleepTime(1000);
                check_Client();
            }
            if (isClientTransFinish)
                return
        });
    }

    var check_importer = function () {
        console.log('Completing outstanding importer requests.')
        displayShutdownStatus("liCompleteOutstandingImp", "load")
        voltDbRenderer.GetImportRequestInformation(function (outstanding) {
            console.log('Outstanding importer requests= ' + outstanding)
            if (outstanding == 0) {
                isImportRequestFinish = true
                displayShutdownStatus("liCompleteOutstandingImp", "ok")
                return;
            } else {
                sleepTime(1000);
                check_importer();
            }
            if (isImportRequestFinish)
                return
        });
    }

    var checkExportAndDr = function (last_table_stat_time, curr_table_stat_time, export_tables_with_data, partition_min, partition_max,
        partition_min_host, notifyInterval) {
        if (last_table_stat_time == 1 || curr_table_stat_time > last_table_stat_time) {
            // have a new sample from table stat cache or there are no tables
            if ($.isEmptyObject(export_tables_with_data) && $.isEmptyObject(partition_min)) {
                console.log('All export and DR transactions have been processed.')
                return true;
            }
        }

        notifyInterval -= 1
        if (notifyInterval == 0) {
            notifyInterval = 10
            if (last_table_stat_time > 1 && (!$.isEmptyObject(export_tables_with_data)))
                print_export_pending(export_tables_with_data)
            if (!$.isEmptyObject(partition_min))
                print_dr_pending(partition_min_host, partition_min, partition_max)
        }
        return false;
    }


    var print_export_pending = function (export_tables_with_data) {
        console.log('The following export tables have unacknowledged transactions:');
        var summaryLine = "    {0} needs acknowledgement on host(s) {1} for partition(s) {2}."
        $.each(export_tables_with_data, function (key, value) {
            var pidlist = []
            hostlist = Object.keys(export_tables_with_data[key])
            for (var i = 0; i < hostlist.length; i++) {
                for (var j = 0; j < export_tables_with_data[key][hostlist[i]].length; j++)
                    pidlist.push(export_tables_with_data[key][hostlist[i]][j])
            }
            var partlist = "";

            for (var j = 0; j < pidlist.length; j++) {
                if (j == 0)
                    partlist = pidlist[j].toString()
                else
                    partlist = partlist + "," + pidlist[j].toString()
            }

            console.log(summaryLine.format(table, hostlist.join(), partlist))
        });
    }

    var print_dr_pending = function (partition_min_host, partition_min, partition_max) {
        console.log('The following partitions have pending DR transactions that the consumer cluster has not processed:')
        var summaryline = "    Partition {0} needs acknowledgement for drIds {1} to {2} on hosts: {3}."
        $.each(partition_min_host, function (key, value) {
            pid = key;
            console.log(summaryline.format(pid, partition_min[pid] + 1, partition_max[pid], partition_min_host[pid].join()))
        });
    }

    var sleepTime = function (milliseconds) {
        var start = new Date().getTime();
        for (var i = 0; i < 1e7; i++) {
            if ((new Date().getTime() - start) > milliseconds) {
                break;
            }
        }
    }

    String.prototype.format = function () {
        var args = arguments;
        return this.replace(/\{\{|\}\}|\{(\d+)\}/g, function (m, n) {
            if (m == "{{") { return "{"; }
            if (m == "}}") { return "}"; }
            return args[n];
        });
    };

    $('#btnPrepareShutdown').popup({
        open: function (event, ui, ele) {
            var popup = $(this)[0];
            serverShutdown(popup)
        },
        afterOpen: function () {
            var popup = $(this)[0];
            $("#btnPrepareShutdownOk").unbind("click");
            $("#btnPrepareShutdownOk").on("click", function () {
                popup.close();
                setTimeout(function () {
                    $("#btnPrepareShutdown").trigger("click")
                }, 500)
                //$("#btnPrepareShutdown").trigger("click")
            })
            $("#btnPrepareShutdownCancel").unbind("click");
            $("#btnPrepareShutdownCancel").on("click", function () {
                popup.close();
            })
        }
    });

    $("#serverShutdownPopup").popup({
        closeDialog: function () {
            VoltDbUI.isConnectionChecked = false;
            VoltDbUI.refreshConnectionTime('5000');
            $('#shutdownInfoPopup').hide();
        }
    });

    $('#pauseConfirmation').popup({
        open: function (event, ui, ele) {
        },
        afterOpen: function () {
            var popup = $(this)[0];
            $("#btnPauseConfirmationOk").unbind("click");
            $("#btnPauseConfirmationOk").on("click", function () {
                $("#overlay").show();
                voltDbRenderer.GetClusterInformation(function (clusterState) {
                    if (clusterState.CLUSTERSTATE.toLowerCase() == 'paused') {
                        alert("The cluster is already in paused state.");
                        $("#pauseConfirmation").hide();
                        $("#resumeConfirmation").show();
                    } else {
                        voltDbRenderer.pauseCluster(function (success) {
                            if (success) {
                                $("#pauseConfirmation").hide();
                                $("#resumeConfirmation").show();
                            } else {
                                alert("Unable to pause cluster.");
                            }
                            $("#overlay").hide();
                        });
                    }
                });
                //Close the popup
                popup.close();
            });

            $("#btnPauseConfirmationCancel").unbind("click");
            $("#btnPauseConfirmationCancel").on("click", function () {
                popup.close();
            });
        }
    });

    $('#resumeConfirmation').popup({
        open: function (event, ui, ele) {
        },
        afterOpen: function () {
            var popup = $(this)[0];
            $("#btnResumeConfirmationOk").unbind("click");
            $("#btnResumeConfirmationOk").on("click", function () {
                $("#overlay").show();
                voltDbRenderer.GetClusterInformation(function (clusterState) {
                    if (clusterState.CLUSTERSTATE.toLowerCase() == 'running') {
                        alert("The cluster is already in running state.");
                        $("#resumeConfirmation").hide();
                        $("#pauseConfirmation").show();
                    } else {
                        voltDbRenderer.resumeCluster(function (success) {
                            if (success) {
                                $("#resumeConfirmation").hide();
                                $("#pauseConfirmation").show();
                            } else {
                                alert("Unable to resume the cluster.");
                            }
                            $("#overlay").hide();
                        });
                    }
                });
                //Close the popup
                popup.close();
            });

            $("#btnResumeConfirmationCancel").unbind("click");
            $("#btnResumeConfirmationCancel").on("click", function () {
                popup.close();
            });
        }
    });

    var toggleSecurityEdit = function (state) {
        var userList = $("#UsersList");
        var userListEditable = $("#UsersListEditable");
        if (adminEditObjects.chkSecurityValue) {
            adminEditObjects.chkSecurity.iCheck('check');
        } else {
            adminEditObjects.chkSecurity.iCheck('uncheck');
        }

        adminEditObjects.spanSecurity.text(getOnOffText(adminEditObjects.chkSecurityValue));
        adminEditObjects.editStateSecurity = state;

        if (state == editStates.ShowLoading) {
            adminEditObjects.chkSecurity.parent().removeClass("customCheckbox");
            adminEditObjects.btnEditSecurityOk.hide();
            adminEditObjects.btnEditSecurityCancel.hide();
            adminEditObjects.LinkSecurityEdit.hide();
            adminEditObjects.iconSecurityOption.hide();
            adminEditObjects.spanSecurity.hide();
            adminEditObjects.loadingSecurity.show();
            userList.hide();
            adminEditObjects.loadingUserList.show();
        } else if (state == editStates.ShowOkCancel) {
            adminEditObjects.loadingSecurity.hide();
            adminEditObjects.iconSecurityOption.hide();
            adminEditObjects.LinkSecurityEdit.hide();
            adminEditObjects.spanSecurity.show();
            adminEditObjects.btnEditSecurityOk.show();
            adminEditObjects.btnEditSecurityCancel.show();
            adminEditObjects.chkSecurity.parent().addClass("customCheckbox");
            userList.show();
            adminEditObjects.loadingUserList.hide();
        } else {
            adminEditObjects.loadingSecurity.hide();
            adminEditObjects.spanSecurity.show();
            adminEditObjects.iconSecurityOption.show();
            adminEditObjects.LinkSecurityEdit.show();
            adminEditObjects.btnEditSecurityOk.hide();
            adminEditObjects.btnEditSecurityCancel.hide();
            adminEditObjects.chkSecurity.parent().removeClass("customCheckbox");
            userList.show();
            userListEditable.hide();
            adminEditObjects.loadingUserList.hide();
        }
    };

    adminEditObjects.LinkSecurityEdit.on("click", function () {
        if (adminEditObjects.securityStateOriginal.linkSecurityEdit == true) {
            toggleSecurityEdit(editStates.ShowOkCancel);
        }
    });

    adminEditObjects.btnEditSecurityCancel.on("click", function () {
        adminEditObjects.chkSecurityValue = adminEditObjects.securityStateOriginal.SecurityStatus;
        toggleSecurityEdit(editStates.ShowEdit);
    });

    adminEditObjects.btnEditSecurityOk.on("click", function (e) {
        var passwordValidation = $('.passwordtxt');
        for (var i = 0; i < passwordValidation.length; i++) {
            $(passwordValidation[i]).rules("add", {
                required: true,
                messages: {
                    required: "This field is required",
                }
            });
        }

        var usernameValidation = $('.usernametxt');
        for (var j = 0; j < usernameValidation.length; j++) {
            $(usernameValidation[j]).rules("add", {
                required: true,
                regex: /^[a-zA-Z0-9_.]+$/,
                messages: {
                    required: "This field is required",
                    regex: 'Only alphabets, numbers, <br/> _ and . are allowed.'
                }
            });
        }

        if (!$("#frmUserList").valid()) {
            e.stopPropagation();
            e.preventDefault();
        }
    });

    adminEditObjects.btnEditSecurityOk.popup({
        open: function (event, ui, ele) {

        },
        afterOpen: function () {
            var popup = $(this)[0];
            $("#btnSecurityOk").unbind("click");
            $("#btnSecurityOk").on("click", function () {
                var adminConfigurations = VoltDbAdminConfig.getLatestRawAdminConfigurations();

                if (!adminConfigurations.hasOwnProperty("security")) {
                    adminConfigurations.security = {};
                }

                //Set the new value to be saved.
                adminConfigurations.security.enabled = adminEditObjects.chkSecurity.is(':checked');

                //Call the loading image only after setting the new value to be saved.
                toggleSecurityEdit(editStates.ShowLoading);

                voltDbRenderer.updateAdminConfiguration(adminConfigurations, function (result) {
                    if (result.status == "1") {
                        adminEditObjects.chkSecurityValue = adminConfigurations.security.enabled;

                        //reload the page if security is enabled, user is asked to login upon reload action if user session no longer exist
                        if (adminConfigurations.security.enabled) {
                            logout();
                        }

                        //Reload Admin configurations for displaying the updated value
                        voltDbRenderer.GetAdminDeploymentInformation(false, function (adminConfigValues, rawConfigValues) {
                            VoltDbAdminConfig.displayAdminConfiguration(adminConfigValues, rawConfigValues);
                            toggleSecurityEdit(editStates.ShowEdit);
                        });

                    } else {
                        toggleSecurityEdit(editStates.ShowEdit);
                        var msg = '"' + adminEditObjects.securityLabel + '". ';
                        if (result.status == "-1" && result.statusstring == "Query timeout.") {
                            msg += "The Database is either down, very slow to respond or the server refused connection. Please try to edit when the server is back online.";
                        } else {
                            msg += "Please try again later.";
                        }

                        $("#updateErrorFieldMsg").text(msg);
                        $("#updateErrorPopupLink").trigger("click");
                    }
                });

                if (adminEditObjects.chkSecurity.is(':checked')) {
                    adminEditObjects.iconSecurityOption.removeClass().addClass("onIcon");
                    adminEditObjects.chkSecurityValue = true;
                } else {
                    adminEditObjects.iconSecurityOption.removeClass().addClass("offIcon");
                    adminEditObjects.chkSecurityValue = false;
                }

                //Close the popup
                popup.close();
            });

            $("#btnPopupSecurityCancel").unbind("click");
            $("#btnPopupSecurityCancel").on("click", function () {
                toggleSecurityEdit(editStates.ShowEdit);
                popup.close();
            });

            $(".popup_back").on("click", function () {
                adminEditObjects.chkSecurityValue = adminEditObjects.securityStateOriginal.SecurityStatus;
                toggleSecurityEdit(editStates.ShowEdit);
            });

            $(".popup_close").on("click", function () {
                adminEditObjects.chkSecurityValue = adminEditObjects.securityStateOriginal.SecurityStatus;
                toggleSecurityEdit(editStates.ShowEdit);
            });
        }
    });

    var showUpdateMessage = function (msg) {
        adminClusterObjects.updateMessageBar.html(msg);
        adminClusterObjects.updateMessageBar.css('display', 'block');
        adminClusterObjects.updateMessageBar.fadeOut(4000);
    };

    $('#saveConfirmation').popup({
        open: function (event, ui, ele) {
            var textName = '<input id="txtSnapshotName" type="text" name="txtSnapshotName" value=' + 'SNAPSHOT_' + getDateTime() + '  />';
            var errorMsg = '<div class="errorLabelMsg"><label id="errorSnapshotFileName" for="txtSnapshotName" class="error" style="display: none;">This field is required.</label></div>';
            $('#tdSnapshotName').html(textName + errorMsg);
            var textDirectory = '<input id="txtSnapshotDirectory" name="txtSnapshotDirectory" type="text"/>';
            var errorDirectoryMsg = '<div class="errorLabelMsg"><label id="errorSnapshotDirectoryPath" for="txtSnapshotDirectory" class="error" style="display: none;">This field is required.</label></div>';
            $('#tdSnapshotDirectory').html(textDirectory + errorDirectoryMsg);

            $("#formSaveSnapshot").validate({
                rules: {
                    txtSnapshotName: adminValidationRules.fileNameRules,
                    txtSnapshotDirectory: adminValidationRules.directoryPathRules,
                },
                messages: {
                    txtSnapshotName: adminValidationRules.fileNameMessages,
                    txtSnapshotDirectory: adminValidationRules.directoryPathMessages,
                }
            });
        },
        afterOpen: function (event) {
            var popup = $(this)[0];
            $("#btnSaveSnapshots").unbind("click");
            $("#btnSaveSnapshots").on("click", function (e) {
                $("#formSaveSnapshot").valid();
                var errorSnapshotFileName = $("#errorSnapshotFileName");
                var errorDirectoryPath = $("#errorSnapshotDirectoryPath");
                if (errorSnapshotFileName.is(":visible") || errorDirectoryPath.is(":visible")) {
                    e.preventDefault();
                    e.stopPropagation();

                    if (errorSnapshotFileName.is(":visible")) {
                        errorSnapshotFileName.css("background-color", "yellow");
                        setTimeout(function () {
                            errorSnapshotFileName.animate({ backgroundColor: 'white' }, 'slow');
                        }, 2000);
                    }

                    if (errorDirectoryPath.is(":visible")) {
                        errorDirectoryPath.css("background-color", "yellow");
                        setTimeout(function () {
                            errorDirectoryPath.animate({ backgroundColor: 'white' }, 'slow');
                        }, 2000);
                    }
                    return;
                }

                var snapShotDirectory = $('#txtSnapshotDirectory').val();
                var snapShotFileName = $('#txtSnapshotName').val();
                voltDbRenderer.saveSnapshot(snapShotDirectory, snapShotFileName, function (success, snapshotStatus) {
                    if (success) {
                        if (snapshotStatus[getCurrentServer()].RESULT.toLowerCase() == "success") {
                            $('#saveSnapshotStatus').html('Snapshot queued successfully');
                            $('#saveSnapshotMessage').html('To verify snapshot completion, please check the server logs.');
                            $('#btnSaveSnapshotPopup').click();
                        } else {
                            $('#saveSnapshotStatus').html('Failed to save snapshot');
                            $('#saveSnapshotMessage').html(snapshotStatus[getCurrentServer()].ERR_MSG);
                            $('#btnSaveSnapshotPopup').click();
                        }
                    } else {
                        alert("Unable to save snapshot.");
                    }
                });
                //Close the popup
                popup.close();

            });

            $("#btnSaveSnapshotCancel").unbind("click");
            $("#btnSaveSnapshotCancel").on("click", function () {
                popup.close();
            });

            $("#btnSaveSnapshotCancel").unbind("click");
            $("#btnSaveSnapshotCancel").on("click", function () {
                popup.close();
            });
        }
    });

    adminClusterObjects.btnClusterPromote.on("click", function (e) {
        if (!adminClusterObjects.enablePromote) {
            e.preventDefault();
            e.stopPropagation();
        }
    });

    adminClusterObjects.btnErrorClusterPromote.popup({
        open: function (event, ui, ele) {
        },
        afterOpen: function () {
            var popup = $(this)[0];
            $("#btnPromoteErrorOk").unbind("click");
            $("#btnPromoteErrorOk").on("click", function () {
                popup.close();
            });
        }
    });

    adminClusterObjects.btnClusterPromote.popup({
        open: function (event, ui, ele) {
        },
        afterOpen: function (event) {
            var popup = $(this)[0];
            $("#promoteConfirmOk").unbind("click");
            $("#promoteConfirmOk").on("click", function (e) {
                $("#adminActionOverlay").show();

                voltDbRenderer.promoteCluster(function (status, statusstring) {
                    if (status == 1) {
                        showUpdateMessage('Cluster promoted successfully.');
                        adminClusterObjects.enablePromote = false;
                        adminClusterObjects.ignorePromoteUpdateCount = 2;
                        adminClusterObjects.btnClusterPromote.removeClass().addClass("promote-disabled");
                    } else {
                        var msg = statusstring;

                        if (msg == null || msg == "") {
                            msg = "An error occurred while promoting the cluster.";
                        }
                        adminClusterObjects.errorPromoteMessage.html(msg);
                        adminClusterObjects.btnErrorClusterPromote.trigger("click");
                    }

                    $("#adminActionOverlay").hide();
                });

                //Close the popup 
                popup.close();
            });

            $("#promoteConfirmCancel").unbind("click");
            $("#promoteConfirmCancel").on("click", function () {
                popup.close();
            });
        }
    });

    var getDateTime = function () {
        var currentDate = new Date();
        return (currentDate.getFullYear() + '.' + (currentDate.getMonth() + 1) + '.' + currentDate.getDate() + '.' + currentDate.getHours() + '.' + currentDate.getMinutes() + '.' + currentDate.getSeconds()).toString();
    };

    $('#restoreConfirmation').popup({
        open: function (event, ui, ele) {
            $('#tblSearchList').html('');
            var textName = '<input id="txtSearchSnapshots" name="txtSearchSnapshots" type="text" value=' + $('#voltdbroot').text() + '/' + $('#snapshotpath').text() + '></td>';
            var errorMsg = '<div class="errorLabelMsgRestore"><label id="errorSearchSnapshotDirectory" for="txtSearchSnapshots" class="error" style="display: none;"></label></div>';
            $('#tdSearchSnapshots').html(textName + errorMsg);
            var btnName = '<a id="btnSearchSnapshots" class="save-search" title="Search" href="#">Search</a>';
            $('#tdSearchSnapshotsBtn').html(btnName);
            $('#btnRestore').addClass('restoreBtn');
            $('#btnRestore').removeClass('btn');
            $('.restoreConfirmation').hide();
            $('.restoreInfo').show();

            $("#formSearchSnapshot").validate({
                rules: {
                    txtSearchSnapshots: adminValidationRules.directoryPathRules,
                },
                messages: {
                    txtSearchSnapshots: adminValidationRules.directoryPathMessages,
                }
            });

            if ($('#voltdbroot').text() + '/' + $('#snapshotpath').text() != '/')
                searchSnapshots();
        },
        afterOpen: function () {
            var popup = $(this)[0];

            $('#btnSearchSnapshots').unbind('click');
            $('#btnSearchSnapshots').on('click', function (e) {
                if (!$("#formSearchSnapshot").valid()) {
                    e.preventDefault();
                    e.stopPropagation();

                    var errorSearchSnapshotDirectory = $("#errorSearchSnapshotDirectory");
                    errorSearchSnapshotDirectory.css("background-color", "yellow");
                    setTimeout(function () {
                        errorSearchSnapshotDirectory.animate({ backgroundColor: 'white' }, 'slow');
                    }, 2000);

                    return;
                }
                searchSnapshots();
            });

            //restore cluster
            $("#btnRestore").unbind("click");
            $("#btnRestore").on("click", function (e) {
                if ($('#btnRestore').hasClass('restoreBtn')) {
                    return;
                }

                if (!$("#formRestoreSnapshot").valid()) {
                    var errorRestoreSnapshot = $("#errorRestoreSnapshot");
                    errorRestoreSnapshot.css("background-color", "yellow");
                    setTimeout(function () {
                        errorRestoreSnapshot.animate({ backgroundColor: 'white' }, 'slow');
                    }, 2000);
                    return;
                }

                $('.restoreInfo').hide();
                $('.restoreConfirmation').show();
            });

            $("#btnRestoreCancel").unbind("click");
            $("#btnRestoreCancel").on("click", function () {
                popup.close();
            });

            $(".confirmNoRestore").unbind("click");
            $(".confirmNoRestore").on("click", function (e) {
                $('.restoreConfirmation').hide();
                $('.restoreInfo').show();
            });

            $("#btnRestoreSnapshotOk").unbind("click");
            $("#btnRestoreSnapshotOk").on("click", function (e) {

                var checkedValue = $('input:radio[name=vemmanual]:checked').val();

                if (checkedValue == undefined) {
                    $($(this).siblings()[0]).trigger("click");
                    $('#saveSnapshotStatus').html('Failed to restore snapshot');
                    $('#saveSnapshotMessage').html('Please select the snapshot file.');
                    $('#btnSaveSnapshotPopup').click();
                    return;
                }
                var value = checkedValue.split('#');
                $("#adminActionOverlay").show();
                voltDbRenderer.restoreSnapShot(value[0], value[1], function (status, snapshotResult, statusString) {
                    if (status) {
                        if (snapshotResult[getCurrentServer()].RESULT.toLowerCase() == "success") {
                            $('#snapshotBar').html('Snapshot restored successfully.');
                            $('#snapshotBar').css('display', 'block');
                            $('#snapshotBar').fadeOut(4000);
                        } else {
                            $('#saveSnapshotStatus').html('Failed to restore snapshot');
                            $('#saveSnapshotMessage').html(snapshotResult[getCurrentServer()].ERR_MSG);
                            $('#btnSaveSnapshotPopup').click();
                        }
                    } else {
                        $('#saveSnapshotStatus').html('Failed to restore snapshot');
                        $('#saveSnapshotMessage').html(statusString);
                        $('#btnSaveSnapshotPopup').click();
                    }
                    $("#adminActionOverlay").hide();
                });

                //Close the popup
                popup.close();
            });
        }
    });

    var searchSnapshots = function (e) {
        $('#btnRestore').removeClass('btn').addClass('restoreBtn');
        $('#tblSearchList').html('<tr style="border:none"><td colspan="3" align="center"><img src="images/loader-small.GIF"></td></tr>');
        voltDbRenderer.GetSnapshotList($('#txtSearchSnapshots').val(), function (snapshotList) {
            var result = '';
            var searchBox = '';
            searchBox += '<tr>' +
                '<th colspan="3" align="left">Snapshot Name</th>' +
                '</tr>';

            var count = 0;
            var searchError = false;
            $.each(snapshotList, function (id, snapshot) {
                if (snapshot.RESULT == "FAILURE") {
                    result += '<tr><td style="color:#c70000" colspan="3"> Error: Failure getting snapshots.' + snapshot.ERR_MSG + '</td></tr>';
                    searchError = true;
                    return false;
                } else if (snapshot.NONCE == undefined) {
                    result += '<tr><td colspan="3">No snapshot is available.' + snapshot.ERR_MSG + '</td></tr>';
                    searchError = true;
                    return false;
                }
                var option = 'checked="checked"';
                if (count != 0)
                    option = '';
                result += '<tr>' +
                    '<td colspan="2" align="left">' + snapshot.NONCE + '</td>' +
                    '<td align="left">' +
                    '<div class="restoreRadio">' +
                    '<input type="radio" value="' + snapshot.PATH + '#' + snapshot.NONCE + '" name="vemmanual" ' + option + '>' +
                    '</div>' +
                    '</td>' +
                    '</tr>';
                count++;
            });

            if (result == '') {
                result = '<td>No snapshots available.</td>';
                $('#btnRestore').addClass('restoreBtn');
                $('#btnRestore').removeClass('btn');
            } else if (searchError) {
                $('#btnRestore').removeClass('btn').addClass('restoreBtn');
            } else {
                $('#btnRestore').addClass('btn');
                $('#btnRestore').removeClass('restoreBtn');
            }

            $('#tblSearchList').html(searchBox + result);
            $("#overlay").hide();

            adminClusterObjects.errorRestoreMsgContainer.html('<label id="errorRestoreSnapshot" for="vemmanual" class="error">Please select a snapshot to restore.</label>');
            $("#formRestoreSnapshot").validate({
                rules: {
                    vemmanual: adminValidationRules.restoreSnapshotRules,
                },
                messages: {
                    vemmanual: adminValidationRules.restoreSnapshotMessages,
                }
            });

            $("#errorRestoreSnapshot").hide();
        });
    };

    var restoreInterval = null;
    var showHideRestoreBtn = function () {
        if (!$('#restoredPopup').is(":visible")) {
            if (!VoltDbAdminConfig.firstResponseReceived) {
                $('#restoreConfirmation').addClass('restoreConfirmationDisable');
                $('#restoreConfirmation').removeClass('restore');
            } else {
                $('#restoreConfirmation').addClass('restore');
                $('#restoreConfirmation').removeClass('restoreConfirmationDisable');
                clearInterval(restoreInterval);
            }
        }
    };

    $('#restoreConfirmation').on("click", function (e) {
        if ($('#restoreConfirmation').hasClass('restoreConfirmationDisable')) {
            e.preventDefault();
            e.stopPropagation();
        }
    });

    restoreInterval = setInterval(showHideRestoreBtn, 2000);
    showHideRestoreBtn();

    $('#stopConfirmation').popup({
        open: function (event, ui, ele) {
        },
        afterOpen: function (event) {
            $("#StoptConfirmOK").unbind("click");
            $("#StoptConfirmOK").on("click", function () {
                $("#stopConfirmation").hide();
                $("#startConfirmation").show();
                //Close the popup
                $($(this).siblings()[0]).trigger("click");

            });
        }
    });


    $('#startConfirmation').popup({
        open: function (event, ui, ele) {
        },
        afterOpen: function () {
            var popup = $(this)[0];
            $("#startConfirmOk").unbind("click");
            $("#startConfirmOk").on("click", function () {
                $("#startConfirmation").hide();
                $("#stopConfirmation").show();
                //Close the popup
                popup.close();
            });

            $("#startConfirmCancel").unbind("click");
            $("#startConfirmCancel").on("click", function () {
                popup.close();
            });
        }
    });


    var toggleAutoSnapshotEdit = function (state) {
        adminEditObjects.editStateSnapshot = state;

        if (adminEditObjects.chkAutoSnapshotValue) {
            adminEditObjects.chkAutoSnapsot.iCheck('check');
        } else {
            adminEditObjects.chkAutoSnapsot.iCheck('uncheck');
        }
        adminEditObjects.tBoxAutoSnapshotFreq.val(adminEditObjects.tBoxAutoSnapshotFreqValue);
        adminEditObjects.tBoxAutoSnapshotRetained.val(adminEditObjects.tBoxAutoSnapshotRetainedValue);
        adminEditObjects.tBoxFilePrefix.val(adminEditObjects.tBoxFilePrefixValue);
        adminEditObjects.ddlAutoSnapshotFreqUnit.val(adminEditObjects.ddlAutoSnapshotFreqUnitValue);
        adminEditObjects.txtAutoSnapshot.text(getOnOffText(adminEditObjects.chkAutoSnapshotValue));
        VoltDbAdminConfig.isSnapshotEditMode = false;
        if (state == editStates.ShowLoading) {
            adminEditObjects.chkAutoSnapsot.parent().removeClass("customCheckbox");
            adminEditObjects.iconAutoSnapshotOption.hide();
            adminDOMObjects.autoSnapshotLabel.hide();
            adminEditObjects.LinkAutoSnapshotEdit.hide();
            adminEditObjects.btnEditAutoSnapshotOk.hide();
            adminEditObjects.btnEditAutoSnapshotCancel.hide();

            adminEditObjects.spanAutoSnapshotFreqUnit.hide();
            adminEditObjects.spanAutoSnapshotFreq.hide();
            adminEditObjects.spanAutoSnapshotRetained.hide();
            adminEditObjects.spanAutoSnapshotFilePrefix.hide();

            adminEditObjects.tBoxAutoSnapshotFreq.hide();
            adminEditObjects.ddlAutoSnapshotFreqUnit.hide();
            adminEditObjects.tBoxAutoSnapshotRetained.hide();
            adminEditObjects.tBoxFilePrefix.hide();
            adminDOMObjects.retainedLabel.hide();

            adminEditObjects.errorAutoSnapshotFreq.hide();
            adminEditObjects.errorAutoSnapshotFilePrefix.hide();
            adminEditObjects.errorAutoSnapshotRetained.hide();

            adminEditObjects.loadingSnapshot.show();
            adminEditObjects.loadingSnapshotFrequency.show();
            adminEditObjects.loadingSnapshotPrefix.show();
            adminEditObjects.loadingSnapshotRetained.show();

        } else if (state == editStates.ShowOkCancel) {
            adminEditObjects.iconAutoSnapshotOption.hide();
            adminDOMObjects.autoSnapshotLabel.show();
            adminEditObjects.LinkAutoSnapshotEdit.hide();
            adminEditObjects.btnEditAutoSnapshotOk.show();
            adminEditObjects.btnEditAutoSnapshotCancel.show();
            adminEditObjects.chkAutoSnapsot.parent().addClass("customCheckbox");

            adminEditObjects.spanAutoSnapshotFreqUnit.hide();
            adminEditObjects.spanAutoSnapshotFreq.hide();
            adminEditObjects.spanAutoSnapshotRetained.hide();
            adminEditObjects.spanAutoSnapshotFilePrefix.hide();
            adminEditObjects.tBoxAutoSnapshotFreq.show();
            adminEditObjects.ddlAutoSnapshotFreqUnit.show();
            adminEditObjects.tBoxAutoSnapshotRetained.show();
            adminEditObjects.tBoxFilePrefix.show();
            adminDOMObjects.retainedLabel.show();
            adminEditObjects.loadingSnapshotFrequency.hide();
            adminEditObjects.loadingSnapshotPrefix.hide();
            adminEditObjects.loadingSnapshotRetained.hide();
            adminEditObjects.loadingSnapshot.hide();
            VoltDbAdminConfig.isSnapshotEditMode = true;

        } else {
            adminEditObjects.chkAutoSnapsot.parent().removeClass("customCheckbox");
            adminEditObjects.btnEditAutoSnapshotOk.hide();
            adminEditObjects.btnEditAutoSnapshotCancel.hide();
            adminEditObjects.errorAutoSnapshotFreq.hide();
            adminEditObjects.errorAutoSnapshotFilePrefix.hide();
            adminEditObjects.errorAutoSnapshotRetained.hide();
            adminEditObjects.LinkAutoSnapshotEdit.show();
            adminEditObjects.iconAutoSnapshotOption.show();
            adminDOMObjects.autoSnapshotLabel.show();

            adminEditObjects.tBoxAutoSnapshotFreq.hide();
            adminEditObjects.ddlAutoSnapshotFreqUnit.hide();
            adminEditObjects.tBoxAutoSnapshotRetained.hide();
            adminEditObjects.tBoxFilePrefix.hide();
            adminEditObjects.spanAutoSnapshotFreq.show();
            adminEditObjects.spanAutoSnapshotFreqUnit.show();
            adminEditObjects.spanAutoSnapshotRetained.show();
            adminEditObjects.spanAutoSnapshotFilePrefix.show();
            adminDOMObjects.retainedLabel.show();
            adminEditObjects.loadingSnapshotFrequency.hide();
            adminEditObjects.loadingSnapshotPrefix.hide();
            adminEditObjects.loadingSnapshotRetained.hide();
            adminEditObjects.loadingSnapshot.hide();
        }
    };

    var toggleSnmpEdit = function (state) {
        adminEditObjects.editStateSnmp = state;
        adminEditObjects.txtTarget.val(adminEditObjects.txtTargetValue);
        adminEditObjects.txtCommunity.val(adminEditObjects.txtCommunityValue);
        adminEditObjects.txtUsername.val(adminEditObjects.txtUsernameValue);
        adminEditObjects.ddlAuthProtocol.val(adminEditObjects.ddlAuthProtocolValue);
        adminEditObjects.ddlPrivProtocol.val(adminEditObjects.ddlPrivProtocolValue);
        adminEditObjects.txtAuthkey.val(adminEditObjects.txtAuthkeyValue);
        adminEditObjects.txtPrivKey.val(adminEditObjects.txtPrivkeyValue);

        if (state == editStates.ShowLoading) {

            adminEditObjects.iconSnmpOption.hide();
            adminEditObjects.LinkSnmpEdit.hide();
            adminEditObjects.btnEditSnmpOk.hide();
            adminEditObjects.btnEditSnmpCancel.hide();
            adminEditObjects.chkSnmp.parent().removeClass("customCheckbox");
            adminEditObjects.txtSnmp.hide();
            adminEditObjects.errorTarget.hide();
            adminEditObjects.errorUserName.hide();
            adminEditObjects.errorCommunity.hide();
            adminEditObjects.errorAuthkey.hide();
            adminEditObjects.errorPrivKey.hide();


            adminEditObjects.targetSpan.hide();
            adminEditObjects.communitySpan.hide();
            adminEditObjects.usernameSpan.hide();
            adminEditObjects.authKeySpan.hide();
            adminEditObjects.privProtocolSpan.hide();
            adminEditObjects.privKeySpan.hide();
            adminEditObjects.authProtocolSpan.hide();
            adminEditObjects.txtAuthkey.hide();
            adminEditObjects.txtPrivKey.hide();
            adminEditObjects.txtTarget.hide();
            adminEditObjects.txtCommunity.hide();
            adminEditObjects.txtUsername.hide();
            adminEditObjects.ddlAuthProtocol.hide();
            adminEditObjects.ddlPrivProtocol.hide();



            adminEditObjects.loadingSnmp.show();
            adminEditObjects.loadingTarget.show();
            adminEditObjects.loadingCommunity.show();
            adminEditObjects.loadingUsername.show();
            adminEditObjects.loadingAuthProtocol.show();
            adminEditObjects.loadingPrivProtocol.show();
            adminEditObjects.loadingAuthkey.show();
            adminEditObjects.loadingPrivKey.show()



        } else if (state == editStates.ShowOkCancel) {

            adminEditObjects.iconSnmpOption.hide();
            adminEditObjects.LinkSnmpEdit.hide();
            adminEditObjects.btnEditSnmpOk.show();
            adminEditObjects.btnEditSnmpCancel.show();
            adminEditObjects.chkSnmp.parent().addClass("customCheckbox");

            adminEditObjects.targetSpan.hide();
            adminEditObjects.communitySpan.hide();
            adminEditObjects.usernameSpan.hide();
            adminEditObjects.authKeySpan.hide();
            adminEditObjects.privProtocolSpan.hide();
            adminEditObjects.privKeySpan.hide();
            adminEditObjects.authProtocolSpan.hide();
            adminEditObjects.txtAuthkey.show();
            adminEditObjects.txtPrivKey.show();
            adminEditObjects.txtTarget.show();
            adminEditObjects.txtCommunity.show();
            adminEditObjects.txtUsername.show();
            adminEditObjects.ddlAuthProtocol.html('');
            adminEditObjects.ddlAuthProtocol.append("<option>SHA</option><option>MD5</option><option>NoAuth</option>")
            adminEditObjects.ddlAuthProtocol.show();
            adminEditObjects.ddlPrivProtocol.html('');
            adminEditObjects.ddlPrivProtocol.append("<option>AES</option><option>DES</option><option>NoPriv</option><option>3DES</option><option>AES192</option><option>AES256</option>")
            adminEditObjects.ddlPrivProtocol.show();

            adminEditObjects.loadingSnmp.hide();
            adminEditObjects.loadingTarget.hide();
            adminEditObjects.loadingCommunity.hide();
            adminEditObjects.loadingUsername.hide();
            adminEditObjects.loadingAuthProtocol.hide();
            adminEditObjects.loadingPrivProtocol.hide();
            adminEditObjects.loadingAuthkey.hide();
            adminEditObjects.loadingPrivKey.hide();

            if (adminEditObjects.txtCommunity.val() == "" || adminEditObjects.txtCommunity.val() == null) {
                adminEditObjects.txtCommunity.val("public");
            }

            if (adminEditObjects.txtAuthkey.val() == "" || adminEditObjects.txtAuthkey.val() == null) {
                adminEditObjects.txtAuthkey.val("voltdbauthkey")
            }

            if (adminEditObjects.txtPrivKey.val() == "" || adminEditObjects.txtPrivKey.val() == null) {
                adminEditObjects.txtPrivKey.val("voltdbprivacykey")
            }

            VoltDbAdminConfig.isSnmpEditMode = true;

        } else {
            adminEditObjects.iconSnmpOption.show();
            adminEditObjects.LinkSnmpEdit.show();
            adminEditObjects.btnEditSnmpOk.hide();
            adminEditObjects.btnEditSnmpCancel.hide();
            adminEditObjects.chkSnmp.parent().removeClass("customCheckbox");

            adminEditObjects.errorTarget.hide();
            adminEditObjects.errorUserName.hide();
            adminEditObjects.errorCommunity.hide();
            adminEditObjects.errorAuthkey.hide();
            adminEditObjects.errorPrivKey.hide();

            adminEditObjects.txtSnmp.show();
            adminEditObjects.targetSpan.show();
            adminEditObjects.communitySpan.show();
            adminEditObjects.usernameSpan.show();
            adminEditObjects.authKeySpan.show();
            adminEditObjects.privProtocolSpan.show();
            adminEditObjects.privKeySpan.show();
            adminEditObjects.authProtocolSpan.show();
            adminEditObjects.txtTarget.hide();
            adminEditObjects.txtCommunity.hide();
            adminEditObjects.txtUsername.hide();
            adminEditObjects.ddlAuthProtocol.hide();
            adminEditObjects.ddlPrivProtocol.hide();
            adminEditObjects.txtAuthkey.hide();
            adminEditObjects.txtPrivKey.hide();

            adminEditObjects.loadingSnmp.hide();
            adminEditObjects.loadingTarget.hide();
            adminEditObjects.loadingCommunity.hide();
            adminEditObjects.loadingUsername.hide();
            adminEditObjects.loadingAuthProtocol.hide();
            adminEditObjects.loadingPrivProtocol.hide();
            adminEditObjects.loadingAuthkey.hide();
            adminEditObjects.loadingPrivKey.hide();

        }

        if (adminEditObjects.chkSnmpValue) {
            adminEditObjects.chkSnmp.iCheck('check');
        } else {
            adminEditObjects.chkSnmp.iCheck('uncheck');
        }
    }

    adminEditObjects.btnEditAutoSnapshotCancel.on("click", function () {
        toggleAutoSnapshotEdit(editStates.ShowEdit);
    });

    adminEditObjects.btnEditAutoSnapshotOk.on("click", function (e) {
        if (!$("#frmSnapshotFrequency").valid()) {
            e.preventDefault();
            e.stopPropagation();
            adminEditObjects.tBoxAutoSnapshotFreq.focus();

            adminEditObjects.errorAutoSnapshotFreq.css("background-color", "yellow");
            setTimeout(function () {
                adminEditObjects.errorAutoSnapshotFreq.animate({ backgroundColor: 'white' }, 'slow');
            }, 2000);
        }
        if (!$("#frmSnapshotFilePrefix").valid()) {
            e.preventDefault();
            e.stopPropagation();
            adminEditObjects.tBoxFilePrefix.focus();

            adminEditObjects.errorAutoSnapshotFilePrefix.css("background-color", "yellow");
            setTimeout(function () {
                adminEditObjects.errorAutoSnapshotFilePrefix.animate({ backgroundColor: 'white' }, 'slow');
            }, 2000);
        }
        if (!$("#frmSnapshotRetained").valid()) {
            e.preventDefault();
            e.stopPropagation();
            adminEditObjects.tBoxAutoSnapshotRetained.focus();

            adminEditObjects.errorAutoSnapshotRetained.css("background-color", "yellow");
            setTimeout(function () {
                adminEditObjects.errorAutoSnapshotRetained.animate({ backgroundColor: 'white' }, 'slow');
            }, 2000);
        }

    });


    adminEditObjects.btnEditSnmpCancel.on("click", function () {
        toggleSnmpEdit(editStates.ShowEdit);
    });

    adminEditObjects.btnEditSnmpOk.on("click", function (e) {
        if (adminEditObjects.txtSnmp.text() == "On") {
            if (adminEditObjects.ddlAuthProtocol.val().toLowerCase() != "noauth" && adminEditObjects.txtUsername.val() != "") {
                $("#txtAuthkey").rules("add", {
                    required: true,
                    minlength: 8,
                    messages: {
                        required: "This field is required",
                        minlength: "Please enter at least 8 characters.",
                    }
                })
            }
            else if (adminEditObjects.ddlAuthProtocol.val().toLowerCase() != "noauth" && adminEditObjects.txtUsername.val() == "") {
                $("#txtAuthkey").rules("add", {
                    required: true,
                    messages: {
                        required: "This field is required",
                    }
                })
            }

            if (adminEditObjects.ddlPrivProtocol.val().toLowerCase() != "nopriv" && adminEditObjects.txtUsername.val() != "") {
                $("#txtPrivKey").rules("add", {
                    required: true,
                    minlength: 8,
                    messages: {
                        required: "This field is required",
                        minlength: "Please enter at least 8 characters.",
                    }
                })
            }
            else if (adminEditObjects.ddlPrivProtocol.val().toLowerCase() != "nopriv" && adminEditObjects.txtUsername.val() == "") {
                $("#txtPrivKey").rules("add", {
                    required: true,
                    messages: {
                        required: "This field is required",
                    }
                })
            }


            if (!$("#frmAuthkey").valid()) {
                e.preventDefault();
                e.stopPropagation();

                adminEditObjects.txtAuthkey.focus();

                adminEditObjects.errorAuthkey.css("background-color", "yellow");
                setTimeout(function () {
                    adminEditObjects.errorAuthkey.animate({ backgroundColor: 'white' }, 'slow');
                }, 2000);
            }


            if (!$("#frmPrivKey").valid()) {
                e.preventDefault();
                e.stopPropagation();

                adminEditObjects.txtPrivKey.focus();

                adminEditObjects.errorPrivKey.css("background-color", "yellow");
                setTimeout(function () {
                    adminEditObjects.errorPrivKey.animate({ backgroundColor: 'white' }, 'slow');
                }, 2000);
            }
        }
        else {

            $("#txtAuthkey").rules("remove");
            $("#txtPrivKey").rules("remove");
            $("#txtTarget").rules("remove");

        }


        if (!$("#frmTarget").valid()) {
            e.preventDefault();
            e.stopPropagation();

            adminEditObjects.txtTarget.focus();

            adminEditObjects.errorTarget.css("background-color", "yellow");
            setTimeout(function () {
                adminEditObjects.errorTarget.animate({ backgroundColor: 'white' }, 'slow');
            }, 2000);
        }
    });


    adminEditObjects.ddlAuthProtocol.on("change", function (e) {
        if (adminEditObjects.txtSnmp.text() == "Off") {
            $("#txtAuthkey").rules("remove");
            $("#txtPrivKey").rules("remove");
            $("#txtTarget").rules("remove");
        }
        else {

            if (adminEditObjects.ddlAuthProtocol.val().toLowerCase() != "noauth" && adminEditObjects.txtUsername.val() != "") {
                $("#txtAuthkey").rules("add", {
                    required: true,
                    minlength: 8,
                    messages: {
                        required: "This field is required",
                        minlength: "Please enter at least 8 characters.",
                    }
                })
            }
            else if (adminEditObjects.ddlAuthProtocol.val().toLowerCase() != "noauth" && adminEditObjects.txtUsername.val() == "") {
                $("#txtAuthkey").rules("add", {
                    required: true,
                    messages: {
                        required: "This field is required",
                    }
                })
            }
            else {
                $("#txtAuthkey").rules("remove");
            }


            if (adminEditObjects.ddlPrivProtocol.val().toLowerCase() != "nopriv" && adminEditObjects.txtUsername.val() != "") {
                $("#txtPrivKey").rules("add", {
                    required: true,
                    minlength: 8,
                    messages: {
                        required: "This field is required",
                        minlength: "Please enter at least 8 characters.",
                    }
                })
            }
            else if (adminEditObjects.ddlPrivProtocol.val().toLowerCase() != "nopriv" && adminEditObjects.txtUsername.val() == "") {
                $("#txtPrivKey").rules("add", {
                    required: true,
                    messages: {
                        required: "This field is required",
                    }
                })
            }
            else {
                $("#txtPrivKey").rules("remove");
            }

            $("#txtTarget").rules("add", {
                required: true,
                portRegex: /^[a-zA-Z0-9.-]+$/,
                messages: {
                    required: "This field is required",
                    portRegex: "Please enter a valid value.(e.g, hostname:(1-65535))"
                }
            })
        }
    })

    adminEditObjects.ddlPrivProtocol.on("change", function (e) {
        if (adminEditObjects.ddlPrivProtocol.val().toLowerCase() == "nopriv") {
            $("#txtPrivKey").rules("remove");
        }
    })

    adminEditObjects.txtUsername.on("change", function (e) {
        $("#txtAuthkey").rules("remove");
        $("#txtPrivKey").rules("remove");
        if (adminEditObjects.txtSnmp.text() == "On") {
            if (adminEditObjects.ddlAuthProtocol.val().toLowerCase() != "noauth" && adminEditObjects.txtUsername.val() != "") {
                $("#txtAuthkey").rules("add", {
                    required: true,
                    minlength: 8,
                    messages: {
                        required: "This field is required",
                        minlength: "Please enter at least 8 characters.",
                    }
                })
            }

            else if (adminEditObjects.ddlAuthProtocol.val().toLowerCase() != "noauth" && adminEditObjects.txtUsername.val() == "") {
                $("#txtAuthkey").rules("add", {
                    required: true,
                    messages: {
                        required: "This field is required",
                    }
                })
            }

            if (adminEditObjects.ddlPrivProtocol.val().toLowerCase() != "nopriv" && adminEditObjects.txtUsername.val() != "") {
                $("#txtPrivKey").rules("add", {
                    required: true,
                    minlength: 8,
                    messages: {
                        required: "This field is required",
                        minlength: "Please enter at least 8 characters.",
                    }
                })
            }

        }
    })


    $("#frmSnapshotFrequency").validate({
        rules: {
            txtFrequency: adminValidationRules.numericRules
        },
        messages: {
            txtFrequency: adminValidationRules.numericMessages
        }
    });

    $("#frmSnapshotFilePrefix").validate({
        rules: {
            txtPrefix: adminValidationRules.fileNameRules
        },
        messages: {
            txtPrefix: adminValidationRules.fileNameMessages
        }
    });

    $("#frmSnapshotRetained").validate({
        rules: {
            txtRetained: adminValidationRules.numericRules
        },
        messages: {
            txtRetained: adminValidationRules.numericMessages
        }
    });

    $("#formQueryTimeout").validate({
        rules: {
            txtQueryTimeout: adminValidationRules.queryTimeoutRules
        },
        messages: {
            txtQueryTimeout: adminValidationRules.queryTimeoutMessages
        }
    });

    $("#formMemoryLimit").validate({
        rules: {
            txtMemoryLimitSize: adminValidationRules.memoryLimitRules
        },
        messages: {
            txtMemoryLimitSize: adminValidationRules.memoryLimitMessages
        }
    });

    $("#formAddDiskLimit").validate();

    $("#frmAuthkey").validate()

    $("#frmPrivKey").validate()

    $("#frmTarget").validate({
        rules: {
            txtTarget: adminValidationRules.targetRules
        },
        messages: {
            txtTarget: adminValidationRules.targetMessages
        }
    })

    adminEditObjects.btnEditAutoSnapshotOk.popup({
        open: function (event, ui, ele) {
        },
        afterOpen: function () {
            var popup = $(this)[0];
            $("#btnSaveSnapshot").unbind("click");
            $("#btnSaveSnapshot").on("click", function () {
                var adminConfigurations = VoltDbAdminConfig.getLatestRawAdminConfigurations();
                if (!adminConfigurations.hasOwnProperty("snapshot")) {
                    adminConfigurations.snapshot = {};
                }
                //Set the new value to be saved.
                var frequencyUnit = "s";
                if (adminEditObjects.ddlAutoSnapshotFreqUnit.val().toLowerCase() == "min")
                    frequencyUnit = "m";
                else if (adminEditObjects.ddlAutoSnapshotFreqUnit.val().toLowerCase() == "sec")
                    frequencyUnit = "s";
                else if (adminEditObjects.ddlAutoSnapshotFreqUnit.val().toLowerCase() == "hrs")
                    frequencyUnit = "h";
                adminConfigurations.snapshot.frequency = adminEditObjects.tBoxAutoSnapshotFreq.val() + frequencyUnit;
                adminConfigurations.snapshot.prefix = adminEditObjects.tBoxFilePrefix.val();
                adminConfigurations.snapshot.retain = adminEditObjects.tBoxAutoSnapshotRetained.val();
                adminConfigurations.snapshot.enabled = adminEditObjects.chkAutoSnapsot.is(':checked');
                //Call the loading image only after setting the new value to be saved.
                toggleAutoSnapshotEdit(editStates.ShowLoading);
                voltDbRenderer.updateAdminConfiguration(adminConfigurations, function (result) {
                    if (result.status == "1") {
                        adminEditObjects.tBoxAutoSnapshotFreqValue = adminEditObjects.tBoxAutoSnapshotFreq.val();
                        adminEditObjects.ddlAutoSnapshotFreqUnitValue = adminEditObjects.ddlAutoSnapshotFreqUnit.val();
                        adminEditObjects.tBoxAutoSnapshotRetainedValue = adminEditObjects.tBoxAutoSnapshotRetained.val();
                        adminEditObjects.tBoxFilePrefixValue = adminEditObjects.tBoxFilePrefix.val();

                        adminEditObjects.spanAutoSnapshotFreq.html(adminEditObjects.tBoxAutoSnapshotFreqValue);
                        adminEditObjects.spanAutoSnapshotFreqUnit.html(adminEditObjects.ddlAutoSnapshotFreqUnitValue);
                        adminEditObjects.spanAutoSnapshotRetained.html(adminEditObjects.tBoxAutoSnapshotRetainedValue);
                        adminEditObjects.spanAutoSnapshotFilePrefix.html(adminEditObjects.tBoxFilePrefixValue);

                        //Reload Admin configurations for displaying the updated value
                        voltDbRenderer.GetAdminDeploymentInformation(false, function (adminConfigValues, rawConfigValues) {
                            VoltDbAdminConfig.displayAdminConfiguration(adminConfigValues, rawConfigValues);
                            toggleAutoSnapshotEdit(editStates.ShowEdit);
                        });
                    } else {
                        toggleAutoSnapshotEdit(editStates.ShowEdit);
                        var msg = '"' + adminEditObjects.snapshotLabel + '". ';
                        if (result.status == "-1" && result.statusstring == "Query timeout.") {
                            msg += "The Database is either down, very slow to respond or the server refused connection. Please try to edit when the server is back online.";
                        } else {
                            msg += "Please try again later.";
                        }

                        adminEditObjects.updateSnapshotErrorFieldMsg.text(msg);
                        $("#updateErrorSnapshotPopupLink").trigger("click");
                    }
                });
                //Close the popup
                popup.close();
            });

            $("#btnPopupAutoSnapshotCancel").on("click", function () {
                toggleAutoSnapshotEdit(editStates.ShowEdit);
                popup.close();
            });

            $(".popup_back").on("click", function () {
                toggleAutoSnapshotEdit(editStates.ShowEdit);
            });

            $(".popup_close").on("click", function () {
                toggleAutoSnapshotEdit(editStates.ShowEdit);
            });
        }
    });

    adminEditObjects.btnEditSnmpOk.popup({
        open: function (event, ui, ele) {
        },
        afterOpen: function () {
            var popup = $(this)[0];
            $("#btnSaveSnmp").unbind("click");
            $("#btnSaveSnmp").on("click", function () {
                var adminConfigurations = VoltDbAdminConfig.getLatestRawAdminConfigurations();

                adminConfigurations.snmp = {};

                //Set the new value to be saved.

                adminConfigurations.snmp.username = adminEditObjects.txtUsername.val();
                adminConfigurations.snmp.enabled = adminEditObjects.chkSnmp.is(':checked');
                adminConfigurations.snmp.community = adminEditObjects.txtCommunity.val();
                adminConfigurations.snmp.authprotocol = adminEditObjects.ddlAuthProtocol.val();
                adminConfigurations.snmp.target = adminEditObjects.txtTarget.val();
                adminConfigurations.snmp.authkey = adminEditObjects.txtAuthkey.val();
                adminConfigurations.snmp.privacyprotocol = adminEditObjects.ddlPrivProtocol.val();
                adminConfigurations.snmp.privacykey = adminEditObjects.txtPrivKey.val();
                //Call the loading image only after setting the new value to be saved.

                toggleSnmpEdit(editStates.ShowLoading);
                voltDbRenderer.updateAdminConfiguration(adminConfigurations, function (result) {
                    if (result.status == "1") {

                        adminEditObjects.txtTargetValue = adminEditObjects.txtTarget.val();
                        adminEditObjects.txtCommunityValue = adminEditObjects.txtCommunity.val();
                        adminEditObjects.txtUsernameValue = adminEditObjects.txtUsername.val();
                        adminEditObjects.ddlPrivProtocolValue = adminEditObjects.ddlPrivProtocol.val();
                        adminEditObjects.ddlAuthProtocolValue = adminEditObjects.ddlAuthProtocol.val();
                        adminEditObjects.txtAuthkeyValue = adminEditObjects.txtAuthkey.val();
                        adminEditObjects.txtPrivkeyValue = adminEditObjects.txtPrivKey.val();

                        adminEditObjects.targetSpan.html(adminEditObjects.targetSpanValue)
                        adminEditObjects.usernameSpan.html(adminEditObjects.usernameSpanValue);
                        adminEditObjects.communitySpan.html(adminEditObjects.communitySpanValue);
                        adminEditObjects.authProtocolSpan.html(adminEditObjects.authProtocolSpanValue);
                        adminEditObjects.privProtocolSpan.html(adminEditObjects.privProtocolSpanValue);
                        adminEditObjects.authKeySpan.html(adminEditObjects.authKeySpanValue);
                        adminEditObjects.privKeySpan.html(adminEditObjects.privKeySpanValue)

                        //Reload Admin configurations for displaying the updated value
                        voltDbRenderer.GetAdminDeploymentInformation(false, function (adminConfigValues, rawConfigValues) {
                            VoltDbAdminConfig.displayAdminConfiguration(adminConfigValues, rawConfigValues);
                            toggleSnmpEdit(editStates.ShowEdit);
                        });
                    } else {
                        toggleSnmpEdit(editStates.ShowEdit);
                        var msg = '"' + adminEditObjects.snmpLabel + '". ';
                        if (result.status == "-1" && result.statusstring == "Query timeout.") {
                            msg += "The Database is either down, very slow to respond or the server refused connection. Please try to edit when the server is back online.";
                        } else {
                            msg += "Please try again later.";
                        }

                        adminEditObjects.updateSnmpErrorFieldMsg.text(msg);
                        $("#updateErrorSnmpPopupLink").trigger("click");
                    }
                });
                //Close the popup
                popup.close();
            });

            $("#btnPopupSnmpCancel").on("click", function () {
                toggleSnmpEdit(editStates.ShowEdit);
                popup.close();
            });

            $(".popup_back").on("click", function () {
                toggleSnmpEdit(editStates.ShowEdit);
            });

            $(".popup_close").on("click", function () {
                toggleSnmpEdit(editStates.ShowEdit);
            });
        }
    });

    adminEditObjects.LinkAutoSnapshotEdit.click(function () {
        var parent = $(this).parent().parent();
        parent.siblings('.child-' + parent.attr("id")).show();
        parent.find(".labelCollapsed").addClass("labelExpanded");
        toggleAutoSnapshotEdit(editStates.ShowOkCancel);
    });


    adminEditObjects.LinkSnmpEdit.click(function () {
        var parent = $(this).parent().parent();
        parent.siblings('.child-' + parent.attr("id")).show();
        parent.find(".labelCollapsed").addClass("labelExpanded");
        toggleSnmpEdit(editStates.ShowOkCancel);
    })

    $("#formHeartbeatTimeout").validate({
        rules: {
            txtHrtTimeOut: adminValidationRules.numericRules
        },
        messages: {
            txtHrtTimeOut: adminValidationRules.numericMessages
        }
    });

    //Heartbeat timeout
    var toggleHeartbeatTimeoutEdit = function (state) {

        adminEditObjects.editStateHeartbeatTimeout = state;
        adminEditObjects.tBoxHeartbeatTimeout.val(adminEditObjects.tBoxHeartbeatTimeoutValue);

        if (state == editStates.ShowLoading) {
            adminDOMObjects.heartBeatTimeoutLabel.hide();
            adminEditObjects.LinkHeartbeatEdit.hide();
            adminEditObjects.spanHeartbeatTimeOut.hide();
            adminEditObjects.tBoxHeartbeatTimeout.hide();
            adminEditObjects.btnEditHeartbeatTimeoutOk.hide();
            adminEditObjects.btnEditHeartbeatTimeoutCancel.hide();
            adminEditObjects.errorHeartbeatTimeout.hide();

            adminEditObjects.loadingHeartbeatTimeout.show();

        } else if (state == editStates.ShowOkCancel) {
            adminEditObjects.loadingHeartbeatTimeout.hide();
            adminEditObjects.LinkHeartbeatEdit.hide();
            adminEditObjects.btnEditHeartbeatTimeoutOk.show();
            adminEditObjects.btnEditHeartbeatTimeoutCancel.show();

            adminEditObjects.spanHeartbeatTimeOut.hide();
            adminEditObjects.tBoxHeartbeatTimeout.show();
            adminDOMObjects.heartBeatTimeoutLabel.show();
        } else {
            adminEditObjects.loadingHeartbeatTimeout.hide();
            adminEditObjects.btnEditHeartbeatTimeoutOk.hide();
            adminEditObjects.btnEditHeartbeatTimeoutCancel.hide();
            adminEditObjects.LinkHeartbeatEdit.show();
            adminEditObjects.errorHeartbeatTimeout.hide();

            adminEditObjects.tBoxHeartbeatTimeout.hide();
            adminEditObjects.spanHeartbeatTimeOut.show();
            adminDOMObjects.heartBeatTimeoutLabel.show();
        }

    };

    adminEditObjects.LinkHeartbeatEdit.on("click", function () {
        toggleHeartbeatTimeoutEdit(editStates.ShowOkCancel);
        $("td.heartbeattd span").toggleClass("unit");
    });

    adminEditObjects.btnEditHeartbeatTimeoutCancel.on("click", function () {
        toggleHeartbeatTimeoutEdit(editStates.ShowEdit);
    });

    adminEditObjects.btnEditHeartbeatTimeoutOk.on("click", function (e) {
        $("#formHeartbeatTimeout").valid();

        if (adminEditObjects.errorHeartbeatTimeout.is(":visible")) {
            e.preventDefault();
            e.stopPropagation();
            adminEditObjects.tBoxHeartbeatTimeout.focus();

            adminEditObjects.errorHeartbeatTimeout.css("background-color", "yellow");
            setTimeout(function () {
                adminEditObjects.errorHeartbeatTimeout.animate({ backgroundColor: 'white' }, 'slow');
            }, 2000);
        }
    });

    adminEditObjects.btnEditHeartbeatTimeoutOk.popup({
        open: function (event, ui, ele) {
        },
        afterOpen: function () {
            var popup = $(this)[0];
            $("#btnPopupHeartbeatTimeoutOk").unbind("click");
            $("#btnPopupHeartbeatTimeoutOk").on("click", function () {

                var adminConfigurations = VoltDbAdminConfig.getLatestRawAdminConfigurations();
                if (!adminConfigurations.hasOwnProperty("heartbeat")) {
                    adminConfigurations.heartbeat = {};
                }
                //Set the new value to be saved.
                adminConfigurations.heartbeat.timeout = adminEditObjects.tBoxHeartbeatTimeout.val();
                //Call the loading image only after setting the new value to be saved.
                toggleHeartbeatTimeoutEdit(editStates.ShowLoading);
                voltDbRenderer.updateAdminConfiguration(adminConfigurations, function (result) {

                    if (result.status == "1") {
                        adminEditObjects.tBoxHeartbeatTimeoutValue = adminEditObjects.tBoxHeartbeatTimeout.val();
                        adminEditObjects.spanHeartbeatTimeOut.html(adminEditObjects.tBoxHeartbeatTimeoutValue);

                        //Reload Admin configurations for displaying the updated value
                        voltDbRenderer.GetAdminDeploymentInformation(false, function (adminConfigValues, rawConfigValues) {
                            VoltDbAdminConfig.displayAdminConfiguration(adminConfigValues, rawConfigValues);
                            toggleHeartbeatTimeoutEdit(editStates.ShowEdit);
                        });
                    } else {
                        toggleHeartbeatTimeoutEdit(editStates.ShowEdit);
                        var msg = '"' + adminEditObjects.heartbeatTimeoutLabel + '". ';
                        if (result.status == "-1" && result.statusstring == "Query timeout.") {
                            msg += "The Database is either down, very slow to respond or the server refused connection. Please try to edit when the server is back online.";
                        } else {
                            msg += "Please try again later.";
                        }

                        $("#updateErrorFieldMsg").text(msg);
                        $("#updateErrorPopupLink").trigger("click");
                    }
                });

                //Close the popup 
                popup.close();
            });

            $("#btnPopupHeartbeatTimeoutCancel").on("click", function () {
                toggleHeartbeatTimeoutEdit(editStates.ShowEdit);
                popup.close();
            });

            $(".popup_back").on("click", function () {
                toggleHeartbeatTimeoutEdit(editStates.ShowEdit);
            });

            $(".popup_close").on("click", function () {
                toggleHeartbeatTimeoutEdit(editStates.ShowEdit);
            });
        }
    });

    $("#formQueryTimeout").validate({
        rules: {
            txtQueryTimeout: adminValidationRules.numericRules
        },
        messages: {
            txtQueryTimeout: adminValidationRules.numericMessages
        }
    });

    //Query timeout
    var toggleQueryTimeoutEdit = function (state) {

        adminEditObjects.tBoxQueryTimeout.val(adminEditObjects.tBoxQueryTimeoutValue);

        if (state == editStates.ShowLoading) {
            adminDOMObjects.queryTimeoutLabel.hide();
            adminEditObjects.LinkQueryTimeoutEdit.hide();
            adminEditObjects.btnEditQueryTimeoutOk.hide();
            adminEditObjects.btnEditQueryTimeoutCancel.hide();
            adminEditObjects.tBoxQueryTimeout.hide();
            adminEditObjects.errorQueryTimeout.hide();

            adminEditObjects.loadingQueryTimeout.show();

        } else if (state == editStates.ShowOkCancel) {
            adminEditObjects.loadingQueryTimeout.hide();
            adminEditObjects.LinkQueryTimeoutEdit.hide();
            adminEditObjects.btnEditQueryTimeoutOk.show();
            adminEditObjects.btnEditQueryTimeoutCancel.show();

            adminEditObjects.spanqueryTimeOut.hide();
            adminEditObjects.tBoxQueryTimeout.show();
            adminDOMObjects.queryTimeoutLabel.show();

        } else {
            adminEditObjects.loadingQueryTimeout.hide();
            adminEditObjects.btnEditQueryTimeoutOk.hide();
            adminEditObjects.btnEditQueryTimeoutCancel.hide();
            adminEditObjects.errorQueryTimeout.hide();
            adminEditObjects.LinkQueryTimeoutEdit.show();

            adminEditObjects.tBoxQueryTimeout.hide();
            adminEditObjects.spanqueryTimeOut.show();
            adminDOMObjects.queryTimeoutLabel.show();
        }
    };

    //Memory Limit
    var toggleMemorySizeEdit = function (state) {
        adminEditObjects.txtMemoryLimitSize.val(adminEditObjects.spanMemoryLimitSizeValue);
        if (adminEditObjects.spanMemoryLimitSizeUnit.text() != "")
            adminEditObjects.ddlMemoryLimitSizeUnit.val(adminEditObjects.spanMemoryLimitSizeUnit.text());
        else {
            adminEditObjects.ddlMemoryLimitSizeUnit.val("GB");
        }
        setMemoryLimitValidation();
        VoltDbAdminConfig.isMemoryLimitEditMode = false;
        if (state == editStates.ShowLoading) {
            adminEditObjects.spanMemoryLimitSizeUnit.hide();
            adminEditObjects.ddlMemoryLimitSizeUnit.hide();
            adminEditObjects.btnEditMemorySize.hide();
            adminEditObjects.btnEditMemorySizeOk.hide();
            adminEditObjects.btnEditMemorySizeCancel.hide();
            adminEditObjects.txtMemoryLimitSize.hide();
            adminEditObjects.spanMemoryLimitSize.hide();
            adminEditObjects.errorMemorySize.hide();

            adminEditObjects.loadingMemoryLimit.show();

        } else if (state == editStates.ShowOkCancel) {
            VoltDbAdminConfig.isMemoryLimitEditMode = true;
            adminEditObjects.loadingMemoryLimit.hide();
            adminEditObjects.btnEditMemorySize.hide();
            adminEditObjects.btnEditMemorySizeOk.show();
            adminEditObjects.btnEditMemorySizeCancel.show();

            adminEditObjects.spanMemoryLimitSize.hide();
            adminEditObjects.spanMemoryLimitSizeUnit.hide();
            adminEditObjects.txtMemoryLimitSize.show();
            adminEditObjects.ddlMemoryLimitSizeUnit.show();

        } else {
            adminEditObjects.loadingMemoryLimit.hide();
            adminEditObjects.btnEditMemorySize.show();
            adminEditObjects.btnEditMemorySizeOk.hide();
            adminEditObjects.btnEditMemorySizeCancel.hide();
            adminEditObjects.errorMemorySize.hide();

            adminEditObjects.txtMemoryLimitSize.hide();
            adminEditObjects.spanMemoryLimitSize.show();
            if (adminEditObjects.spanMemoryLimitSize.text() != "Not Enforced") {
                adminEditObjects.btnDeleteMemory.show();
            }
            adminEditObjects.ddlMemoryLimitSizeUnit.hide();
            adminEditObjects.spanMemoryLimitSizeUnit.show();
        }
    };

    var setMemoryLimitValidation = function () {
        $("#errorMemorySize").val("");
        $("#errorMemorySize").hide();
        $("#txtMemoryLimitSize").rules("remove");
        var unit = $('#ddlMemoryLimitUnit').val();
        if (unit == "%") {
            $("#txtMemoryLimitSize").rules("add", {
                required: true,
                min: 1,
                max: 99,
                digits: true,
                messages: {
                    required: "This field is required",
                    min: "Please enter a positive number.",
                    max: "Maximum value of percentage cannot be greater than 99.",
                    digits: "Please enter a positive number without any decimal."
                }
            });
        } else if (unit == "GB") {
            $("#txtMemoryLimitSize").rules("add", {
                required: true,
                min: 1,
                max: 2147483647,
                digits: true,
                messages: {
                    required: "This field is required",
                    min: "Please enter a positive number.",
                    max: "Maximum value of GB cannot be greater than 2147483647.",
                    digits: "Please enter a positive number without any decimal."
                }
            });
        }
    };


    adminEditObjects.LinkQueryTimeoutEdit.on("click", function () {
        toggleQueryTimeoutEdit(editStates.ShowOkCancel);
        $("td.queryTimeOut span").toggleClass("unit");
    });

    adminEditObjects.btnEditQueryTimeoutCancel.on("click", function () {
        toggleQueryTimeoutEdit(editStates.ShowEdit);
    });

    adminEditObjects.btnEditQueryTimeoutOk.on("click", function (e) {
        if (!$("#formQueryTimeout").valid()) {
            e.preventDefault();
            e.stopPropagation();
            adminEditObjects.tBoxQueryTimeout.focus();

            adminEditObjects.errorQueryTimeout.css("background-color", "yellow");
            setTimeout(function () {
                adminEditObjects.errorQueryTimeout.animate({ backgroundColor: 'white' }, 'slow');
            }, 2000);
        }
    });

    adminEditObjects.btnEditQueryTimeoutOk.popup({
        open: function (event, ui, ele) {
        },
        afterOpen: function () {
            var popup = $(this)[0];
            $("#btnPopupQueryTimeoutOk").unbind("click");
            $("#btnPopupQueryTimeoutOk").on("click", function () {
                var adminConfigurations = VoltDbAdminConfig.getLatestRawAdminConfigurations();
                if (adminConfigurations.systemsettings.query == null) {
                    adminConfigurations.systemsettings.query = {};
                }
                //Set the new value to be saved.
                adminConfigurations.systemsettings.query.timeout = adminEditObjects.tBoxQueryTimeout.val();

                //Call the loading image only after setting the new value to be saved.
                toggleQueryTimeoutEdit(editStates.ShowLoading);
                voltDbRenderer.updateAdminConfiguration(adminConfigurations, function (result) {
                    if (result.status == "1") {
                        adminEditObjects.tBoxQueryTimeoutValue = adminEditObjects.tBoxQueryTimeout.val();
                        adminEditObjects.spanqueryTimeOut.html(adminEditObjects.tBoxQueryTimeoutValue);

                        //Reload Admin configurations for displaying the updated value
                        voltDbRenderer.GetAdminDeploymentInformation(false, function (adminConfigValues, rawConfigValues) {
                            VoltDbAdminConfig.displayAdminConfiguration(adminConfigValues, rawConfigValues);
                            toggleQueryTimeoutEdit(editStates.ShowEdit);
                        });

                    } else {
                        toggleQueryTimeoutEdit(editStates.ShowEdit);
                        var msg = '"' + adminEditObjects.queryTimeoutFieldLabel + '". ';
                        if (result.status == "-1" && result.statusstring == "Query timeout.") {
                            msg += "The Database is either down, very slow to respond or the server refused connection. Please try to edit when the server is back online.";
                        } else {
                            msg += "Please try again later.";
                        }

                        adminEditObjects.queryTimeoutUpdateErrorFieldMsg.text(msg);
                        $("#queryTimeoutUpdateErrorPopupLink").trigger("click");
                    }
                });

                //Close the popup
                popup.close();
            });

            $("#btnPopupQueryTimeoutCancel").on("click", function () {
                toggleQueryTimeoutEdit(editStates.ShowEdit);
                popup.close();
            });

            $(".popup_back").on("click", function () {
                toggleQueryTimeoutEdit(editStates.ShowEdit);
            });

            $(".popup_close").on("click", function () {
                toggleQueryTimeoutEdit(editStates.ShowEdit);
            });
        }
    });

    //Memory Limit 
    $('#ddlMemoryLimitUnit').change(function () {
        setMemoryLimitValidation();
    });



    adminEditObjects.btnEditMemorySize.on("click", function () {
        toggleMemorySizeEdit(editStates.ShowOkCancel);
        adminEditObjects.btnDeleteMemory.hide();
        $("td.memorySize span").toggleClass("unit");
    });

    adminEditObjects.btnEditMemorySizeOk.on("click", function (e) {
        if (!$("#formMemoryLimit").valid()) {
            e.preventDefault();
            e.stopPropagation();
            adminEditObjects.txtMemoryLimitSize.focus();

            adminEditObjects.errorMemorySize.css("background-color", "yellow");
            setTimeout(function () {
                adminEditObjects.errorMemorySize.animate({ backgroundColor: 'white' }, 'slow');
            }, 2000);
        }
    });


    adminEditObjects.btnEditMemorySizeCancel.on("click", function () {
        toggleMemorySizeEdit(editStates.ShowEdit);
    });

    adminEditObjects.btnEditMemorySizeOk.popup({
        open: function (event, ui, ele) {
        },
        afterOpen: function () {
            var popup = $(this)[0];
            $("#btnPopupMemoryLimitOk").unbind("click");
            $("#btnPopupMemoryLimitOk").on("click", function () {
                var adminConfigurations = VoltDbAdminConfig.getLatestRawAdminConfigurations();
                if (adminConfigurations.systemsettings.resourcemonitor == null) {
                    adminConfigurations.systemsettings.resourcemonitor = {};
                }
                if (adminConfigurations.systemsettings.resourcemonitor.memorylimit == null) {
                    adminConfigurations.systemsettings.resourcemonitor.memorylimit = {};
                }
                //Set the new value to be saved.
                var memoryLimitSize = "";
                memoryLimitSize = adminEditObjects.txtMemoryLimitSize.val() + (adminEditObjects.ddlMemoryLimitSizeUnit.val() == "%" ? "%" : "");
                console.log(memoryLimitSize);
                if (adminEditObjects.txtMemoryLimitSize.val() != "") {
                    adminConfigurations.systemsettings.resourcemonitor.memorylimit.size = memoryLimitSize;
                } else {
                    adminConfigurations.systemsettings.resourcemonitor.memorylimit = null;
                }
                //Call the loading image only after setting the new value to be saved.
                toggleMemorySizeEdit(editStates.ShowLoading);
                voltDbRenderer.updateAdminConfiguration(adminConfigurations, function (result) {
                    if (result.status == "1") {

                        //Reload Admin configurations for displaying the updated value
                        voltDbRenderer.GetAdminDeploymentInformation(false, function (adminConfigValues, rawConfigValues) {
                            adminEditObjects.btnDeleteMemory.show();
                            VoltDbAdminConfig.displayAdminConfiguration(adminConfigValues, rawConfigValues);
                            toggleMemorySizeEdit(editStates.ShowEdit);
                        });

                    } else {
                        toggleMemorySizeEdit(editStates.ShowEdit);
                        var msg = '"' + adminEditObjects.memoryLimitErrorFieldMsg + '". ';
                        if (result.status == "-1" && result.statusstring == "Query timeout.") {
                            msg += "The Database is either down, very slow to respond or the server refused connection. Please try to edit when the server is back online.";
                        } else {
                            msg += "Please try again later.";
                        }

                        adminEditObjects.memoryLimitUpdateErrorFieldMsg.text(msg);
                        $("#memorySizeUpdateErrorPopupLink").trigger("click");
                    }
                });

                //Close the popup
                popup.close();
            });

            $("#btnPopupMemoryLimitCancel").on("click", function () {
                toggleMemorySizeEdit(editStates.ShowEdit);
                popup.close();
            });

            $(".popup_back").on("click", function () {
                toggleMemorySizeEdit(editStates.ShowEdit);
            });

            $(".popup_close").on("click", function () {
                toggleMemorySizeEdit(editStates.ShowEdit);
            });
        }
    });
    //


    adminEditObjects.btnDeleteMemory.popup({
        open: function (event, ui, ele) {
        },
        afterOpen: function () {
            var popup = $(this)[0];
            $("#btnDelPopupMemoryLimitOk").on("click", function () {
                adminEditObjects.btnDeleteMemory.hide();
                var adminConfigurations = VoltDbAdminConfig.getLatestRawAdminConfigurations();
                if (adminConfigurations.systemsettings.resourcemonitor == null) {
                    adminConfigurations.systemsettings.resourcemonitor = {};
                }
                if (adminConfigurations.systemsettings.resourcemonitor.memorylimit == null) {
                    adminConfigurations.systemsettings.resourcemonitor.memorylimit = {};
                }

                //Set the memory limit value to null
                adminConfigurations.systemsettings.resourcemonitor.memorylimit = null;

                //Call the loading image only after setting the new value to be saved.
                toggleMemorySizeEdit(editStates.ShowLoading);
                voltDbRenderer.updateAdminConfiguration(adminConfigurations, function (result) {
                    if (result.status == "1") {

                        //Reload Admin configurations for displaying the updated value
                        voltDbRenderer.GetAdminDeploymentInformation(false, function (adminConfigValues, rawConfigValues) {
                            VoltDbAdminConfig.displayAdminConfiguration(adminConfigValues, rawConfigValues);
                            toggleMemorySizeEdit(editStates.ShowEdit);
                        });

                    } else {
                        toggleMemorySizeEdit(editStates.ShowEdit);
                        var msg = '"' + adminEditObjects.memoryLimitErrorFieldMsg + '". ';
                        if (result.status == "-1" && result.statusstring == "Query timeout.") {
                            msg += "The Database is either down, very slow to respond or the server refused connection. Please try to edit when the server is back online.";
                        } else {
                            msg += "Please try again later.";
                        }

                        adminEditObjects.memoryLimitUpdateErrorFieldMsg.text(msg);
                        $("#memorySizeUpdateErrorPopupLink").trigger("click");
                    }
                });
                //Close the popup
                popup.close();
            });

            $("#btnDelPopupMemoryLimitCancel").on("click", function () {
                popup.close();
            });

        }
    });


    $("#addNewConfigLink").on("click", function () {
        adminDOMObjects.addConfigLink.data("id", -1);
        adminDOMObjects.addConfigLink.trigger("click");
    });

    $("#addNewImportConfigLink").on("click", function () {
        adminDOMObjects.addImportConfigPopupLink.data("id", -1);
        adminDOMObjects.addImportConfigPopupLink.trigger("click");
    });

    $("#lstDrTbl").on("click", function () {
        adminDOMObjects.lstReplicatedTables.trigger("click");
    });

    $("#lstExportTbl").on("click", function () {
        adminDOMObjects.lstExportTable.trigger("click");
    });

    $("#lstDrTblLink").popup({
        open: function (event, ui, ele) {
            var content = '';
            if (voltDbRenderer.drTablesArray.length == 0) {
                $("#drPopup").html("<span style='font-size: 14px'>No DR tables available.</span>");
            } else {
                content = "<table width='100%' border='0' cellspacing='0' cellpadding='0' class='tblPopup'><tbody id='drTableBody'>";
                for (var i = 0; i <= voltDbRenderer.drTablesArray.length - 1; i++) {
                    content = content + "<tr><td>" + voltDbRenderer.drTablesArray[i] + "</td></tr>";
                }
                content = content + "</tbody></table>";
                $("#drPopup").html(content);
            }

        },
        afterOpen: function () {
            var popup = $(this)[0];
            $(".closeBtn").on("click", function () {
                //Close the popup
                popup.close();
            });
        }
    });

    $("#lstExportTblLink").popup({
        open: function (event, ui, ele) {
            var content = '';
            if (voltDbRenderer.exportTablesArray.length == 0) {
                $("#exportPopup").html("<span style='font-size: 14px'>No export streams available.</span>");
            } else {
                content = "<table width='100%' border='0' cellspacing='0' cellpadding='0' class='tblPopup'><tbody id='exportTableBody'>";
                for (var i = 0; i <= voltDbRenderer.exportTablesArray.length - 1; i++) {
                    content = content + "<tr><td>" + voltDbRenderer.exportTablesArray[i] + "</td></tr>";
                }
                content = content + "</tbody></table>";
                $("#exportPopup").html(content);
            }

        },
        afterOpen: function () {
            var popup = $(this)[0];
            $(".closeBtn").on("click", function () {
                //Close the popup
                popup.close();
            });
        }
    });
    var editId = -1;

    function showHideConnectorClass() {
        if ($('#txtType').val() == "CUSTOM") {
            $("#TrExportConnectorClass").show();
        } else {
            $("#TrExportConnectorClass").hide();
        }
    };

    $("#addConfigPopupLink").popup({
        open: function (event, ui, ele) {
            editId = adminDOMObjects.addConfigLink.data("id");

            //For adding a new configuration
            if (editId == "-1") {
                $("#addConfigHeader").text("Add Configuration");
                $("#deleteAddConfig").hide();
            }//For editing an existing configuration
            else {
                $("#addConfigHeader").text("Edit Configuration");
                $("#deleteAddConfig").show();
            }

            var exporttypes = VoltDbAdminConfig.exportTypes;

            $("#expotSaveConfigText").text("save").data("status", "save");
            var contents = '' +
                '<table width="100%" cellpadding="0" cellspacing="0" class="configurTbl">' +
                '<tr id="Tr1">' +
                '    <td>Target</td>' +
                '    <td width="15%">' +
                '       <input id="txtStream" name="txtStream" type="text" size="38">' +
                '       <label id="errorStream" for="txtStream" class="error" style="display: none;"></label>' +
                '    </td>' +
                '    <td width="8%" align="right"><input type="checkbox" checked="true" id="chkStream" class="chkStream"/></td>' +
                '    <td id="chkStreamValue">On</td>' +
                '</tr>' +
                '<tr>' +
                '    <td>Type </td>' +
                '    <td>' +
                '       <select id="txtType" name="txtType"> ';

            var customIndex = $.inArray('CUSTOM', exporttypes.type);

            exporttypes.type.splice(customIndex, 1);

            exporttypes.type.push("CUSTOM");

            for (var i = 0; i <= exporttypes.type.length - 1; i++) {
                contents = contents +
                    "<option>" + exporttypes.type[i] + "</option> ";
            }
            contents = contents +
                '       </select>' +
                '    </td>' +
                '    <td>&nbsp;</td>' +
                '    <td>&nbsp;</td>' +
                '</tr>' +
                '<tr id="TrExportConnectorClass" style="display:none">' +
                '    <td>Custom connector class</td>' +
                '    <td width="15%" id="TdExportConnectorClass">' +
                '       <input id="txtExportConnectorClass" name="txtExportConnectorClass" type="text" size="38">' +
                '       <label id="errorExportConnectorClass" for="txtExportConnectorClass" class="error" style="display: none;"></label>' +
                '    </td>' +
                '    <td>&nbsp;</td>' +
                '    <td>&nbsp;</td>' +
                '</tr>' +
                '</table>' +

                '<table width="100%" cellpadding="0" cellspacing="0" class="configurTbl">' +
                '<tr>' +
                '    <td class="configLabe1">' +
                '        <div class="propertiesAlign">' +
                '            <div class="proLeft ">Properties</div>' +
                '            <div class="editBtn addProBtn"> ' +
                '                <a href="javascript:void(0)" id="lnkAddNewProperty" class="btnEd"> <span class="userPlus">+</span> Add Property</a> ' +
                '            </div>' +
                '            <div class="clear"> </div>' +
                '        </div>' +
                '    </td>' +
                '</tr>' +
                '<tr>' +
                '    <td>' +
                '        <div class="addConfigProperWrapper">' +
                '            <table id="tblAddNewProperty" width="100%" cellpadding="0" cellspacing="0" class="addConfigProperTbl">' +
                '                <tr class="headerProperty">' +
                '                    <th>Name</th>' +
                '                    <th align="right">Value</th>' +
                '                    <th>Delete</th>' +
                '                </tr>' +

                '            </table>' +
                '        </div>' +
                '    </td>' +
                '</tr>' +
                '</table>';

            $("#addConfigWrapper").html(contents);

            $("#addConfigControls").show();
            $("#saveConfigConfirmation").hide();

            $('#chkStream').iCheck({
                checkboxClass: 'icheckbox_square-aero customCheckbox',
                increaseArea: '20%'
            });

            $('#chkStream').on('ifChanged', function () {
                $("#chkStreamValue").text(getOnOffText($('#chkStream').is(":checked")));
            });

            $('#txtType').change(function () {
                showHideConnectorClass();
                if (typeof type === "undefined") {
                    addExportProperties();
                }
            });

            $('#txtCustomType').focusout(function () {
                // Uppercase-ize contents
                this.value = this.value.toUpperCase();
            });

            var count = 0;

            $("#lnkAddNewProperty").on("click", function () {
                count++;
                var nameId = 'txtName' + count;
                var valueId = 'txtValue' + count;

                var newRow = '<tr>' +
                    '   <td>' +
                    '       <input size="15" id="' + nameId + '" name="' + nameId + '" class="newStreamPropertyName newStreamProperty" type="text">' +
                    '       <label id="errorName' + count + '" for="' + nameId + '" class="error" style="display: none;"></label>' +
                    '   </td>' +
                    '   <td>' +
                    '       <input size="15" id="' + valueId + '" name="' + valueId + '" class="newStreamPropertyValue newStreamProperty" type="text">' +
                    '       <label id="errorValue' + count + '" for="' + valueId + '" class="error" style="display: none;"></label>' +
                    '   </td>' +
                    '   <td><div class="securityDelete" id="deleteFirstProperty" onclick="deleteRow(this)"></div></td>' +
                    '</tr>';
                $("#tblAddNewProperty").append(newRow);
            });

            $("#formAddConfiguration").validate({
                rules: {
                    txtStream: adminValidationRules.streamNameRules,
                    txtCustomType: adminValidationRules.streamNameRules,
                    txtExportConnectorClass: adminValidationRules.streamNameRules
                },
                messages: {
                    txtStream: adminValidationRules.streamNameMessages,
                    txtCustomType: adminValidationRules.streamNameMessages,
                    txtExportConnectorClass: adminValidationRules.streamNameMessages
                }
            });
        },
        afterOpen: function () {
            //For editing an existing configuration
            if (editId != "-1") {

                var existingAdminConfig = VoltDbAdminConfig.getLatestRawAdminConfigurations();
                var config = existingAdminConfig["export"].configuration[editId * 1];
                $("#txtType").val(config.type);
                addExportProperties();
                VoltDbAdminConfig.orgTypeValue = config.type;
                $("#txtStream").val(config.target);

                $("#chkStream").iCheck(config.enabled ? 'check' : 'uncheck');
                $("#txtExportConnectorClass").val(config.exportconnectorclass);
                var properties = config.property;

                if (properties.length == 0) {
                    $("#deleteFirstProperty").trigger("click");
                }
                var count = 1;
                var multiPropertyCount = 0;
                var kafkaBootstrapServerStatus = false;

                if (config.type.toLowerCase() == "kafka") {
                    for (var j = 0; j < properties.length; j++) {
                        if (properties[j].name == "bootstrap.servers") {
                            kafkaBootstrapServerStatus = true;
                            break;
                        }
                    }
                }

                for (var i = 0; i < properties.length; i++) {
                    if (properties[i].name == "metadata.broker.list" && !kafkaBootstrapServerStatus) {
                        properties[i].name = "bootstrap.servers"
                        kafkaBootstrapServerStatus = true;
                    }

                    if (VoltDbAdminConfig.newStreamMinmPropertyName.hasOwnProperty(properties[i].name) || VoltDbAdminConfig.newStreamMinmPropertyName.hasOwnProperty(properties[i].name + '_' + config.type)) {
                        if ($(VoltDbAdminConfig.newStreamMinmPropertyName[properties[i].name]).length) {
                            $(VoltDbAdminConfig.newStreamMinmPropertyName[properties[i].name]).val(properties[i].value);
                            $(".newStreamMinProperty").addClass("orgProperty");
                        } else if ($(VoltDbAdminConfig.newStreamMinmPropertyName[properties[i].name + '_' + config.type]).length && multiPropertyCount == 0) {
                            $(VoltDbAdminConfig.newStreamMinmPropertyName[properties[i].name + '_' + config.type]).val(properties[i].value);
                            $(".newStreamMinProperty").addClass("orgProperty");
                            multiPropertyCount++;
                        } else {
                            $("#lnkAddNewProperty").trigger("click");
                            $("#txtName" + count).val(properties[i].name);
                            $("#txtValue" + count).val(properties[i].value);
                            count++;
                        }
                    } else {
                        $("#lnkAddNewProperty").trigger("click");
                        $("#txtName" + count).val(properties[i].name);
                        $("#txtValue" + count).val(properties[i].value);
                        count++;
                    }
                }
            } else {
                addExportProperties();
            }
            showHideConnectorClass();
            var popup = $(this)[0];
            $("#btnAddConfigSave").unbind("click");
            $("#btnAddConfigSave").on("click", function (e) {
                var newStreamPropertyNames = $(".newStreamPropertyName");
                for (var i = 0; i < newStreamPropertyNames.length; i++) {
                    $(newStreamPropertyNames[i]).rules("add", {
                        required: true,
                        regex: /^[a-zA-Z0-9_\-.]+$/,
                        messages: {
                            required: "This field is required",
                            regex: 'Only alphabets, numbers, <br/> _, - and . are allowed.'
                        }
                    });
                }

                var newStreamPropertyValues = $(".newStreamPropertyValue");
                for (var j = 0; j < newStreamPropertyValues.length; j++) {
                    $(newStreamPropertyValues[j]).rules("add", {
                        required: true,
                        messages: {
                            required: "This field is required"
                        }
                    });
                }

                if (!$("#formAddConfiguration").valid()) {
                    e.preventDefault();
                    e.stopPropagation();
                } else {
                    $("#addConfigControls").hide();
                    $("#deleteAddConfig").hide();
                    $("#saveConfigConfirmation").show();
                }
            });

            $("#btnAddConfigCancel").unbind("click");
            $("#btnAddConfigCancel").on("click", function () {

                //Close the popup
                popup.close();
            });

            //Center align the popup
            popup.center();

            $("#deleteAddConfig").on("click", function () {
                $("#addConfigControls").hide();
                $("#deleteAddConfig").hide();
                $("#expotSaveConfigText").text("delete").data("status", "delete");
                $("#saveConfigConfirmation").show();
            });

            $("#btnSaveConfigOk").unbind("click");
            var conCounter = 0;
            $(document).on("click", "#btnSaveConfigOk", function () {
                conCounter++;
                if (conCounter === 1) {
                    var adminConfigurations = VoltDbAdminConfig.getLatestRawAdminConfigurations();
                    if ($("#expotSaveConfigText").data("status") == "delete") {
                        adminConfigurations["export"].configuration.splice(editId * 1, 1);
                    }
                    else {
                        var newConfig = {};
                        newConfig["property"] = [];

                        var newStreamProperties = $(".newStreamProperty");
                        for (var i = 0; i < newStreamProperties.length; i += 2) {
                            newConfig["property"].push({
                                "name": encodeURIComponent($(newStreamProperties[i]).val()),
                                "value": encodeURIComponent($(newStreamProperties[i + 1]).val()),
                            });
                        }
                        newConfig["target"] = $("#txtStream").val();
                        newConfig["type"] = $("#txtType").val().trim();
                        newConfig["enabled"] = $("#chkStream").is(':checked');
                        if ($("#txtType").val().trim().toUpperCase() == "CUSTOM") {
                            newConfig["exportconnectorclass"] = $("#txtExportConnectorClass").val();
                        }

                        if (!adminConfigurations["export"]) {
                            adminConfigurations["export"] = {};
                            adminConfigurations["export"]["configuration"] = [];
                        }

                        //For editing an existing configuration
                        if (editId == "-1") {
                            adminConfigurations["export"].configuration.push(newConfig);
                        } else {
                            var updatedConfig = adminConfigurations["export"].configuration[editId * 1];
                            updatedConfig.target = newConfig.target;
                            updatedConfig.type = newConfig.type;
                            updatedConfig.enabled = newConfig.enabled;
                            updatedConfig.property = newConfig.property;
                            updatedConfig.exportconnectorclass = newConfig.exportconnectorclass;
                        }
                    }

                    var currentConfig = adminEditObjects.exportConfiguration.html();

                    var loadingConfig = '<tr class="child-row-4 subLabelRow">' +
                        '   <td colspan="4" style="position:relative">&nbsp;<div class="loading-small loadExportConfig"></div></td>' +
                        '</tr>';

                    adminEditObjects.addNewConfigLink.hide();
                    adminEditObjects.exportConfiguration.html(loadingConfig);
                    adminEditObjects.loadingConfiguration.show();
                    VoltDbAdminConfig.isExportLoading = true;
                    //Close the popup
                    popup.close();

                    voltDbRenderer.updateAdminConfiguration(adminConfigurations, function (result) {
                        if (result.status == "1") {

                            //Reload Admin configurations for displaying the updated value
                            voltDbRenderer.GetAdminDeploymentInformation(false, function (adminConfigValues, rawConfigValues) {
                                adminEditObjects.addNewConfigLink.show();
                                adminEditObjects.loadingConfiguration.hide();
                                adminEditObjects.exportConfiguration.data("status", "value");

                                VoltDbAdminConfig.displayAdminConfiguration(adminConfigValues, rawConfigValues);
                            });
                        } else {
                            setTimeout(function () {
                                adminEditObjects.addNewConfigLink.show();
                                adminEditObjects.loadingConfiguration.hide();
                                adminEditObjects.exportConfiguration.data("status", "value");
                                adminEditObjects.exportConfiguration.html(currentConfig);

                                var msg = '"Export Configuration". ';
                                if (result.status == "-1" && result.statusstring == "Query timeout.") {
                                    msg += "The Database is either down, very slow to respond or the server refused connection. Please try to edit when the server is back online.";
                                } else if (result.statusstring != "") {
                                    msg += result.statusstring;
                                } else {
                                    msg += "Please try again later.";
                                }

                                $("#updateErrorFieldMsg").text(msg);

                                $("#updateErrorPopupLink").trigger("click");
                            }, 3000);
                        }
                        popup.close();
                        $("#btnSaveConfigOk").unbind("click");
                        VoltDbAdminConfig.isExportLoading = false;
                    });
                }
            });

            $("#btnSaveConfigCancel").unbind("click");
            $("#btnSaveConfigCancel").on("click", function () {

                $("#saveConfigConfirmation").hide();
                $("#addConfigControls").show();
                $("#expotSaveConfigText").text("save").data("status", "save");

                if (editId != "-1") {
                    $("#deleteAddConfig").show();
                }
                popup.close();
            });
        }
    });

    $("#addImportConfigPopupLink").popup({
        open: function (event, ui, ele) {
            editId = adminDOMObjects.addImportConfigPopupLink.data("id");

            //For adding a new import configuration
            if (editId == "-1") {
                $("#addImportConfigHeader").text("Add Configuration");
                $("#deleteImportConfig").hide();
            }//For editing an existing configuration
            else {
                $("#addImportConfigHeader").text("Edit Configuration");
                $("#deleteImportConfig").show();
            }

            $("#importSaveConfigText").text("save").data("status", "save");
            var contents = '' +
                '<table width="100%" cellpadding="0" cellspacing="0" class="configureImportTbl">' +
                '<tr>' +
                '    <td style="width:25%">Type </td>' +
                '    <td style="width:60%">' +
                '       <select id="txtImportType" name="txtImportType"> ' +
                '           <option value="KAFKA">KAFKA</option> ' +
                '           <option value="KINESIS">KINESIS</option> ' +
                '       </select>' +
                '    </td>' +
                '    <td width="8%" align="right"><input type="checkbox" checked="true" id="chkImportStream" class="chkStream"/></td>' +
                '    <td id="chkImportStreamValue">On</td>' +
                '</tr>' +
                '<tr> ' +
                '   <td>Format</td> ' +
                '   <td> ' +
                '       <div class="form-group formatImport"> ' +
                '           <div class="input-group"> ' +
                '               <input type="text" class="formatHeight" id="txtImportFormat" name="txtImportFormat"> ' +
                '               <div id="dropDownImg" class="input-group-addon drop-down-trigger"><span class="downImg"></span></div> ' +
                '           </div> ' +
                '           <ul id="ddlFormat" class="drop-down-list"> ' +
                '               <li class="formatOption">csv</li> ' +
                '               <li class="formatOption">tsv</li> ' +
                '           </ul> ' +
                '       </div> ' +
                '       <label id="errorImportFormat" for="txtImportFormat" class="error" style="display: none;"></label> ' +
                '   </td> ' +
                '   <td>&nbsp;</td> ' +
                '   <td>&nbsp;</td> ' +
                '</tr> ' +
                '<tr id="TrImportConnectorClass" style="display:none">' +
                '    <td>Module</td>' +
                '    <td width="15%" id="TdImportConnectorClass">' +
                '       <input id="txtImportModule" name="txtImportModule" type="text" size="38">' +
                '       <label id="errorImportModule" for="txtImportModule" class="error" style="display: none;"></label>' +
                '    </td>' +
                '    <td>&nbsp;</td>' +
                '    <td>&nbsp;</td>' +
                '</tr>' +
                '</table>' +

                '<table width="100%" cellpadding="0" cellspacing="0" class="configureImportTbl">' +
                '<tr>' +
                '    <td class="configLabe1">' +
                '        <div class="propertiesAlign">' +
                '            <div class="proLeft ">Properties</div>' +
                '            <div class="editBtn addProBtn"> ' +
                '                <a href="javascript:void(0)" id="lnkAddNewImportProperty" class="btnEd"> <span class="userPlus">+</span> Add Property</a> ' +
                '            </div>' +
                '            <div class="clear"> </div>' +
                '        </div>' +
                '    </td>' +
                '</tr>' +
                '<tr>' +
                '    <td>' +
                '        <div class="addConfigProperWrapper">' +
                '            <table id="tblAddNewImportProperty" width="100%" cellpadding="0" cellspacing="0" class="addConfigProperTbl">' +
                '                <tr class="headerProperty">' +
                '                    <th>Name</th>' +
                '                    <th align="right">Value</th>' +
                '                    <th>Delete</th>' +
                '                </tr>' +

                '            </table>' +
                '        </div>' +
                '    </td>' +
                '</tr>' +
                '</table>';

            $("#addImportConfigWrapper").html(contents);

            $("#dropDownImg").on("click", function () {
                if ($("#ddlFormat").is(":visible")) {
                    $("#ddlFormat").hide();
                } else {
                    $("#ddlFormat").show();
                }
            })
            $(".formatOption").on("click", function () {
                $("#txtImportFormat").val($(this).text())
                $("#ddlFormat").hide()
            });

            $("#addImportConfigControls").show();
            $("#saveImportConfigConfirmation").hide();

            $('#chkImportStream').iCheck({
                checkboxClass: 'icheckbox_square-aero customCheckbox',
                increaseArea: '20%'
            });

            $('#chkImportStream').on('ifChanged', function () {
                $("#chkImportStreamValue").text(getOnOffText($('#chkImportStream').is(":checked")));
            });

            $('#txtImportType').change(function () {
                if (typeof type === "undefined") {
                    addImportProperties();
                }
            });

            var count = 0;

            $("#lnkAddNewImportProperty").on("click", function () {

                count++;
                var nameId = 'txtImportName' + count;
                var valueId = 'txtImportValue' + count;

                var newRow = '<tr>' +
                    '   <td>' +
                    '       <input size="15" id="' + nameId + '" name="' + nameId + '" class="newImportStreamPropertyName newImportStreamProperty" type="text">' +
                    '       <label id="errorImportName' + count + '" for="' + nameId + '" class="error" style="display: none;"></label>' +
                    '   </td>' +
                    '   <td>' +
                    '       <input size="15" id="' + valueId + '" name="' + valueId + '" class="newImportStreamPropertyValue newImportStreamProperty" type="text">' +
                    '       <label id="errorImportValue' + count + '" for="' + valueId + '" class="error" style="display: none;"></label>' +
                    '   </td>' +
                    '   <td><div class="securityDelete" id="deleteFirstImportProperty" onclick="deleteRow(this)"></div></td>' +
                    '</tr>';
                $("#tblAddNewImportProperty").append(newRow);
            });

            $("#formAddImportConfiguration").validate({
                rules: {
                    txtImportModule: adminValidationRules.streamNameRules,
                    txtImportFormat: adminValidationRules.streamNameRules,
                },
                messages: {
                    txtImportModule: adminValidationRules.streamNameMessages,
                    txtImportFormat: adminValidationRules.streamNameMessages,
                }
            });
        },
        afterOpen: function () {
            //For editing an existing configuration
            if (editId != "-1") {
                var existingAdminConfig = VoltDbAdminConfig.getLatestRawAdminConfigurations();
                var config = existingAdminConfig["import"].configuration[editId * 1];
                $("#txtImportType").val(config.type);
                addImportProperties();
                VoltDbAdminConfig.orgTypeValue = config.type;
                $("#txtImportFormat").val(config.format);

                $("#chkImportStream").iCheck(config.enabled ? 'check' : 'uncheck');
                $("#txtImportModule").val(config.model);
                var properties = config.property;

                if (properties.length == 0) {
                    $("#deleteFirstProperty").trigger("click");
                }
                var count = 1;
                var multiPropertyCount = 0;
                for (var i = 0; i < properties.length; i++) {
                    if (VoltDbAdminConfig.newImportStreamMinPropertyName.hasOwnProperty(properties[i].name) || VoltDbAdminConfig.newImportStreamMinPropertyName.hasOwnProperty(properties[i].name + '_' + config.type)) {
                        if ($(VoltDbAdminConfig.newImportStreamMinPropertyName[properties[i].name]).length) {
                            $(VoltDbAdminConfig.newImportStreamMinPropertyName[properties[i].name]).val(properties[i].value);
                            $(".newImportStreamMinProperty").addClass("orgProperty");
                        } else if ($(VoltDbAdminConfig.newImportStreamMinPropertyName[properties[i].name + '_' + config.type]).length && multiPropertyCount == 0) {
                            $(VoltDbAdminConfig.newImportStreamMinPropertyName[properties[i].name + '_' + config.type]).val(properties[i].value);
                            $(".newImportStreamMinProperty").addClass("orgProperty");
                            multiPropertyCount++;
                        } else {
                            $("#lnkAddNewImportProperty").trigger("click");
                            $("#txtImportName" + count).val(properties[i].name);
                            $("#txtImportValue" + count).val(properties[i].value);
                            count++;
                        }
                    } else {
                        $("#lnkAddNewImportProperty").trigger("click");
                        $("#txtImportName" + count).val(properties[i].name);
                        $("#txtImportValue" + count).val(properties[i].value);
                        count++;
                    }
                }
            } else {
                addImportProperties();
            }
            var popup = $(this)[0];
            $("#btnAddImportConfigSave").unbind("click");
            $("#btnAddImportConfigSave").on("click", function (e) {
                var newStreamPropertyNames = $(".newImportStreamPropertyName");
                for (var i = 0; i < newStreamPropertyNames.length; i++) {
                    $(newStreamPropertyNames[i]).rules("add", {
                        required: true,
                        regex: /^[a-zA-Z0-9_\-.]+$/,
                        messages: {
                            required: "This field is required",
                            regex: 'Only alphabets, numbers, <br/> _, - and . are allowed.'
                        }
                    });
                }

                var newStreamPropertyValues = $(".newImportStreamPropertyValue");
                for (var j = 0; j < newStreamPropertyValues.length; j++) {
                    $(newStreamPropertyValues[j]).rules("add", {
                        required: true,
                        messages: {
                            required: "This field is required"
                        }
                    });
                }

                if (!$("#formAddImportConfiguration").valid()) {
                    e.preventDefault();
                    e.stopPropagation();
                    return;
                } else {
                    $("#addImportConfigControls").hide();
                    $("#deleteImportConfig").hide();
                    $("#saveImportConfigConfirmation").show();
                }
            });
            $("#btnAddImportConfigCancel").unbind("click");
            $("#btnAddImportConfigCancel").on("click", function () {
                //Close the popup
                popup.close();
            });

            //Center align the popup
            popup.center();

            $("#deleteImportConfig").on("click", function () {
                $("#addImportConfigControls").hide();
                $("#deleteImportConfig").hide();
                $("#importSaveConfigText").text("delete").data("status", "delete");
                $("#saveImportConfigConfirmation").show();
            });

            $(document).off("click", "#btnSaveImportConfigOk");
            $(document).on("click", "#btnSaveImportConfigOk", function () {
                var adminConfigurations = VoltDbAdminConfig.getLatestRawAdminConfigurations();
                if ($("#importSaveConfigText").data("status") == "delete") {
                    adminConfigurations["import"].configuration.splice(editId * 1, 1);
                }
                else {
                    var newConfig = {};
                    newConfig["property"] = [];

                    var newStreamProperties = $(".newImportStreamProperty");
                    for (var i = 0; i < newStreamProperties.length; i += 2) {
                        newConfig["property"].push({
                            "name": encodeURIComponent($(newStreamProperties[i]).val()),
                            "value": encodeURIComponent($(newStreamProperties[i + 1]).val()),
                        });
                    }
                    newConfig["format"] = $("#txtImportFormat").val();
                    newConfig["type"] = $("#txtImportType").val().trim();
                    newConfig["enabled"] = $("#chkImportStream").is(':checked');
                    if ($("#txtImportType").val().trim().toUpperCase() == "CUSTOM") {
                        newConfig["module"] = $("#txtImportModule").val();
                    } else {
                        newConfig["module"] = null
                    }

                    if (!adminConfigurations["import"]) {
                        adminConfigurations["import"] = {};
                        adminConfigurations["import"]["configuration"] = [];
                    }

                    //For editing an existing configuration
                    if (editId == "-1") {
                        adminConfigurations["import"].configuration.push(newConfig);
                    } else {
                        var updatedConfig = adminConfigurations["import"].configuration[editId * 1];
                        updatedConfig.format = newConfig.format;
                        updatedConfig.type = newConfig.type;
                        updatedConfig.enabled = newConfig.enabled;
                        updatedConfig.property = newConfig.property;
                        updatedConfig.module = newConfig.module;
                    }
                }

                var currentConfig = adminEditObjects.importConfiguration.html();

                var loadingConfig = '<tr class="child-row-4 subLabelRow">' +
                    '   <td colspan="4" style="position:relative">&nbsp;<div class="loading-small loadExportConfig"></div></td>' +
                    '</tr>';
                adminEditObjects.addNewImportConfigLink.hide();
                adminEditObjects.importConfiguration.html(loadingConfig);
                adminEditObjects.loadingImportConfig.show();
                adminEditObjects.importConfiguration.data("status", "loading");

                //Close the popup
                popup.close();

                voltDbRenderer.updateAdminConfiguration(adminConfigurations, function (result) {
                    if (result.status == "1") {

                        //Reload Admin configurations for displaying the updated value
                        voltDbRenderer.GetAdminDeploymentInformation(false, function (adminConfigValues, rawConfigValues) {
                            adminEditObjects.loadingImportConfig.hide();
                            adminEditObjects.addNewImportConfigLink.show();
                            adminEditObjects.importConfiguration.data("status", "value");

                            VoltDbAdminConfig.displayAdminConfiguration(adminConfigValues, rawConfigValues);
                        });

                    } else {
                        setTimeout(function () {
                            adminEditObjects.loadingImportConfig.hide();
                            adminEditObjects.addNewImportConfigLink.show();
                            adminEditObjects.importConfiguration.data("status", "value");
                            adminEditObjects.importConfiguration.html(currentConfig);

                            var msg = '"Import Configuration". ';
                            if (result.status == "-1" && result.statusstring == "Query timeout.") {
                                msg += "The Database is either down, very slow to respond or the server refused connection. Please try to edit when the server is back online.";
                            } else if (result.statusstring != "") {
                                msg += result.statusstring;
                            } else {
                                msg += "Please try again later.";
                            }

                            $("#updateImportErrorFieldMsg").text(msg);

                            $("#updateImportErrorPopupLink").trigger("click");
                        }, 3000);
                    }
                });
            });

            $("#btnSaveImportConfigCancel").unbind("click");
            $("#btnSaveImportConfigCancel").on("click", function () {
                $("#saveImportConfigConfirmation").hide();
                $("#addImportConfigControls").show();
                $("#importSaveConfigText").text("save").data("status", "save");

                if (editId != "-1") {
                    $("#deleteImportConfig").show();
                }
            });
        }
    });

    $("#addDiskLimitPopupLink").popup({
        open: function (event, ui, ele) {

            $("#addDiskLimitHeader").text("Edit Disk Limit");

            $("#expotSaveDiskLimitText").text("save").data("status", "save");

            var contents = '<table width="100%" cellpadding="0" cellspacing="0" class="configurTbl">' +
<<<<<<< HEAD
                 '<tr>' +
                 '    <td class="configLabe1">' +
                 '        <div class="featuresAlign">' +
                 '            <div class="proLeft ">Feature</div>' +
                 '            <div class="editBtn addProBtn"> ' +
                 '                <a href="javascript:void(0)" id="lnkAddNewFeature" class="btnEd"> <span class="userPlus">+</span> Add Feature</a> ' +
                 '            </div>' +
                 '            <div class="clear"> </div>' +
                 '        </div>' +
                 '    </td>' +
                 '</tr>' +
                 '<tr>' +
                 '    <td>' +
                 '        <div class="addConfigProperWrapper">' +
                 '            <table id="tblAddNewFeature" width="100%" cellpadding="0" cellspacing="0" class="addConfigProperTbl">' +
                 '                <tr class="headerFeature">' +
                 '                    <th width="50%">Name</th>' +
                 '                    <th align="right" width="14%">Value</th>' +
                 '                    <th align="right" width="14%">Unit</th>' +
                 '                    <th width="5%">Delete</th>' +
                 '                </tr>' +

                 '            </table>' +
                 '        </div>' +
                 '    </td>' +
                 '</tr>' +
                 '</table>';
=======
                '<tr>' +
                '    <td class="configLabe1">' +
                '        <div class="featuresAlign">' +
                '            <div class="proLeft ">Feature</div>' +
                '            <div class="editBtn addProBtn"> ' +
                '                <a href="javascript:void(0)" id="lnkAddNewFeature" class="btnEd"> <span class="userPlus">+</span> Add Feature</a> ' +
                '            </div>' +
                '            <div class="clear"> </div>' +
                '        </div>' +
                '    </td>' +
                '</tr>' +
                '<tr>' +
                '    <td>' +
                '        <div class="addConfigProperWrapper">' +
                '            <table id="tblAddNewFeature" width="100%" cellpadding="0" cellspacing="0" class="addConfigProperTbl">' +
                '                <tr class="headerFeature">' +
                '                    <th width="50%">Name</th>' +
                '                    <th align="right" width="14%">Value</th>' +
                '                    <th align="right" width="14%">Unit</th>' +
                '                    <th width="5%">Delete</th>' +
                '                </tr>' +

                '            </table>' +
                '        </div>' +
                '    </td>' +
                '</tr>' +
                '</table>';
>>>>>>> 0f8c82f3

            $("#addDiskLimitWrapper").html(contents);

            $("#addDiskLimitControls").show();
            $("#saveDiskLimitConfirmation").hide();


            var count = 0;

            $("#lnkAddNewFeature").on("click", function () {
                count = $('.newFeatureValue').length;
                count++;

                var nameId = 'txtNameDL' + count;
                var valueId = 'txtValueDL' + count;
                var unitId = 'txtUnitDL' + count;

                var newRow = '<tr>' +
                    '   <td>' +
                    '<select  id="' + nameId + '" name="' + nameId + '" class="newFeatureName newFeature">' +
                    '<option>SNAPSHOTS</option><option>COMMANDLOG</option><option>EXPORTOVERFLOW</option><option>DROVERFLOW</option><option>COMMANDLOGSNAPSHOT</option>' +
                    '</select>' +
                    '       <label id="error_' + nameId + '" class="error duplicateError" style="display: none;"></label>' +
                    '   </td>' +
                    '   <td>' +
                    '       <input size="15" id="' + valueId + '" name="' + valueId + '" class="newFeatureValue newFeature" type="text" style="width:auto;">' +
                    '       <label id="errorValueDL' + count + '" for="' + valueId + '" class="error" style="display: none;"></label>' +
                    '   </td>' +
<<<<<<< HEAD
                     '   <td><select id="' + unitId + '" name="' + unitId + '" class="newFeatureUnit newFeature" style="width:auto;"><option>GB</option><option>%</option></select>' +
=======
                    '   <td><select id="' + unitId + '" name="' + unitId + '" class="newFeatureUnit newFeature" style="width:auto;"><option>GB</option><option>%</option></select>' +
>>>>>>> 0f8c82f3
                    '       <label id="errorValueUnit' + count + '" for="' + unitId + '" class="error" style="display: none;"></label>' +
                    '   </td>' +
                    '   <td><div class="securityDelete" id="deleteFirstFeature" onclick="deleteRow(this)"></div></td>' +
                    '</tr>';
                $("#tblAddNewFeature").append(newRow);
            });

            $("#formAddDiskLimit").validate();
        },
        afterOpen: function () {
            $(".duplicateError").hide();

            var existingAdminConfig = VoltDbAdminConfig.getLatestRawAdminConfigurations();
            if (existingAdminConfig.systemsettings.resourcemonitor != null) {
                if (existingAdminConfig.systemsettings.resourcemonitor.disklimit != null) {

                    var config = existingAdminConfig.systemsettings.resourcemonitor.disklimit;

                    var features = config.feature;

                    if (features.length == 0) {
                        $("#deleteFirstProperty").trigger("click");
                    }
                    var count = 1;
                    for (var i = 0; i < features.length; i++) {

                        var nameId = 'txtNameDL' + count;
                        var valueId = 'txtValueDL' + count;
                        var unitId = 'txtUnitDL' + count;

                        var newRow = '<tr>' +
                            '   <td>' +
                            '<select  id="' + nameId + '" name="' + nameId + '" class="newFeatureName newFeature">' +
                            '<option>SNAPSHOTS</option><option>COMMANDLOG</option><option>EXPORTOVERFLOW</option><option>DROVERFLOW</option><option>COMMANDLOGSNAPSHOT</option>' +
                            '</select>' +
                            '       <label id="error_' + nameId + '" class="error" style="display: none;"></label>' +
                            '   </td>' +
                            '   <td>' +
                            '       <input size="15" id="' + valueId + '" name="' + valueId + '" class="newFeatureValue newFeature" type="text" style="width:auto;">' +
                            '       <label id="errorValueDL' + count + '" for="' + valueId + '" class="error" style="display: none;"></label>' +
                            '   </td>' +
                            '   <td><select id="' + unitId + '" name="' + unitId + '" class="newFeatureUnit newFeature" style="width:auto;"><option>GB</option><option>%</option></select>' +
                            '       <label id="errorValueUnit' + count + '" for="' + unitId + '" class="error" style="display: none;"></label>' +
                            '   </td>' +
                            '   <td><div class="securityDelete" id="deleteFirstFeature" onclick="deleteRow(this)"></div></td>' +
                            '</tr>';


                        $("#tblAddNewFeature").append(newRow);

                        $("#" + nameId).val(features[i].name);


                        if (features[i].size.indexOf("%") === -1) {
                            $("#" + valueId).val(features[i].size);

                        } else {
                            features[i].size = features[i].size.replace("%", "");
                            $("#" + valueId).val(features[i].size);
                            $("#" + unitId).val("%");
                        }

                        count++;
                    }
                }
            }

            var popup = $(this)[0];
            $("#btnAddDiskLimitSave").unbind("click");
            $("#btnAddDiskLimitSave").on("click", function (e) {
                $(".duplicateError").hide();
                var featuresNames = [];


                var newFeatureNames = $(".newFeatureName");
                for (var i = 0; i < newFeatureNames.length; i++) {
                    featuresNames.push(newFeatureNames[i].value);
                    $(newFeatureNames[i]).rules("add", {
                        required: true,
                        messages: {
                            required: "This field is required",
                        }
                    });
                }

                var newFeatureValues = $(".newFeatureValue");
                var newFeatureUnits = $(".newFeatureUnit");
                for (var j = 0; j < newFeatureValues.length; j++) {
                    $(newFeatureValues[j]).rules("remove");
                    var unit = newFeatureUnits[j].value;
                    if (unit == "%") {
                        $(newFeatureValues[j]).rules("add", {
                            required: true,
                            min: 0,
                            max: 99,
                            digits: true,
                            messages: {
                                required: "This field is required",
                                min: "Please enter a positive number.",
                                max: "Maximum value of percentage cannot be greater than 99.",
                                digits: "Please enter a positive number without any decimal."
                            }
                        });
                    } else if (unit == "GB") {
                        $(newFeatureValues[j]).rules("add", {
                            required: true,
                            min: 0,
                            max: 2147483647,
                            digits: true,
                            messages: {
                                required: "This field is required",
                                min: "Please enter a positive number.",
                                max: "Maximum value of GB cannot be greater than 2147483647.",
                                digits: "Please enter a positive number without any decimal."
                            }
                        });
                    }
                }




                if (!$("#formAddDiskLimit").valid()) {
                    e.preventDefault();
                    e.stopPropagation();
                } else {
                    if (hasDuplicates(featuresNames)) {

                        for (var i = 0; i < newFeatureNames.length; i++) {
                            if (newFeatureNames[i].value == duplicateValue) {
                                $('#error_' + newFeatureNames[i].id).show();
                                $('#error_' + newFeatureNames[i].id).html("Duplicate feature names are not allowed.");
                            }
                        }
                        e.preventDefault();
                        e.stopPropagation();
                    } else {
                        $("#addDiskLimitControls").hide();
                        $("#saveDiskLimitConfirmation").show();
                    }
                }
            });


            $("#btnAddDiskLimitCancel").unbind("click");
            $("#btnAddDiskLimitCancel").on("click", function () {

                //Close the popup
                popup.close();

            });

            //Center align the popup
            popup.center();


            $("#deleteAddConfig").on("click", function () {
                $("#addConfigControls").hide();
                $("#deleteAddConfig").hide();
                $("#expotSaveConfigText").text("delete").data("status", "delete");
                $("#saveConfigConfirmation").show();
            });

            $(document).off("click", "#btnSaveDiskLimitOk");
            $(document).on("click", "#btnSaveDiskLimitOk", function () {


                var adminConfigurations = VoltDbAdminConfig.getLatestRawAdminConfigurations();
                if (adminConfigurations.systemsettings.resourcemonitor == null) {
                    adminConfigurations.systemsettings.resourcemonitor = {};
                }
                if (adminConfigurations.systemsettings.resourcemonitor.disklimit == null) {
                    adminConfigurations.systemsettings.resourcemonitor.disklimit = {};
                }

                var feature = [];

                var newFeatureNames = $(".newFeatureName");
                var newFeatureValues = $(".newFeatureValue");
                var newFeatureUnits = $(".newFeatureUnit");
                for (var i = 0; i < newFeatureNames.length; i++) {
                    if (newFeatureUnits[i].value == "GB") {
                        feature.push(
                            {
                                name: newFeatureNames[i].value,
                                size: newFeatureValues[i].value
                            }
                        );
                    } else {
                        feature.push(
                            {
                                name: newFeatureNames[i].value,
                                size: newFeatureValues[i].value + newFeatureUnits[i].value
                            }
                        );

                    }
                }

                if (feature.length == 0) {
                    adminConfigurations.systemsettings.resourcemonitor.disklimit = null;

                } else {
                    adminConfigurations.systemsettings.resourcemonitor.disklimit.feature = feature;
                }

                //Set the new value to be saved. 



                popup.close();

                var currentDiskLimit = adminEditObjects.diskLimitConfiguration.html();

                var loadingConfig = '<tr class="childprop-row-60 subLabelRow" id="loadDL" style="display:none">' +
                    '   <td colspan="4" style="position:relative;">&nbsp;<div class="loading-small loadExportConfig"></div></td>' +
                    '</tr>';

                $("#btnEditDiskLimit").hide();
                $("#loadingDiskLimit").show();
                adminEditObjects.editDiskLimitLink.hide();
                adminEditObjects.diskLimitConfiguration.find(".childprop-row-60").remove();

                adminEditObjects.diskLimitConfiguration.append(loadingConfig);
                if ($("#row-60").find('a:first').hasClass('labelExpanded')) {
                    $("#loadDL").show();
                }

                voltDbRenderer.updateAdminConfiguration(adminConfigurations, function (result) {

                    if (result.status == "1") {

                        //Reload Admin configurations for displaying the updated value
                        voltDbRenderer.GetAdminDeploymentInformation(false, function (adminConfigValues, rawConfigValues) {
                            $("#loadingDiskLimit").hide();
                            $("#btnEditDiskLimit").show();
                            adminEditObjects.diskLimitConfiguration.data("status", "value");

                            VoltDbAdminConfig.displayAdminConfiguration(adminConfigValues, rawConfigValues);
                        });

                    } else {
                        setTimeout(function () {
                            $("#loadingDiskLimit").hide();
                            $("#btnEditDiskLimit").show();
                            adminEditObjects.diskLimitConfiguration.data("status", "value");
                            adminEditObjects.diskLimitConfiguration.html(currentDiskLimit);

                            var msg = '"Disk Limit Configuration". ';
                            if (result.status == "-1" && result.statusstring == "Query timeout.") {
                                msg += "The Database is either down, very slow to respond or the server refused connection. Please try to edit when the server is back online.";
                            } else if (result.statusstring != "") {
                                msg += result.statusstring;
                            } else {
                                msg += "Please try again later.";
                            }

                            $("#updateErrorFieldMsg").text(msg);

                            $("#updateErrorPopupLink").trigger("click");
                        }, 3000);
                    }
                });

            });

            $("#btnSaveDiskLimitCancel").unbind("click");
            $("#btnSaveDiskLimitCancel").on("click", function () {

                $("#saveDiskLimitConfirmation").hide();
                $("#addDiskLimitControls").show();
                $("#expotSaveDiskLimitText").text("save").data("status", "save");

            });

            var hasDuplicates = function (array) {
                var valuesSoFar = Object.create(null);
                for (var i = 0; i < array.length; ++i) {
                    var value = array[i];
                    if (value in valuesSoFar) {
                        duplicateValue = value;
                        return true;
                    }
                    valuesSoFar[value] = true;
                }
                return false;
            };

        }
    });

    var addExportProperties = function () {
        var exportType = $('#txtType').val();
        if (editId == 1)
            VoltDbAdminConfig.orgTypeValue = "";
        for (var i = 0; i < $(".newStreamMinProperty").length; i++) {
            if (!$($(".newStreamMinProperty")[i]).hasClass("orgProperty")) {
                $($(".newStreamMinProperty")[i]).addClass("propertyToRemove");
            }
        }
        $(".propertyToRemove").not(".addedProperty").remove();

        var exportProperties = '';
        if (exportType.toUpperCase() == "FILE") {
            if (!$('#txtOutdir').length) {
                exportProperties += '' +
                    '<tr class="newStreamMinProperty">' +
                    '   <td>' +
                    '       <input size="15" id="txtOutdir" name="txtOutdir" value="outdir" disabled="disabled" class="newStreamPropertyName newStreamProperty requiredProperty" type="text">' +
                    '       <label id="errorOutdir" for="txtOutdir" class="error" style="display: none;"></label>' +
                    '   </td>' +
                    '   <td>' +
                    '       <input size="15" id="txtOutdirValue" name="txtOutdirValue" class="newStreamPropertyValue newStreamProperty" type="text">' +
                    '       <label id="errorOutdirValue" for="txtOutdirValue" class="error" style="display: none;"></label>' +
                    '   </td>' +
                    '   <td></td>' +
                    '</tr>';
            } else {
                $('#txtOutdir').attr("disabled", "disabled");
            }
            if (!$('#txtnonce').length) {
                exportProperties += '' +
                    '<tr class="newStreamMinProperty">' +
                    '   <td>' +
                    '       <input size="15" id="txtnonce" name="txtnonce" value="nonce" disabled="disabled" class="newStreamPropertyName newStreamProperty  requiredProperty" type="text">' +
                    '       <label id="errornonce" for="txtnonce" class="error" style="display: none;"></label>' +
                    '   </td>' +
                    '   <td>' +
                    '       <input size="15" id="txtnonceValue" name="txtnonceValue" class="newStreamPropertyValue newStreamProperty" type="text">' +
                    '       <label id="errornonceValue" for="txtnonceValue" class="error" style="display: none;"></label>' +
                    '   </td>' +
                    '   <td></td>' +
                    '</tr>';
            } else {
                $('#txtnonce').attr("disabled", "disabled");
            }
            if (!$('#txtFileType').length) {
                exportProperties += '<tr class="newStreamMinProperty">' +
                    '   <td>' +
                    '       <input size="15" id="txtFileType" name="txtFileType" value="type" disabled="disabled" class="newStreamPropertyName newStreamProperty  requiredProperty" type="text">' +
                    '       <label id="errorFileType" for="txtFileType" class="error" style="display: none;"></label>' +
                    '   </td>' +
                    '   <td>' +
                    '       <input size="15" id="txtFileTypeValue" name="txtFileTypeValue" class="newStreamPropertyValue newStreamProperty" type="text">' +
                    '       <label id="errorFileTypeValue" for="txtFileTypeValue" class="error" style="display: none;"></label>' +
                    '   </td>' +
                    '   <td></td>' +
                    '</tr>';
            } else {
                $('#txtFileType').attr("disabled", "disabled");
            }
        } else if (exportType.toUpperCase() == "HTTP") {
            if (!$('#txtEndpoint').length) {
                exportProperties = '<tr class="newStreamMinProperty">' +
                    '   <td>' +
                    '       <input size="15" id="txtEndpoint" name="txtEndpoint" value="endpoint" disabled="disabled" class="newStreamPropertyName newStreamProperty  requiredProperty" type="text">' +
                    '       <label id="errorEndpoint" for="txtEndpoint" class="error" style="display: none;"></label>' +
                    '   </td>' +
                    '   <td>' +
                    '       <input size="15" id="txtEndpointValue" name="txtEndpointValue" class="newStreamPropertyValue newStreamProperty" type="text">' +
                    '       <label id="errorEndpointValue" for="txtEndpointValue" class="error" style="display: none;"></label>' +
                    '   </td>' +
                    '   <td></td>' +
                    '</tr>';
            } else {
                $('#txtEndpoint').attr("disabled", "disabled");
            }
        } else if (exportType.toUpperCase() == "KAFKA") {
            if (!$('#txtBootstrapServersList').length) {
                exportProperties += '<tr class="newStreamMinProperty">' +
                    '   <td>' +
                    '       <input size="15" id="txtBootstrapServersList" name="txtBootstrapServersList" value="bootstrap.servers" disabled="disabled" class="newStreamPropertyName newStreamProperty requiredProperty" type="text">' +
                    '       <label id="errorMetadataBrokerList" for="txtBootstrapServersList" class="error" style="display: none;"></label>' +
                    '   </td>' +
                    '   <td>' +
                    '       <input size="15" id="txtBootstrapServersListValue" name="txtBootstrapServersListValue" class="newStreamPropertyValue newStreamProperty" type="text">' +
                    '       <label id="errorMetadataBrokerListValue" for="txtBootstrapServersListValue" class="error" style="display: none;"></label>' +
                    '   </td>' +
                    '   <td></td>' +
                    '</tr>';
            } else {
                $('#txtBootstrapServersList').attr("disabled", "disabled");
            }
        } else if (exportType.toUpperCase() == "JDBC") {
            if (!$('#txtJdbcUrl').length) {
                exportProperties += '<tr class="newStreamMinProperty">' +
                    '   <td>' +
                    '       <input size="15" id="txtJdbcUrl" name="txtJdbcUrl" value="jdbcurl" disabled="disabled" class="newStreamPropertyName newStreamProperty requiredProperty" type="text">' +
                    '       <label id="errorJdbcUrl" for="txtJdbcUrl" class="error" style="display: none;"></label>' +
                    '   </td>' +
                    '   <td>' +
                    '       <input size="15" id="txtJdbcUrlValue" name="txtJdbcUrlValue" class="newStreamPropertyValue newStreamProperty" type="text">' +
                    '       <label id="errorJdbcUrlValue" for="txtJdbcUrlValue" class="error" style="display: none;"></label>' +
                    '   </td>' +
                    '   <td></td>' +
                    '</tr>';
            } else {
                $('#txtJdbcUrl').attr("disabled", "disabled");
            }
            if (!$('#txtJdbcDriver').length) {
                exportProperties += '<tr class="newStreamMinProperty">' +
                    '   <td>' +
                    '       <input size="15" id="txtJdbcDriver" name="txtJdbcDriver" value="jdbcdriver" disabled="disabled" class="newStreamPropertyName newStreamProperty requiredProperty" type="text">' +
                    '       <label id="errorJdbcDriver" for="txtJdbcDriver" class="error" style="display: none;"></label>' +
                    '   </td>' +
                    '   <td>' +
                    '       <input size="15" id="txtJdbcDriverValue" name="txtJdbcDriverValue" class="newStreamPropertyValue newStreamProperty" type="text">' +
                    '       <label id="errorJdbcDriverValue" for="txtJdbcDriverValue" class="error" style="display: none;"></label>' +
                    '   </td>' +
                    '   <td></td>' +
                    '</tr>';
            } else {
                $('#txtJdbcDriver').attr("disabled", "disabled");
            }
        } else if (exportType.toUpperCase() == "ELASTICSEARCH") {
            if (!$('#txtEndpointES').length) {
                exportProperties = '<tr class="newStreamMinProperty">' +
                    '   <td>' +
                    '       <input size="15" id="txtEndpointES" name="txtEndpointES" value="endpoint" disabled="disabled" class="newStreamPropertyName newStreamProperty  requiredProperty" type="text">' +
                    '       <label id="errorEndpoint" for="txtEndpoint" class="error" style="display: none;"></label>' +
                    '   </td>' +
                    '   <td>' +
                    '       <input size="15" id="txtEndpointESValue" name="txtEndpointESValue" class="newStreamPropertyValue newStreamProperty" type="text">' +
                    '       <label id="errorEndpointESValue" for="txtEndpointESValue" class="error" style="display: none;"></label>' +
                    '   </td>' +
                    '   <td></td>' +
                    '</tr>';
            } else {
                $('#txtEndpointES').attr("disabled", "disabled");
            }
        }
        $('#tblAddNewProperty tr.headerProperty').after(exportProperties);

        removeDuplicateProperty();
        setDefaultProperty();
    };

    var removeDuplicateProperty = function () {
        $('#tblAddNewProperty :input').each(function () {
            if ($(this).val() == "outdir") {
                removeDuplicate(this, "outdir");
            } else if ($(this).val() == "nonce") {
                removeDuplicate(this, "nonce");
            } else if ($(this).val() == "type") {
                removeDuplicate(this, "type");
            } else if ($(this).val() == "endpoint") {
                removeDuplicate(this, "endpoint");
            } else if ($(this).val() == "bootstrap.servers") {
                removeDuplicate(this, "bootstrap.servers");
            } else if ($(this).val() == "jdbcurl") {
                removeDuplicate(this, "jdbcurl");
            } else if ($(this).val() == "jdbcdriver") {
                removeDuplicate(this, "jdbcdriver");
            } else if ($(this).val() == "broker.host") {
                removeDuplicate(this, "broker.host");
            } else if ($(this).val() == "amqp.uri") {
                removeDuplicate(this, "amqp.uri");
            }
        });
    };

    var removeDuplicate = function (object, propertyName) {
        var exportType = $('#txtType').val();
        if (!$(object).hasClass("requiredProperty")) {
            var val = $(':input:eq(' + ($(':input').index(object) + 1) + ')').val();
            if ($(VoltDbAdminConfig.newStreamMinmPropertyName[propertyName]).length) {
                $(VoltDbAdminConfig.newStreamMinmPropertyName[propertyName]).val(val);
                $(".newStreamMinProperty").addClass("addedProperty");
                var $row = $(object).closest("tr");
                $row.remove();
            } else if ($(VoltDbAdminConfig.newStreamMinmPropertyName[propertyName + '_' + exportType]).length) {
                $(VoltDbAdminConfig.newStreamMinmPropertyName[propertyName + '_' + exportType]).val(val);
                $(".newStreamMinProperty").addClass("addedProperty");
                var $row1 = $(object).closest("tr");
                $row1.remove();
            }
        }
    };

    var setDefaultProperty = function () {

        var exportType = $('#txtType').val();
        if (exportType.toUpperCase() == "FILE") {
            setDefaultDisplay($("#txtOutdir"));
            setDefaultDisplay($("#txtnonce"));
            setDefaultDisplay($("#txtFileType"));
        } else {
            setNormalDisplay($("#txtOutdir"));
            setNormalDisplay($("#txtnonce"));
            setNormalDisplay($("#txtFileType"));
        }

        if (exportType.toUpperCase() == "HTTP") {
            setDefaultDisplay($("#txtEndpoint"));
        } else {
            setNormalDisplay($("#txtEndpoint"));
        }

        if (exportType.toUpperCase() == "KAFKA") {
            setDefaultDisplay($("#txtBootstrapServersList"));
        } else {
            setNormalDisplay($("#txtBootstrapServersList"));
        }

        if (exportType.toUpperCase() == "JDBC") {
            setDefaultDisplay($("#txtJdbcUrl"));
            setDefaultDisplay($("#txtJdbcDriver"));
        } else {
            setNormalDisplay($("#txtJdbcUrl"));
            setNormalDisplay($("#txtJdbcDriver"));
        }

        if (exportType.toUpperCase() == "ELASTICSEARCH") {
            setDefaultDisplay($("#txtEndpointES"));
        } else {
            setNormalDisplay($("#txtEndpointES"));
        }

    };

    var setDefaultDisplay = function (txtbox) {
        var $row = txtbox.closest("tr");
        $('#tblAddNewProperty tr.headerProperty').after($row);
        var $td = $row.find("td:last-child");
        $td.html('');
    };

    var setNormalDisplay = function (txtbox) {
        txtbox.removeAttr('disabled');
        var $row = txtbox.closest("tr");
        var $td = $row.find("td:last-child");
        $td.html('<div class="securityDelete" onclick="deleteRow(this)"></div>');
    };

    //set import properties
    var addImportProperties = function () {
        var exportType = $('#txtImportType').val();
        if (editId == 1)
            VoltDbAdminConfig.orgTypeValue = "";
        for (var i = 0; i < $(".newImportStreamMinProperty").length; i++) {
            if (!$($(".newImportStreamMinProperty")[i]).hasClass("orgProperty")) {
                $($(".newImportStreamMinProperty")[i]).addClass("propertyToRemove");
            }
        }
        $(".propertyToRemove").not(".addedImportProperty").remove();

        var exportProperties = '';
        if (exportType.toUpperCase() == "KAFKA") {
            if (!$('#txtBrokers').length) {
                exportProperties += '<tr class="newImportStreamMinProperty">' +
                    '   <td>' +
                    '       <input size="15" id="txtBrokers" name="txtBrokers" value="brokers" disabled="disabled" class="newImportStreamPropertyName newImportStreamProperty requiredImportProperty" type="text">' +
                    '       <label id="errorBrokers" for="txtBrokers" class="error" style="display: none;"></label>' +
                    '   </td>' +
                    '   <td>' +
                    '       <input size="15" id="txtBrokersValue" name="txtBrokersValue" class="newImportStreamPropertyValue newImportStreamProperty" type="text">' +
                    '       <label id="errorBrokersValue" for="txtBrokersValue" class="error" style="display: none;"></label>' +
                    '   </td>' +
                    '   <td></td>' +
                    '</tr>';
            } else {
                $('#txtBrokers').attr("disabled", "disabled");
            }

            if (!$('#txtProcedure').length) {
                exportProperties += '<tr class="newImportStreamMinProperty">' +
                    '   <td>' +
                    '       <input size="15" id="txtProcedure" name="txtProcedure" value="procedure" disabled="disabled" class="newImportStreamPropertyName newImportStreamProperty requiredImportProperty" type="text">' +
                    '       <label id="errorProcedure" for="txtProcedure" class="error" style="display: none;"></label>' +
                    '   </td>' +
                    '   <td>' +
                    '       <input size="15" id="txtProcedureValue" name="txtProcedureValue" class="newImportStreamPropertyValue newImportStreamProperty" type="text">' +
                    '       <label id="errorProcedureValue" for="txtProcedureValue" class="error" style="display: none;"></label>' +
                    '   </td>' +
                    '   <td></td>' +
                    '</tr>';
            } else {
                $('#txtProcedure').attr("disabled", "disabled");
            }

            if (!$('#txtTopics').length) {
                exportProperties += '<tr class="newImportStreamMinProperty">' +
                    '   <td>' +
                    '       <input size="15" id="txtTopics" name="txtTopics" value="topics" disabled="disabled" class="newImportStreamPropertyName newImportStreamProperty requiredImportProperty" type="text">' +
                    '       <label id="errorTopics" for="txtTopics" class="error" style="display: none;"></label>' +
                    '   </td>' +
                    '   <td>' +
                    '       <input size="15" id="txtTopicsValue" name="txtTopicsValue" class="newImportStreamPropertyValue newImportStreamProperty" type="text">' +
                    '       <label id="errorTopicValue" for="txtTopicsValue" class="error" style="display: none;"></label>' +
                    '   </td>' +
                    '   <td></td>' +
                    '</tr>';
            } else {
                $('#txtTopics').attr("disabled", "disabled");
            }

        } else if (exportType.toUpperCase() == "KINESIS") {
            if (!$('#txtAppName').length) {
                exportProperties += '<tr class="newImportStreamMinProperty">' +
                    '   <td>' +
                    '       <input size="15" id="txtAppName" name="txtAppName" value="app.name" disabled="disabled" class="newImportStreamPropertyName newImportStreamProperty requiredImportProperty" type="text">' +
                    '       <label id="errorAppName" for="txtAppName" class="error" style="display: none;"></label>' +
                    '   </td>' +
                    '   <td>' +
                    '       <input size="15" id="txtAppNameValue" name="txtAppNameValue" class="newImportStreamPropertyValue newImportStreamProperty" type="text">' +
                    '       <label id="errorAppNameValue" for="txtAppNameValue" class="error" style="display: none;"></label>' +
                    '   </td>' +
                    '   <td></td>' +
                    '</tr>';
            } else {
                $('#txtAppName').attr("disabled", "disabled");
            }

            if (!$('#txtProcedureKi').length) {
                exportProperties += '<tr class="newImportStreamMinProperty">' +
                    '   <td>' +
                    '       <input size="15" id="txtProcedureKi" name="txtProcedureKi" value="procedure" disabled="disabled" class="newImportStreamPropertyName newImportStreamProperty requiredImportProperty" type="text">' +
                    '       <label id="errorProcedureKi" for="txtProcedureKi" class="error" style="display: none;"></label>' +
                    '   </td>' +
                    '   <td>' +
                    '       <input size="15" id="txtProcedureKiValue" name="txtProcedureKiValue" class="newImportStreamPropertyValue newImportStreamProperty" type="text">' +
                    '       <label id="errorProcedureKiValue" for="txtProcedureKiValue" class="error" style="display: none;"></label>' +
                    '   </td>' +
                    '   <td></td>' +
                    '</tr>';
            } else {
                $('#txtProcedureKi').attr("disabled", "disabled");
            }

            if (!$('#txtRegion').length) {
                exportProperties += '<tr class="newImportStreamMinProperty">' +
                    '   <td>' +
                    '       <input size="15" id="txtRegion" name="txtRegion" value="region" disabled="disabled" class="newImportStreamPropertyName newImportStreamProperty requiredImportProperty" type="text">' +
                    '       <label id="errorRegion" for="txtRegion" class="error" style="display: none;"></label>' +
                    '   </td>' +
                    '   <td>' +
                    '       <input size="15" id="txtRegionValue" name="txtRegionValue" class="newImportStreamPropertyValue newImportStreamProperty" type="text">' +
                    '       <label id="errorRegionValue" for="txtRegionValue" class="error" style="display: none;"></label>' +
                    '   </td>' +
                    '   <td></td>' +
                    '</tr>';
            } else {
                $('#txtRegion').attr("disabled", "disabled");
            }

            if (!$('#txtStreamName').length) {
                exportProperties += '<tr class="newImportStreamMinProperty">' +
                    '   <td>' +
                    '       <input size="15" id="txtStreamName" name="txtStreamName" value="stream.name" disabled="disabled" class="newImportStreamPropertyName newImportStreamProperty requiredImportProperty" type="text">' +
                    '       <label id="errorStreamName" for="txtStreamName" class="error" style="display: none;"></label>' +
                    '   </td>' +
                    '   <td>' +
                    '       <input size="15" id="txtStreamNameValue" name="txtStreamNameValue" class="newImportStreamPropertyValue newImportStreamProperty" type="text">' +
                    '       <label id="errorStreamNameValue" for="txtStreamNameValue" class="error" style="display: none;"></label>' +
                    '   </td>' +
                    '   <td></td>' +
                    '</tr>';
            } else {
                $('#txtStreamName').attr("disabled", "disabled");
            }

            if (!$('#txtAccessKey').length) {
                exportProperties += '<tr class="newImportStreamMinProperty">' +
                    '   <td>' +
                    '       <input size="15" id="txtAccessKey" name="txtAccessKey" value="access.key" disabled="disabled" class="newImportStreamPropertyName newImportStreamProperty requiredImportProperty" type="text">' +
                    '       <label id="errorAccessKey" for="txtAccessKey" class="error" style="display: none;"></label>' +
                    '   </td>' +
                    '   <td>' +
                    '       <input size="15" id="txtAccessKeyValue" name="txtAccessKeyValue" class="newImportStreamPropertyValue newImportStreamProperty" type="text">' +
                    '       <label id="errorAccessKeyValue" for="txtAccessKeyValue" class="error" style="display: none;"></label>' +
                    '   </td>' +
                    '   <td></td>' +
                    '</tr>';
            } else {
                $('#txtAccessKey').attr("disabled", "disabled");
            }

            if (!$('#txtSecretKey').length) {
                exportProperties += '<tr class="newImportStreamMinProperty">' +
                    '   <td>' +
                    '       <input size="15" id="txtSecretKey" name="txtSecretKey" value="secret.key" disabled="disabled" class="newImportStreamPropertyName newImportStreamProperty requiredImportProperty" type="text">' +
                    '       <label id="errorSecretKey" for="txtSecretKey" class="error" style="display: none;"></label>' +
                    '   </td>' +
                    '   <td>' +
                    '       <input size="15" id="txtSecretKeyValue" name="txtSecretKeyValue" class="newImportStreamPropertyValue newImportStreamProperty" type="text">' +
                    '       <label id="errorSecretKeyValue" for="txtSecretKeyValue" class="error" style="display: none;"></label>' +
                    '   </td>' +
                    '   <td></td>' +
                    '</tr>';
            } else {
                $('#txtSecretKey').attr("disabled", "disabled");
            }
        }
        $('#tblAddNewImportProperty tr.headerProperty').after(exportProperties);

        removeDuplicateImportProperty();
        setDefaultImportProperty();
    };

    var removeDuplicateImportProperty = function () {
        $('#tblAddNewImportProperty :input').each(function () {
            if ($(this).val() == "brokers") {
                removeDuplicateImport(this, "brokers");
            } else if ($(this).val() == "procedure") {
                removeDuplicateImport(this, "procedure");
            } else if ($(this).val() == "topics") {
                removeDuplicateImport(this, "topics");
            } else if ($(this).val() == "app.name") {
                removeDuplicateImport(this, "app.name");
            } else if ($(this).val() == "stream.name") {
                removeDuplicateImport(this, "stream.name");
            } else if ($(this).val() == "access.key") {
                removeDuplicateImport(this, "access.key");
            } else if ($(this).val() == "secret.key") {
                removeDuplicateImport(this, "secret.key");
            } else if ($(this).val() == "region") {
                removeDuplicateImport(this, "region");
            }
        });
    };

    var removeDuplicateImport = function (object, propertyName) {
        var importType = $('#txtImportType').val();
        if (!$(object).hasClass("requiredImportProperty")) {
            var val = $(':input:eq(' + ($(':input').index(object) + 1) + ')').val();
            if ($(VoltDbAdminConfig.newImportStreamMinPropertyName[propertyName]).length) {
                $(VoltDbAdminConfig.newImportStreamMinPropertyName[propertyName]).val(val);
                $(".newImportStreamMinProperty").addClass("addedImportProperty");
                var $row = $(object).closest("tr");
                $row.remove();
            } else if ($(VoltDbAdminConfig.newImportStreamMinPropertyName[propertyName + '_' + importType]).length) {
                $(VoltDbAdminConfig.newImportStreamMinPropertyName[propertyName + '_' + importType]).val(val);
                $(".newImportStreamMinProperty").addClass("addedImportProperty");
                var $row1 = $(object).closest("tr");
                $row1.remove();
            }
        }
    };

    var setDefaultImportProperty = function () {
        var importType = $('#txtImportType').val();
        var isKafka = importType.toUpperCase() == "KAFKA"
        setDefaultNormalImportDisplay(isKafka, $("#txtBrokers"));
        setDefaultNormalImportDisplay(isKafka, $("#txtProcedure"));
        setDefaultNormalImportDisplay(isKafka, $("#txtTopics"));

        var isKinesis = importType.toUpperCase() == "KINESIS"
        setDefaultNormalImportDisplay(isKinesis, $("#txtAppName"));
        setDefaultNormalImportDisplay(isKinesis, $("#txtProcedureKi"));
        setDefaultNormalImportDisplay(isKinesis, $("#txtStreamName"));
        setDefaultNormalImportDisplay(isKinesis, $("#txtAccessKey"));
        setDefaultNormalImportDisplay(isKinesis, $("#txtSecretKey"));
        setDefaultNormalImportDisplay(isKinesis, $("#txtRegion"));
    };

    var setDefaultImportDisplay = function (txtbox) {
        var $row = txtbox.closest("tr");
        $('#tblAddNewImportProperty tr.headerProperty').after($row);
        var $td = $row.find("td:last-child");
        $td.html('');
    };

    var setNormalImportDisplay = function (txtbox) {
        txtbox.removeAttr('disabled');
        var $row = txtbox.closest("tr");
        var $td = $row.find("td:last-child");
        $td.html('<div class="securityDelete" onclick="deleteRow(this)"></div>');
    };

    var setDefaultNormalImportDisplay = function (isType, txtBox) {
        if (isType) {
            setDefaultImportDisplay(txtBox)
        } else {
            setNormalImportDisplay(txtBox)
        }
    }
    //

    var editUserState = -1;
    var orguser = '';
    $("#addNewUserLink").popup({
        open: function (event, ui, ele) {
            $("#addUserControl").show();
            $("#deleteSecUser").show();
            $("#saveUserControl").hide();
            editUserState = $('#addUserInnerPopup').data('isupdate');
            if (editUserState == 1) {
                $("#deleteUser").css('display', 'block');
            } else {
                $("#deleteUser").css('display', 'none');
            }
            var content = '<table width="100%" cellpadding="0" cellspacing="0" class="configurTbl">' +
                '<tbody>' +
                '<tr>' +
                '<td width="30%">Username</td>' +
                '<td width="10%">' +
                '<input id="txtUser" name="txtUser" type="text" size="30" aria-required="true" class="error"/>' +
                '<label id="errorUser" for="txtUser" class="error errorHeightFix" style="display:none">This field is required</label>' +
                '<input id="txtOrgUser" name="txtOrgUser" type="text" size="30" aria-required="true" style="display:none"/>' +
                '</td> ' +
                '<td>&nbsp;</td> ' +
                '<td>&nbsp;</td>' +
                '</tr>' +
                '<tr>' +
                '<td><span id="labelPassword"></span> </td> ' +
                '<td>' +
                '<input id="txtPassword" name="txtPassword" type="password" size="30" aria-required="true" class="error"/> ' +
                '<label id="errorPassword" for="txtPassword" class="error" style="display:none">This field is required</label> ' +
                '</td>' +
                '<td>&nbsp;</td> ' +
                '<td>&nbsp;</td>' +
                '</tr>' +
                '<tr>' +
                '<td>Roles </td> ' +
                '<td>' +
                '<select id="selectRole">' +
                rolehtml() +
                '</select>  ' +
                '</td> ' +
                '<td>&nbsp;</td>' +
                '<td>&nbsp;</td>' +
                '</tr>' +
                '</tbody>' +
                '</table>';
            $('#addUserWrapper').html(content);


            $("#frmAddUser").validate({
                rules: {
                    txtUser: adminValidationRules.userNameRule,
                    txtPassword: adminValidationRules.passwordRule
                },
                messages: {
                    txtUser: adminValidationRules.userNameMessage,
                    txtPassword: adminValidationRules.passwordMessage
                }
            });
        },
        afterOpen: function () {
            var popup = $(this)[0];
            if (editUserState == -1) {
                $('#labelPassword').html('Password');
                $('#addUserHeader').html('Add User');
            } else {
                $('#labelPassword').html('New Password');
                $('#addUserHeader').html('Edit User');
                $('#txtUser').val($('#addUserInnerPopup').data('username'));
                $('#txtOrgUser').val($('#addUserInnerPopup').data('username'));
                orguser = $('#addUserInnerPopup').data('username');
                $('#selectRole').val($('#addUserInnerPopup').data('role').toLowerCase());
            }

            $("#btnSaveUser").unbind("click");
            $("#btnSaveUser").on("click", function (e) {
                if (!$("#frmAddUser").valid()) {
                    e.preventDefault();
                    e.stopPropagation();
                } else {
                    $("#userSaveDelete").data('status', 'save');
                    $("#userSaveDelete").html("save");
                    $("#addUserControl").hide();
                    $("#deleteSecUser").hide();
                    $("#saveUserControl").show();
                }
            });

            $("#btnCancelUser").unbind("click");
            $("#btnCancelUser").on("click", function (e) {
                popup.close();
            });

            $(document).off("click", "#btnSaveSecUser");
<<<<<<< HEAD
            $(document).on("click","#btnSaveSecUser", function () {
=======
            $(document).on("click", "#btnSaveSecUser", function () {
>>>>>>> 0f8c82f3
                var username = $('#txtOrgUser').val();
                var newUsername = $('#txtUser').val();
                var password = encodeURIComponent($('#txtPassword').val());
                var role = $('#selectRole').val();
                var requestType = "POST";
                var requestUser = "";
                popup.close();
                if ($("#userSaveDelete").data('status') == 'save') {
                    var userObject = {
                        "name": newUsername,
                        "roles": role,
                        "password": password,
                        "plaintext": true
                    };
                    if (editUserState == 1) {
                        requestUser = username;
                    } else {
                        requestUser = newUsername;
                        requestType = "PUT";
                    }
                    toggleSecurityEdit(editStates.ShowLoading);
                    voltDbRenderer.UpdateUserConfiguration(userObject, function (result) {
                        if (result.status == "1") {
                            toggleSecurityEdit(editStates.ShowEdit);
                            //Reload Admin configurations for displaying the updated value
                            voltDbRenderer.GetAdminDeploymentInformation(false, function (adminConfigValues, rawConfigValues) {
                                VoltDbAdminConfig.displayAdminConfiguration(adminConfigValues, rawConfigValues);
                            });
                        } else {
                            setTimeout(function () {
                                toggleSecurityEdit(editStates.ShowEdit);
                                var errorStatus = '';
                                if (editUserState == 1) {
                                    errorStatus = 'Could not update the user credentials. ';
                                } else {
                                    errorStatus = 'Could not add a new user. ';
                                }
                                var msg = errorStatus;
                                if (result.status == "-1" && result.statusstring == "Query timeout.") {
                                    msg += "The Database is either down, very slow to respond or the server refused connection. Please try to edit when the server is back online.";
                                }
                                else if (result.statusstring != "") {
                                    msg += " " + result.statusstring;
                                }
                                else {
                                    msg += "Please try again later.";
                                }

                                $('#securityUserErrorFieldMsg').html(msg);
                                $("#sercurityUserPopupLink").trigger("click");
                            }, 3000);
                        }
                    }, requestUser, requestType);
                    popup.close();
                } else if ($("#userSaveDelete").data('status') == 'delete') {
                    toggleSecurityEdit(editStates.ShowLoading);
                    voltDbRenderer.UpdateUserConfiguration(null, function (result) {
                        if (!result.status) { //Handle the condition when the user deletes himself.
                            toggleSecurityEdit(editStates.ShowEdit);
                            return;
                        }

                        if (result.status == "1") {
                            toggleSecurityEdit(editStates.ShowEdit);
                            //Reload Admin configurations for displaying the updated value
                            voltDbRenderer.GetAdminDeploymentInformation(false, function (adminConfigValues, rawConfigValues) {
                                VoltDbAdminConfig.displayAdminConfiguration(adminConfigValues, rawConfigValues);
                            });
                        } else {
                            setTimeout(function () {

                                toggleSecurityEdit(editStates.ShowEdit);
                                var errorStatus = 'Could not delete the user.';

                                var msg = errorStatus;
                                if (result.status == "-1" && result.statusstring == "Query timeout.") {
                                    msg += "The Database is either down, very slow to respond or the server refused connection. Please try to edit when the server is back online.";
                                } else if (result.statusstring != "") {
                                    msg += " " + result.statusstring;
                                } else {
                                    msg += "Please try again later.";
                                }

                                $('#securityUserErrorFieldMsg').html(msg);
                                $("#sercurityUserPopupLink").trigger("click");
                            }, 3000);
                        }
                    }, username, "DELETE");
                }
            });

            $("#btnCancelSaveSecUser").unbind("click");
            $("#btnCancelSaveSecUser").on("click", function () {
                $("#addUserControl").show();
                $("#deleteSecUser").show();
                $("#saveUserControl").hide();
            });

            $("#deleteSecUser").unbind("click");
            $("#deleteSecUser").on("click", function () {
                $("#userSaveDelete").data('status', 'delete');
                $("#userSaveDelete").html("delete");
                $("#addUserControl").hide();
                $("#deleteSecUser").hide();
                $("#saveUserControl").show();
            });
        }
    });

    $("#updateErrorPopupLink").popup({
        open: function (event, ui, ele) {
        },
        afterOpen: function () {

            var popup = $(this)[0];
            $("#btnUpdateErrorOk").unbind("click");
            $("#btnUpdateErrorOk").on("click", function () {

                //Close the popup
                popup.close();
            });
        }
    });

    $("#updateImportErrorPopupLink").popup({
        open: function (event, ui, ele) {
        },
        afterOpen: function () {
            var popup = $(this)[0];
            $("#btnImportUpdateErrorOk").unbind("click");
            $("#btnImportUpdateErrorOk").on("click", function () {
                //Close the popup
                popup.close();
            });
        }
    });


    $("#sercurityUserPopupLink").popup({
        open: function (event, ui, ele) {
        },
        afterOpen: function () {

            var popup = $(this)[0];
            $("#btnSecurityUserErrorOk").unbind("click");
            $("#btnSecurityUserErrorOk").on("click", function () {

                //Close the popup
                popup.close();
            });
        }
    });

    $("#queryTimeoutUpdateErrorPopupLink").popup({
        open: function (event, ui, ele) {
        },
        afterOpen: function () {

            var popup = $(this)[0];
            $("#btnQueryTimeoutUpdateErrorOk").unbind("click");
            $("#btnQueryTimeoutUpdateErrorOk").on("click", function () {

                //Close the popup
                popup.close();
            });
        }
    });

    $("#memorySizeUpdateErrorPopupLink").popup({
        open: function (event, ui, ele) {
        },
        afterOpen: function () {
            var popup = $(this)[0];
            $("#btnMemorySizeUpdateErrorOk").unbind("click");
            $("#btnMemorySizeUpdateErrorOk").on("click", function () {
                popup.close();
            });
        }
    });

    $("#updateErrorSnapshotPopupLink").popup({
        open: function (event, ui, ele) {
        },
        afterOpen: function () {
            var popup = $(this)[0];
            $("#btnUpdateSnapshotErrorOk").unbind("click");
            $("#btnUpdateSnapshotErrorOk").on("click", function () {
                popup.close();
            });
        }
    });

    //Start DR Master
    var toggleDrMasterEdit = function (state) {

        if (adminEditObjects.chkDrMasterValue) {
            adminEditObjects.chkDrMaster.iCheck('check');
        } else {
            adminEditObjects.chkDrMaster.iCheck('uncheck');
        }
        VoltDbAdminConfig.isDrMasterEditMode = false;

        if (state == editStates.ShowOkCancel) {
            adminEditObjects.loadingDrMaster.hide();
            adminEditObjects.LinkDrMasterEdit.hide();
            adminEditObjects.btnEditDrMasterOk.show();
            adminEditObjects.btnEditDrMasterCancel.show();
            adminEditObjects.chkDrMaster.parent().addClass("customCheckbox");
            adminEditObjects.iconDrMasterOption.hide();
            adminEditObjects.txtDrMaster.show();
            VoltDbAdminConfig.isDrMasterEditMode = true;
        } else if (state == editStates.ShowLoading) {
            adminEditObjects.loadingDrMaster.show();
            adminEditObjects.btnEditDrMasterOk.hide();
            adminEditObjects.btnEditDrMasterCancel.hide();
            adminEditObjects.LinkDrMasterEdit.hide();
            adminEditObjects.chkDrMaster.parent().removeClass("customCheckbox");
            adminEditObjects.iconDrMasterOption.hide();
            adminEditObjects.txtDrMaster.hide();
        } else {
            adminEditObjects.loadingDrMaster.hide();
            adminEditObjects.btnEditDrMasterOk.hide();
            adminEditObjects.btnEditDrMasterCancel.hide();
            adminEditObjects.LinkDrMasterEdit.show();
            adminEditObjects.chkDrMaster.parent().removeClass("customCheckbox");
            adminEditObjects.iconDrMasterOption.show();
            adminEditObjects.txtDrMaster.show();
        }

    };

    adminEditObjects.LinkDrMasterEdit.on("click", function () {
        if (adminEditObjects.LinkDrMasterEdit.hasClass("edit"))
            toggleDrMasterEdit(editStates.ShowOkCancel);
    });

    adminEditObjects.btnEditDrMasterCancel.on("click", function () {
        toggleDrMasterEdit(editStates.ShowEdit);
    });

    adminEditObjects.btnEditDrMasterOk.popup({
        open: function (event, ui, ele) {
        },
        afterOpen: function () {
            var popup = $(this)[0];
            $("#btnSaveDrMaster").unbind("click");
            $("#btnSaveDrMaster").on("click", function () {
                var adminConfigurations = VoltDbAdminConfig.getLatestRawAdminConfigurations();
                if (!adminConfigurations.hasOwnProperty("dr")) {
                    adminConfigurations.dr = {};
                }
                //Set the new value to be saved.
                adminConfigurations.dr.listen = adminEditObjects.chkDrMaster.is(':checked');
                //Call the loading image only after setting the new value to be saved.
                toggleDrMasterEdit(editStates.ShowLoading);
                voltDbRenderer.updateAdminConfiguration(adminConfigurations, function (result) {
                    if (result.status == "1") {
                        //Reload Admin configurations for displaying the updated value
                        voltDbRenderer.GetAdminDeploymentInformation(false, function (adminConfigValues, rawConfigValues) {
                            VoltDbAdminConfig.displayAdminConfiguration(adminConfigValues, rawConfigValues);
                            toggleDrMasterEdit(editStates.ShowEdit);
                        });
                    } else {
                        toggleDrMasterEdit(editStates.ShowEdit);
                        var msg = '"' + adminEditObjects.drMasterLabel + '". ';
                        if (result.status == "-1" && result.statusstring == "Query timeout.") {
                            msg += "The DB Monitor service is either down, very slow to respond or the server refused connection. Please try to edit when the server is back online.";
                        } else {
                            msg += "Please try again later.";
                        }

                        adminEditObjects.updateDrMasterErrorFieldMsg.text(msg);
                        $("#updateErrorDrMasterPopupLink").trigger("click");
                    }
                });
                //Close the popup
                popup.close();
            });

            $("#btnPopupDrMasterCancel").on("click", function () {
                toggleDrMasterEdit(editStates.ShowEdit);
                popup.close();
            });

            $(".popup_back").on("click", function () {
                toggleDrMasterEdit(editStates.ShowEdit);
            });

            $(".popup_close").on("click", function () {
                toggleDrMasterEdit(editStates.ShowEdit);
            });
        }
    });

    $("#updateErrorDrMasterPopupLink").popup({
        open: function (event, ui, ele) {
        },
        afterOpen: function () {
            var popup = $(this)[0];
            $("#btnUpdateDrMasterOk").unbind("click");
            $("#btnUpdateDrMasterOk").on("click", function () {
                popup.close();
            });
        }
    });

    adminEditObjects.chkDrMaster.on('ifChanged', function () {
        adminEditObjects.txtDrMaster.text(getOnOffText(adminEditObjects.chkDrMaster.is(":checked")));
    });

    adminEditObjects.chkDrMaster.iCheck({
        checkboxClass: 'icheckbox_square-aero',
        increaseArea: '20%' // optional
    });
    //End DR Master

    // Filters servers list
    $('#popServerSearchAdmin').keyup(function () {
        var that = this;
        $.each($('.tblshutdown tbody tr'),
            function (i, val) {
                if ($(val).text().indexOf($(that).val().toLowerCase()) == -1) {
                    $('.tblshutdown tbody tr').eq(i).hide();
                } else {
                    $('.tblshutdown tbody tr').eq(i).show();
                }
            });
    });

    // Hides opened serverlist
    $(document).on('click', function (e) {
        if (!$(e.target).hasClass('adminIcons') && !$(e.target).hasClass('serverName')) {
            if ($(e.target).closest("#serverConfigAdmin").length === 0) {
                $("#serverConfigAdmin").hide();
            }
        }
    });

    // Checkbox style
    $('input.snapshot').iCheck({
        checkboxClass: 'icheckbox_square-aero',
        increaseArea: '20%' // optional
    });

    $('#chkSecurity').iCheck({
        checkboxClass: 'icheckbox_square-aero',
        increaseArea: '20%' // optional
    });

    $.validator.addMethod(
        "regex",
        function (value, element, regexp) {
            var re = new RegExp(regexp);
            return this.optional(element) || re.test(value);
        },
        "Please enter only valid characters."
    );

    $.validator.addMethod(
        "checkDuplicate",
        function (value) {
            var arr = VoltDbAdminConfig.orgUserList;
            if (editUserState == 1) {
                if ($.inArray(value, arr) != -1) {
                    if (value == orguser)
                        return true;
                    return false;
                } else {
                    return true;
                }
            } else {
                if ($.inArray(value, arr) != -1) {
                    return false;
                } else {
                    return true;
                }
            }

        },
        "Username already exists."
    );

    $.validator.addMethod(
        "portRegex",
        function (value, element, regexp) {
            var result = true
            var values = value.split(':');
            var re = new RegExp(regexp);
            if (values.length == 2) {
                if (!$.isNumeric(values[1]) || !(values[1] > 1 && values[1] < 65536))
                    result = false;
                else {
                    if (values[1].split('.').length > 1)
                        result = false;
                }
                if (!re.test(values[0]))
                    result = false;
            } else {
                result = false;
            }

            return this.optional(element) || result;
        },
        "Please enter only valid character."
    );

    showHideIntSnapshotMsg = function (isProVersion) {
        if (!VoltDbAdminConfig.isCommandLogEnabled && isProVersion) {
            $('#continueShutdownMsg').show()
            $('#shutdownWarningMsg').show()
        } else {
            $('#shutdownWarningMsg').hide()
            $('#continueShutdownMsg').hide()
        }
    }
}

(function (window) {
    var iVoltDbAdminConfig = (function () {

        var currentRawAdminConfigurations;
        this.isExportLoading = false;
        this.isCommandLogEnabled = false;
        this.isAdmin = false;
        this.isSecurityEnabled = false;
        this.isRoleChanged = false;
        this.isReloadRequired = false;
        this.registeredElements = [];
        this.servers = [];
        this.stoppedServer = "";
        this.stoppedServers = [];
        this.runningServerIds = "";
        this.firstResponseReceived = false;
        this.adminPort = -1;
        this.isDbPaused = false;
        this.toggleStates = {};
        this.orgUserList = [];
        this.drReplicaEnabled = true;
        this.isDrMasterEditMode = false;
        this.isSnapshotEditMode = false;
        this.isSnmpEditMode = false;
        this.isMemoryLimitEditMode = false;
        this.newStreamMinmPropertyName = {
            "outdir": "#txtOutdirValue",
            "nonce": "#txtnonceValue",
            "type": "#txtFileTypeValue",
            "endpoint_HTTP": "#txtEndpointValue",
            "bootstrap.servers": "#txtBootstrapServersListValue",
            "jdbcurl": "#txtJdbcUrlValue",
            "jdbcdriver": "#txtJdbcDriverValue",
            "endpoint_ELASTICSEARCH": "#txtEndpointESValue"
        };

        this.newImportStreamMinPropertyName = {
            "metadata.broker.list": "#txtImportMetadataBrokerListValue",
            "brokers": "#txtBrokersValue",
            "procedure_KAFKA": "#txtProcedureValue",
            "topics": "#txtTopicsValue",
            "app.name": "#txtAppNameValue",
            "procedure_KINESIS": "#txtProcedureKiValue",
            "region": "#txtRegionValue",
            "stream.name": "#txtStreamNameValue",
            "access.key": "#txtAccessKeyValue",
            "secret.key": "#txtSecretKeyValue",
        }
        this.isImportConfigLoading = false;
        this.orgTypeValue = "";
        this.exportTypes = [];
        this.isSaveSnapshot = false;

        this.server = function (hostIdvalue, serverNameValue, serverStateValue, ipAddress, HTTPPORT, ClientPort) {
            this.hostId = hostIdvalue;
            this.serverName = serverNameValue;
            this.serverState = serverStateValue;
            this.ipAddress = ipAddress;
            this.httpPort = HTTPPORT;
            this.clientPort = ClientPort;
        };

        this.stoppedServer = function (hostIdvalue, serverNameValue) {
            this.HOSTID = hostIdvalue;
            this.HOSTNAME = serverNameValue;
            this.CLUSTERSTATE = "MISSING";

        };

        this.displayAdminConfiguration = function (adminConfigValues, rawConfigValues) {
            if (!VoltDbAdminConfig.firstResponseReceived)
                VoltDbAdminConfig.firstResponseReceived = true;
            if (adminConfigValues != undefined && VoltDbAdminConfig.isAdmin) {
                configureAdminValues(adminConfigValues);
                configureDirectoryValues(adminConfigValues);
                currentRawAdminConfigurations = rawConfigValues;
            }
        };

        this.getLatestRawAdminConfigurations = function () {
            return currentRawAdminConfigurations;
        };

        this.displayPortAndRefreshClusterState = function (portAndClusterValues, serverSettings) {
            if (portAndClusterValues != undefined && VoltDbAdminConfig.isAdmin) {
                configurePortAndOverviewValues(portAndClusterValues, serverSettings);
                client_port = portAndClusterValues.clientPort;
                refreshClusterValues(portAndClusterValues);
                configurePromoteAction(portAndClusterValues);
            }
        };

        this.refreshServerList = function (serverList, serverCount) {
            adminDOMObjects.adminServerList !== undefined && adminDOMObjects.adminServerList.html(serverList);
        };

        this.escapeHtml = function (value) {
            if (!value)
                return "";

            return $('<div/>').text(value).html();
        };

        var configureAdminValues = function (adminConfigValues) {
            adminDOMObjects.siteNumberHeader.text(adminConfigValues.sitesperhost);
            adminDOMObjects.kSafety.text(adminConfigValues.kSafety);
            adminDOMObjects.partitionDetection.removeClass().addClass(getOnOffClass(adminConfigValues.partitionDetection));
            adminDOMObjects.partitionDetectionLabel.text(getOnOffText(adminConfigValues.partitionDetection));
            configureSecurity(adminConfigValues);
            adminDOMObjects.httpAccess.removeClass().addClass(getOnOffClass(adminConfigValues.httpEnabled));
            adminDOMObjects.httpAccessLabel.text(getOnOffText(adminConfigValues.httpEnabled));
            adminDOMObjects.jsonAPI.removeClass().addClass(getOnOffClass(adminConfigValues.jsonEnabled));
            adminDOMObjects.jsonAPILabel.text(getOnOffText(adminConfigValues.jsonEnabled));
            adminDOMObjects.autoSnapshot.removeClass().addClass(getOnOffClass(adminConfigValues.snapshotEnabled));
            if (!VoltDbAdminConfig.isSnapshotEditMode)
                adminDOMObjects.autoSnapshotLabel.text(getOnOffText(adminConfigValues.snapshotEnabled));
            adminDOMObjects.filePrefix.text(adminConfigValues.filePrefix != null ? adminConfigValues.filePrefix : "");
            adminDOMObjects.frequency.text(adminConfigValues.frequency != null ? adminConfigValues.frequency : "");
            adminDOMObjects.frequencyLabel.text(adminConfigValues.frequency != null ? "Hrs" : "");
            adminDOMObjects.retained.text(adminConfigValues.retained != null ? adminConfigValues.retained : "");
            adminDOMObjects.retainedLabel.text(adminConfigValues.retained != null ? "Copies" : "");
            adminEditObjects.tBoxAutoSnapshotRetainedValue = adminConfigValues.retained;
            adminEditObjects.tBoxFilePrefixValue = adminConfigValues.filePrefix;
            VoltDbAdminConfig.isCommandLogEnabled = adminConfigValues.commandLogEnabled;
            adminDOMObjects.commandLog.removeClass().addClass(getOnOffClass(adminConfigValues.commandLogEnabled));
            adminDOMObjects.commandLogLabel.text(adminConfigValues.commandLogEnabled == true ? 'On' : 'Off');
            adminDOMObjects.commandLogFrequencyTime.text(adminConfigValues.commandLogFrequencyTime != null ? adminConfigValues.commandLogFrequencyTime : "");
            adminDOMObjects.commandLogFrequencyTimeLabel.text(adminConfigValues.commandLogFrequencyTime != null ? "ms" : "");
            adminDOMObjects.commandLogFrequencyTransactions.text(adminConfigValues.commandLogFrequencyTransactions != null ? adminConfigValues.commandLogFrequencyTransactions : "");
            adminDOMObjects.commandLogSegmentSize.text(adminConfigValues.logSegmentSize != null ? adminConfigValues.logSegmentSize : "");
            adminDOMObjects.commandLogSegmentSizeLabel.text(adminConfigValues.logSegmentSize != null ? "MB" : "");
            adminDOMObjects.heartBeatTimeout.text(adminConfigValues.heartBeatTimeout != null ? adminConfigValues.heartBeatTimeout : "");


            if (adminConfigValues.heartBeatTimeout != null) {
                adminDOMObjects.heartBeatTimeoutLabel.text("s");

                if (adminEditObjects.editStateHeartbeatTimeout == editStates.ShowEdit)
                    adminEditObjects.LinkHeartbeatEdit.show();
            } else {
                adminDOMObjects.heartBeatTimeoutLabel.text("");
                adminEditObjects.LinkHeartbeatEdit.hide();
            }

            adminDOMObjects.tempTablesMaxSize.text(adminConfigValues.tempTablesMaxSize != null ? adminConfigValues.tempTablesMaxSize : "");
            adminDOMObjects.tempTablesMaxSizeLabel.text(adminConfigValues.tempTablesMaxSize != null ? "MB" : "");
            adminDOMObjects.snapshotPriority.text(adminConfigValues.snapshotPriority);
            var memoryLimitText = adminConfigValues.memorylimit;
            var memoryLimitUnit = "GB";
            var memoryLimitValue = 0;
            if (memoryLimitText != undefined && memoryLimitText.indexOf("%") > -1) {
                memoryLimitUnit = "%";
                memoryLimitValue = memoryLimitText.replace("%", "");
                if (adminEditObjects.btnEditMemorySize.is(":visible")) {
                    adminEditObjects.btnDeleteMemory.show();
                }
            } else if (memoryLimitText != undefined && memoryLimitText.indexOf("%") == -1) {
                memoryLimitValue = memoryLimitText;
                if (adminEditObjects.btnEditMemorySize.is(":visible")) {
                    adminEditObjects.btnDeleteMemory.show();
                }
            } else if (memoryLimitText == undefined) {
                memoryLimitValue = undefined;
                adminEditObjects.btnDeleteMemory.hide();
            }
            adminDOMObjects.memoryLimitSize.text(adminConfigValues.memorylimit != undefined ? memoryLimitValue : "Not Enforced");
            if (!VoltDbAdminConfig.isMemoryLimitEditMode)
                adminDOMObjects.memoryLimitSizeUnit.text(adminConfigValues.memorylimit != undefined ? memoryLimitUnit : "");
            adminEditObjects.spanMemoryLimitSizeValue = memoryLimitValue;
            configureQueryTimeout(adminConfigValues);

            //edit configuration
            adminEditObjects.chkSecurityValue = adminConfigValues.securityEnabled;
            adminEditObjects.chkAutoSnapshotValue = adminConfigValues.snapshotEnabled;
            adminEditObjects.tBoxHeartbeatTimeoutValue = adminConfigValues.heartBeatTimeout;
            var snapshotFrequency = adminConfigValues.frequency != undefined ? parseInt(adminConfigValues.frequency) : '';
            adminEditObjects.tBoxAutoSnapshotFreqValue = snapshotFrequency;
            adminEditObjects.spanAutoSnapshotFreq.text(snapshotFrequency);
            var spanshotUnit = adminConfigValues.frequency != undefined ? adminConfigValues.frequency.slice(-1) : '';
            setSnapShotUnit(spanshotUnit);
            adminClusterObjects.userListObj = adminConfigValues.users;
            getUserList(adminConfigValues.users);
            getExportProperties(adminConfigValues.configuration);
            //dr setting
            getDrMode(adminConfigValues.drListen);

            getImportProperties(adminConfigValues.importConfiguration);

            getDiskLimits(adminConfigValues.disklimit);
            if (VoltDbUI.isDRInfoRequired) {
                adminEditObjects.labelDrId.text(adminConfigValues.drId);
                adminEditObjects.chkDrMasterValue = adminConfigValues.drListen;
                adminEditObjects.iconDrMasterOption.removeClass().addClass(getOnOffClass(adminConfigValues.drListen));
                if (!VoltDbAdminConfig.isDrMasterEditMode)
                    adminEditObjects.txtDrMaster.text(getOnOffText(adminConfigValues.drListen));
                adminEditObjects.labelReplicaSource.text(adminConfigValues.drConnectionSource == "" ? "" : "(source: " + adminConfigValues.drConnectionSource + ")");
                if (VoltDbUI.drReplicationRole.toLowerCase() == "replica") {
                    getDrReplicaStatus(true);
                } else {
                    getDrReplicaStatus(false);
                }
            }



            //snmp setting

            adminEditObjects.chkSnmpValue = adminConfigValues.enabled;
            if (!VoltDbAdminConfig.isSnmpEditMode)
                adminEditObjects.txtSnmp.text(adminConfigValues.enabled == true ? 'On' : 'Off');

            if (adminConfigValues.enabled != null) {
                adminEditObjects.iconSnmpOption.removeClass().addClass(getOnOffClass(adminConfigValues.enabled));
            }

            if (adminConfigValues.target != null) {
                adminEditObjects.targetSpan.text(adminConfigValues.target);
                adminEditObjects.txtTargetValue = adminConfigValues.target;
            }

            if (adminConfigValues.community != null) {
                adminEditObjects.communitySpan.text(adminConfigValues.community);
                adminEditObjects.txtCommunityValue = adminConfigValues.community;
            }

            if (adminConfigValues.username != null) {
                adminEditObjects.usernameSpan.text(adminConfigValues.username);
                adminEditObjects.txtUsernameValue = adminConfigValues.username;
            }

            if (adminConfigValues.authprotocol != null) {
                adminEditObjects.authProtocolSpan.text(adminConfigValues.authprotocol)
                adminEditObjects.ddlAuthProtocolValue = adminConfigValues.authprotocol;
            }
            else {
                adminEditObjects.ddlAuthProtocolValue = "SHA";
            }

            if (adminConfigValues.privacyprotocol != null) {
                adminEditObjects.privProtocolSpan.text(adminConfigValues.privacyprotocol)
                adminEditObjects.ddlPrivProtocolValue = adminConfigValues.privacyprotocol;
            }
            else {
                adminEditObjects.ddlPrivProtocolValue = "AES";
            }

            if (adminConfigValues.authkey != null) {
                adminEditObjects.authKeySpan.text(adminConfigValues.authkey);
                adminEditObjects.txtAuthkeyValue = adminConfigValues.authkey;
            }

            if (adminConfigValues.privacykey != null) {
                adminEditObjects.privKeySpan.text(adminConfigValues.privacykey);
                adminEditObjects.txtPrivkeyValue = adminConfigValues.privacykey;
            }



        };

        var getDrReplicaStatus = function (result) {
            adminEditObjects.chkDrReplicaValue = result;
            adminEditObjects.iconDrReplicaOption.removeClass().addClass(getOnOffClass(result));
            adminEditObjects.txtDrReplica.text(getOnOffText(result));
            if (result) {
                adminEditObjects.txtDrReplica.attr("title", "Use the Promote button to exit replica mode.");
                adminEditObjects.iconDrReplicaOption.attr("title", "Use the Promote button to exit replica mode.");
            } else {
                adminEditObjects.txtDrReplica.removeAttr("title");
                adminEditObjects.iconDrReplicaOption.removeAttr("title");
            }
        };

        var getDrMode = function (drListen) {
            var replicationRole = VoltDbUI.drReplicationRole;
            if (replicationRole.toLowerCase() == "replica") {
                if (VoltDbUI.drMasterState.toUpperCase() == "ACTIVE") {
                    adminEditObjects.labelDrmode.text("Both");
                } else {
                    adminEditObjects.labelDrmode.text("Replica");
                }
            } else {
                adminEditObjects.labelDrmode.text("Master");
            }
            adminEditObjects.LinkDrMasterEdit.removeClass().addClass('edit');
        };

        var getExportProperties = function (data) {
            var result = "";
            if (data != undefined) {

                //Do not update the data in loading condition
                if (adminEditObjects.exportConfiguration.data("status") == "loading") {
                    return;
                }
                for (var i = 0; i < data.length; i++) {
                    var stream = VoltDbAdminConfig.escapeHtml(data[i].target);
                    var type = data[i].type ? (" (" + VoltDbAdminConfig.escapeHtml(data[i].type) + ")") : "";
                    var enabled = data[i].enabled;
                    var streamProperty = data[i].property;
                    var rowId = 'row-4' + i;
                    var style = '';
                    var additionalCss = (VoltDbAdminConfig.toggleStates[rowId] === true) ? 'labelExpanded' : '';

                    if (!VoltDbAdminConfig.toggleStates.hasOwnProperty(rowId) || VoltDbAdminConfig.toggleStates[rowId] === false) {
                        VoltDbAdminConfig.toggleStates[rowId] = false;
                        style = 'style = "display:none;"';
                    }

                    result += '<tr class="child-row-4 subLabelRow parentprop" id="' + rowId + '">' +
<<<<<<< HEAD
                            '   <td class="configLabel expoStream" onclick="toggleProperties(this);" title="Click to expand/collapse">' +
                            '       <a href="javascript:void(0)" class="labelCollapsed ' + additionalCss + '"> ' + stream + type + '</a>' +
                            '   </td>' +
                            '   <td align="right">' +
                            '       <div class="' + getOnOffClass(enabled) + '"></div>' +
                            '   </td>' +
                            '   <td>' + getOnOffText(enabled) + '</td>' +
                            '   <td>' +
                            '       <div class="exportDelete" style="display:none;"></div>' +
                            '       <a href="javascript:void(0)" id="exportEdit' + i + '" class="edit k8s_hidden" onclick="editStream(' + i + ')" title="Edit">&nbsp;</a>' +
                            '   </td>' +
                            '</tr>';
=======
                        '   <td class="configLabel expoStream" onclick="toggleProperties(this);" title="Click to expand/collapse">' +
                        '       <a href="javascript:void(0)" class="labelCollapsed ' + additionalCss + '"> ' + stream + type + '</a>' +
                        '   </td>' +
                        '   <td align="right">' +
                        '       <div class="' + getOnOffClass(enabled) + '"></div>' +
                        '   </td>' +
                        '   <td>' + getOnOffText(enabled) + '</td>' +
                        '   <td>' +
                        '       <div class="exportDelete" style="display:none;"></div>' +
                        '       <a href="javascript:void(0)" id="exportEdit' + i + '" class="edit" onclick="editStream(' + i + ')" title="Edit">&nbsp;</a>' +
                        '   </td>' +
                        '</tr>';
>>>>>>> 0f8c82f3

                    if (streamProperty && streamProperty.length > 0) {
                        var isBootstrapServer = false;
                        if (data[i].type.toLowerCase() == 'kafka') {
                            for (var k = 0; k < streamProperty.length; k++) {
                                if (streamProperty[k].name == 'bootstrap.servers') {
                                    isBootstrapServer = true;
                                    break;
                                }
                            }
                        }

                        for (var j = 0; j < streamProperty.length; j++) {
                            if (streamProperty[j].name == 'metadata.broker.list' && !isBootstrapServer) {
                                streamProperty[j].name = 'bootstrap.servers';
                                isBootstrapServer = true;
                            }

                            var name = streamProperty[j].name;
                            var value = streamProperty[j].value;

                            result += '' +
                                '<tr class="childprop-' + rowId + ' subLabelRow" ' + style + '>' +
                                '   <td class="configLabe2">' + name + '</td>' +
                                '   <td class="wordBreak" align="right">' + value + '</td>' +
                                '<td>&nbsp;</td>' +
                                '<td>&nbsp;</td>' +
                                '</tr>';
                        }
                    } else {
                        result += '<tr class="childprop-' + rowId + ' propertyLast subLabelRow" ' + style + '>' +
                            '   <td width="67%" class="configLabe2" colspan="3">No properties available.</td>' +
                            '   <td width="33%">&nbsp</td>' +
                            '</tr>';
                    }
                }
            }

            if (result == "") {
                result += '<tr class="propertyLast subLabelRow">' +
                    '<td width="67%" class="configLabel" colspan="3" id="noConfigExport">No configuration available.</td>' +
                    '<td width="33%">&nbsp</td>' +
                    '</tr>';
            }

            $('#exportConfiguration').html(result);

        };

        var getImportProperties = function (data) {
            var result = "";
            var procedureName = "";
            if (data != undefined) {
                //Do not update the data in loading condition
                if (adminEditObjects.importConfiguration.data("status") == "loading") {
                    return;
                }

                for (var i = 0; i < data.length; i++) {
                    var resultProperty = "";
                    var resultSubProperty = "";
                    var type = data[i].type ? VoltDbAdminConfig.escapeHtml(data[i].type) : "";
                    var enabled = data[i].enabled;
                    var importProperty = data[i].property;
                    var rowId = 'row-5' + i;
                    var style = '';
                    var additionalCss = (VoltDbAdminConfig.toggleStates[rowId] === true) ? 'labelExpanded' : '';

                    if (!VoltDbAdminConfig.toggleStates.hasOwnProperty(rowId) || VoltDbAdminConfig.toggleStates[rowId] === false) {
                        VoltDbAdminConfig.toggleStates[rowId] = false;
                        style = 'style = "display:none;"';
                    }
                    if (importProperty && importProperty.length > 0) {
                        var isFirstProcedureProp = true;
                        for (var j = 0; j < importProperty.length; j++) {
                            var name = importProperty[j].name;
                            var value = importProperty[j].value;

                            resultSubProperty += '' +
                                '<tr class="childprop-' + rowId + ' subLabelRow" ' + style + '>' +
                                '   <td class="configLabe2">' + name + '</td>' +
                                '   <td class="wordBreak" align="right">' + value + '</td>' +
                                '<td>&nbsp;</td>' +
                                '<td>&nbsp;</td>' +
                                '</tr>';

                            if (name == 'procedure' && isFirstProcedureProp) {
                                isFirstProcedureProp = false;
                                procedureName = value;
                            }
                        }
                    } else {
                        resultSubProperty += '<tr class="childprop-' + rowId + ' propertyLast subLabelRow" ' + style + '>' +
                            '   <td width="67%" class="configLabe2" colspan="3">No properties available.</td>' +
                            '   <td width="33%">&nbsp</td>' +
                            '</tr>';
                    }

                    resultProperty += '<tr class="child-row-5 subLabelRow parentprop" id="' + rowId + '">' +
<<<<<<< HEAD
                            '   <td class="configLabel expoStream" onclick="toggleProperties(this);" title="Click to expand/collapse">' +
                            '       <a href="javascript:void(0)" class="labelCollapsed ' + additionalCss + '"> ' + procedureName + ' (' + type + ')</a>' +
                            '   </td>' +
                            '   <td align="right">' +
                            '       <div class="' + getOnOffClass(enabled) + '"></div>' +
                            '   </td>' +
                            '   <td>' + getOnOffText(enabled) + '</td>' +
                            '   <td>' +
                            '       <div class="exportDelete" style="display:none;"></div>' +
                            '       <a href="javascript:void(0)" id="importEdit' + i + '" class="edit k8s_hidden" onclick="editImportStream(' + i + ')" title="Edit">&nbsp;</a>' +
                            '   </td>' +
                            '</tr>';
                result += resultProperty + resultSubProperty;
=======
                        '   <td class="configLabel expoStream" onclick="toggleProperties(this);" title="Click to expand/collapse">' +
                        '       <a href="javascript:void(0)" class="labelCollapsed ' + additionalCss + '"> ' + procedureName + ' (' + type + ')</a>' +
                        '   </td>' +
                        '   <td align="right">' +
                        '       <div class="' + getOnOffClass(enabled) + '"></div>' +
                        '   </td>' +
                        '   <td>' + getOnOffText(enabled) + '</td>' +
                        '   <td>' +
                        '       <div class="exportDelete" style="display:none;"></div>' +
                        '       <a href="javascript:void(0)" id="importEdit' + i + '" class="edit" onclick="editImportStream(' + i + ')" title="Edit">&nbsp;</a>' +
                        '   </td>' +
                        '</tr>';
                    result += resultProperty + resultSubProperty;
>>>>>>> 0f8c82f3
                }
            }

            if (result == "") {
                result += '<tr class="propertyLast subLabelRow">' +
                    '<td width="67%" class="configLabel" colspan="3">No configuration available.</td>' +
                    '<td width="33%">&nbsp</td>' +
                    '</tr>';
            }

            $('#importConfiguration').html(result);
        };

        var getDiskLimits = function (data) {
            var result = "";
            var style = '';
            var additionalCss = (VoltDbAdminConfig.toggleStates["row-60"] === true) ? 'labelExpanded' : '';
            if (!VoltDbAdminConfig.toggleStates.hasOwnProperty("row-60") || VoltDbAdminConfig.toggleStates["row-60"] === false) {
                VoltDbAdminConfig.toggleStates["row-60"] = false;
                style = 'style = "display:none;"';
            }
            if (data != undefined) {
                //Do not update the data in loading condition
                if (adminEditObjects.diskLimitConfiguration.data("status") == "loading") {
                    return;
                }

                var content = '';

<<<<<<< HEAD
                content = '<a id="btnEditDiskLimit" href="javascript:void(0)" onclick="editDiskLimit(1)" class="edit k8s_hidden" title="Edit">&nbsp;</a>' +
                    '<div id="loadingDiskLimit" class="loading-small loadExport" style="display: none;"></div>';
=======
                if (!voltDbRenderer.kubernetes_con) {
                    content = '<a id="btnEditDiskLimit" href="javascript:void(0)" onclick="editDiskLimit(1)" class="edit" title="Edit">&nbsp;</a>' +
                        '<div id="loadingDiskLimit" class="loading-small loadExport" style="display: none;"></div>';
                }
>>>>>>> 0f8c82f3

                result += '<tr class="child-row-6 subLabelRow parentprop" id="row-60">' +
                    '   <td class="configLabel" id="diskLimit" onclick="toggleProperties(this);" title="Click to expand/collapse" style="cursor: pointer;">' +
                    '   <a href="javascript:void(0)" class="labelCollapsed ' + additionalCss + '">  Disk Limit</a>  ' +
                    '   </td>' +
                    '   <td align="right"></td>' +
                    '<td>&nbsp</td>' +
                    '   <td>' + content + '</td>' +
                    '</tr>';

                var diskfeature = data.feature;

                if (diskfeature && diskfeature.length > 0) {
                    for (var j = 0; j < diskfeature.length; j++) {
                        var name = diskfeature[j].name;
                        var value = diskfeature[j].size;
                        var unit = "";
                        if (value.indexOf("%") == -1) {
                            unit = "GB";
                        }
                        result += '' +
                            '<tr class="childprop-row-60 subLabelRow" ' + style + '>' +
                            '   <td class="configLabe2">' + name + '</td>' +
                            '   <td class="wordBreak" colspan="3">' + value + ' ' + unit + '</td>' +
                            '</tr>';
                    }
                } else {
                    result += '<tr class="childprop-row-60 subLabelRow">' +
                        '<td width="67%" class="configLabel" colspan="3">No features enabled for disk space limit.</td>' +
                        '<td width="33%">&nbsp</td>' +
                        '</tr>';
                }
            }

            if (result == "") {
                result += '<tr class="child-row-6 subLabelRow parentprop" id="row-60">' +
<<<<<<< HEAD
                        '   <td id="diskLimit" class="configLabel" onclick="toggleProperties(this);" title="Click to expand/collapse" style="cursor: pointer">' +
                        '   <a href="javascript:void(0)" class="labelCollapsed ' + additionalCss + '"" ;">Disk Limit</a>  ' +
                        '   </td>' +
                        '   <td align="right">' +
                        '   </td>' +
                        '<td>&nbsp</td>';
                result += '   <td><a id="btnEditDiskLimit" href="javascript:void(0)" onclick="editDiskLimit(1)" class="edit k8s_hidden" title="Edit">&nbsp;</a>' +
                    '<div id="loadingDiskLimit" class="loading-small loadExport" style="display: none;"></div></td>';
                result += '</tr>' +
                        '<tr class="childprop-row-60 subLabelRow" ' + style + '>' +
                        '<td width="67%" class="configLabel" colspan="3">&nbsp &nbsp &nbsp No features available.</td>' +
                        '<td width="33%">&nbsp</td>' +
                        '</tr>';
=======
                    '   <td id="diskLimit" class="configLabel" onclick="toggleProperties(this);" title="Click to expand/collapse" style="cursor: pointer">' +
                    '   <a href="javascript:void(0)" class="labelCollapsed ' + additionalCss + '"" ;">Disk Limit</a>  ' +
                    '   </td>' +
                    '   <td align="right">' +
                    '   </td>' +
                    '<td>&nbsp</td>';
                if (!voltDbRenderer.kubernetes_con) {
                    result += '   <td><a id="btnEditDiskLimit" href="javascript:void(0)" onclick="editDiskLimit(1)" class="edit" title="Edit">&nbsp;</a>' +
                        '<div id="loadingDiskLimit" class="loading-small loadExport" style="display: none;"></div></td>';
                }
                result += '</tr>' +
                    '<tr class="childprop-row-60 subLabelRow" ' + style + '>' +
                    '<td width="67%" class="configLabel" colspan="3">&nbsp &nbsp &nbsp No features available.</td>' +
                    '<td width="33%">&nbsp</td>' +
                    '</tr>';
>>>>>>> 0f8c82f3
            }

            $('#diskLimitConfiguration').html(result);

            $("#addDiskLimitLink").on("click", function () {
                adminDOMObjects.addDiskLimitLink.trigger("click");
            });
        };

        var getUserList = function (userData) {
            var result = "";
            VoltDbAdminConfig.orgUserList = [];
            var tableHeader = '<table width="100%" cellpadding="0" cellspacing="0" class="secTbl">' +
                '<tr>' +
                '<th>Username</th>' +
                '<th>Role</th>';
<<<<<<< HEAD
                tableHeader = tableHeader.concat(
                '<th>&nbsp</th>' +
                '<th><a href="#addUserPopup" id="addNewUserLink1" onclick="addUser(-1)" class="plusAdd k8s_hidden" title="Add User">&nbsp;</a></th>'
                )
=======
            if (!voltDbRenderer.kubernetes_con) {
                tableHeader = tableHeader.concat(
                    '<th>&nbsp</th>' +
                    '<th><a href="#addUserPopup" id="addNewUserLink1" onclick="addUser(-1)" class="plusAdd" title="Add User">&nbsp;</a></th>'
                )
            }
>>>>>>> 0f8c82f3
            tableHeader = tableHeader.concat(
                '</tr>'
            )
            var tableFooter = '</table>';
            if (userData != undefined) {
                for (var i = 0; i < userData.length; i++) {
                    var userName = userData[i].name;
                    var role = userData[i].roles;
                    VoltDbAdminConfig.orgUserList.push(userName);
                    result += '<tr>' +
                        '<td>' + userName + '</td>' +
                        '<td>' + formatDisplayName(role) + '</td>' +
                        '<td>&nbsp</td>';
<<<<<<< HEAD
                    result += '<td><a  href="javascript:void(0)" class="edit k8s_hidden" title="Edit" onclick="addUser(1,\'' + userName + '\',\'' + role + '\');">&nbsp;</a></td>';

=======
                    if (!voltDbRenderer.kubernetes_con) {
                        result += '<td><a  href="javascript:void(0)" class="edit" title="Edit" onclick="addUser(1,\'' + userName + '\',\'' + role + '\');">&nbsp;</a></td>';
                    }
>>>>>>> 0f8c82f3
                    result += '</tr>';
                }
            }
            $('#UsersList').html(tableHeader + result + tableFooter);
        };

        this.getEditUserList = function (userData) {
            var result = "";
            var tableHeader = '<table id="secTbl" width="100%" cellpadding="0" cellspacing="0" class="secTbl">' +
                '<tr>' +
                '<th>Username</th>' +
                '<th>Password</th>' +
                '<th>Role</th>' +
                '<th>Delete</th>' +
                '</tr>';
            var tableFooter = '</table>';
            var userList = [];
            if (userData != undefined) {
                for (var i = 0; i < userData.length; i++) {
                    var userName = userData[i].name;
                    userList.push(userName);
                    var role = userData[i].roles;
                    result += '<tr class="old_row">' +
                        '<td id="latbox" class="username">' +
                        '<input class="usernametxt" size="15" type="text" value=' + userName + ' id="inputUserName' + i + '" name="inputUserName' + i + '">' +
                        '<label id="errorUserName' + i + '" for="inputUserName' + i + '" class="error errorSecurity" style="display:none"></label>' +
                        '<input class="orgUserName" type="text" value=' + userName + ' style="display:none">' +
                        '</td>' +
                        '<td id="latbox' + i + '" class="password">' +
                        '<a class="changePsd" href ="javascript:void(0)" onclick="changePassword(this);" id="anchor' + i + '" >Change Password</a>' +
                        '<input class="passwordtxt" size="15" type="text" style="display:none" id="input' + i + '" name="input' + i + '">' +
                        '<label id="errorUser' + i + '" for="input' + i + '" class="error errorSecurity" style="display:none"></label>' +
                        '</td>' +
                        '<td id="lngbox" class="roleoption">' +
                        '<select class="roleoptiontxt">';

                    if (role.toLowerCase() == 'administrator') {
                        result += '<option selected="selected">Admin</option>' +
                            '<option>User</option>';
                    } else if (role.toLowerCase() == 'user') {
                        result += '<option selected="selected">User</option>' +
                            '<option>Admin</option>';
                    }
                    result += '</select></td>' +
                        '<td>' +
                        '<div class="securityDelete" id="delPOIbutton" onclick="deleteRow(this)"></div>' +
                        '</td>' +
                        '</tr>';
                }
                $('#editUserList').html(tableHeader + result + tableFooter);
            }
            VoltDbAdminConfig.orgUserList = userList;
        };

        var setSnapShotUnit = function (unit) {
            if (unit == 's') {
                adminEditObjects.spanAutoSnapshotFreqUnit.text('Sec');
                adminEditObjects.ddlAutoSnapshotFreqUnitValue = 'Sec';
            } else if (unit == 'm') {
                adminEditObjects.spanAutoSnapshotFreqUnit.text('Min');
                adminEditObjects.ddlAutoSnapshotFreqUnitValue = 'Min';
            } else if (unit == 'h') {
                adminEditObjects.spanAutoSnapshotFreqUnit.text('Hrs');
                adminEditObjects.ddlAutoSnapshotFreqUnitValue = 'Hrs';
            } else {
                adminEditObjects.spanAutoSnapshotFreqUnit.text('');
                adminEditObjects.ddlAutoSnapshotFreqUnitValue = '';
            }
        };

        var configureSecurity = function (adminConfigValues) {
            if (adminEditObjects.editStateSecurity == editStates.ShowEdit) {
                adminDOMObjects.securityLabel.text(getOnOffText(adminConfigValues.securityEnabled));

                if (adminConfigValues.users != null && adminConfigValues.users.length > 0) {
                    adminEditObjects.LinkSecurityEdit.removeClass().addClass('edit');
                    adminEditObjects.securityStateOriginal.linkSecurityEdit = true;
                } else {
                    adminEditObjects.LinkSecurityEdit.removeClass().addClass('editDisabled');
                    adminEditObjects.securityStateOriginal.linkSecurityEdit = false;
                }
            }

            adminEditObjects.securityStateOriginal.SecurityStatus = adminConfigValues.securityEnabled;
            adminDOMObjects.security.removeClass().addClass(getOnOffClass(adminConfigValues.securityEnabled));
            adminEditObjects.chkSecurityValue = adminConfigValues.securityEnabled;

        };

        var configureQueryTimeout = function (adminConfigValues) {

            if (adminConfigValues.queryTimeout == null) {
                adminEditObjects.rowQueryTimeout.hide();

                //Remove the class used to expand/collapse all child rows inside 'Admin'
                if (adminEditObjects.rowQueryTimeout.hasClass("child-row-5")) {
                    adminEditObjects.rowQueryTimeout.removeClass("child-row-5");
                }
            }
            //Expand the Querytimeout row to make it visible, only if its sibling 'Heartbeat Timeout' 
            //is also visible. /Otherwise it is in collapsed form.
            else if (adminEditObjects.rowHeartbeatTimeout.is(":visible")) {
                adminEditObjects.rowQueryTimeout.show();

                //Add the class used to expand/collapse all child rows inside 'Admin'
                if (!adminEditObjects.rowQueryTimeout.hasClass("child-row-5")) {
                    adminEditObjects.rowQueryTimeout.addClass("child-row-5");
                }
            }
            adminDOMObjects.queryTimeout.text(adminConfigValues.queryTimeout != null ? adminConfigValues.queryTimeout : "");
            adminDOMObjects.queryTimeoutLabel.text(adminConfigValues.queryTimeout != null ? "ms" : "");
            adminEditObjects.tBoxQueryTimeoutValue = adminConfigValues.queryTimeout;
        };

        var configurePortAndOverviewValues = function (configValues, serverSettings) {
            VoltDbAdminConfig.adminPort = configValues.adminPort;
            adminDOMObjects.clusterAdminPort !== undefined && adminDOMObjects.clusterAdminPort.text(configValues.adminPort);
            adminDOMObjects.clusterHttpPort !== undefined && adminDOMObjects.clusterHttpPort.text(configValues.httpPort);
            adminDOMObjects.clusterInternalPort !== undefined && adminDOMObjects.clusterInternalPort.text(configValues.internalPort);
            adminDOMObjects.clusterZookeeperPort !== undefined && adminDOMObjects.clusterZookeeperPort.text(configValues.zookeeperPort);
            adminDOMObjects.clusterReplicationPort !== undefined && adminDOMObjects.clusterReplicationPort.text(configValues.replicationPort);
            adminDOMObjects.clusterClientPort !== undefined && adminDOMObjects.clusterClientPort.text(configValues.clientPort);
            adminDOMObjects.maxJavaHeap !== undefined && adminDOMObjects.maxJavaHeap.text((configValues.maxJavaHeap != null && configValues.maxJavaHeap != NaN) ? parseFloat(configValues.maxJavaHeap / 1024) : "");
            adminDOMObjects.maxJavaHeapLabel !== undefined && adminDOMObjects.maxJavaHeapLabel.text((configValues.maxJavaHeap != null && configValues.maxJavaHeap != NaN) ? "MB" : "");

            //if clusterwide settings are present
            if (serverSettings) {
                adminDOMObjects.adminPort.text(configValues.adminInterface);
                adminDOMObjects.httpPort.text(configValues.httpInterface);
                adminDOMObjects.clientPort.text(configValues.clientInterface);
                adminDOMObjects.internalPort.text(configValues.internalInterface);
                adminDOMObjects.zookeeperPort.text(configValues.zookeeperInterface);
                adminDOMObjects.replicationPort.text(configValues.replicationInterface);
                adminDOMObjects.serverSettingHeader.text("Server Settings");
            } else {
                adminDOMObjects.adminPort !== undefined && adminDOMObjects.adminPort.text('');
                adminDOMObjects.httpPort !== undefined && adminDOMObjects.httpPort.text('');
                adminDOMObjects.clientPort !== undefined && adminDOMObjects.clientPort.text('');
                adminDOMObjects.internalPort !== undefined && adminDOMObjects.internalPort.text('');
                adminDOMObjects.zookeeperPort !== undefined && adminDOMObjects.zookeeperPort.text('');
                adminDOMObjects.replicationPort !== undefined && adminDOMObjects.replicationPort.text('');
                adminDOMObjects.serverSettingHeader !== undefined && adminDOMObjects.serverSettingHeader.text('');
            }
        };

        var refreshClusterValues = function (clusterValues) {
            if (clusterValues != undefined && clusterValues.hasOwnProperty('clusterState')) {
                if (clusterValues.clusterState.toLowerCase() == "running") {
                    adminClusterObjects.btnClusterPause.show();
                    adminClusterObjects.btnClusterResume.hide();
                    VoltDbAdminConfig.isDbPaused = false;
                } else if (clusterValues.clusterState.toLowerCase() == "paused") {
                    adminClusterObjects.btnClusterPause.hide();
                    adminClusterObjects.btnClusterResume.show();
                    VoltDbAdminConfig.isDbPaused = true;
                }
            }
        };

        var configureDirectoryValues = function (directoryConfigValues) {
            adminDOMObjects.voltdbRoot.text(directoryConfigValues.voltdbRoot);
            adminDOMObjects.snapshotPath.text(directoryConfigValues.snapshotPath);
            adminDOMObjects.exportOverflow.text(directoryConfigValues.exportOverflow);
            adminDOMObjects.commandLogPath.text(directoryConfigValues.commandLogPath);
            adminDOMObjects.commandLogSnapshotPath.text(directoryConfigValues.commandLogSnapshotPath);
            adminDOMObjects.drOverflowPath.text(directoryConfigValues.drOverflowPath);
        };

        var configurePromoteAction = function (adminConfigValues) {
            //Ignore at most 2 requests which might be old.
            if (adminClusterObjects.ignorePromoteUpdateCount > 0) {
                adminClusterObjects.ignorePromoteUpdateCount--;
                return;
            }

            var enable = (adminConfigValues.replicationRole != null && adminConfigValues.replicationRole.toLowerCase() == 'replica');

            if (enable != adminClusterObjects.enablePromote) {
                adminClusterObjects.enablePromote = enable;
                if (adminClusterObjects.enablePromote) {
                    adminClusterObjects.btnClusterPromote !== undefined && adminClusterObjects.btnClusterPromote.removeClass().addClass("promote");
                } else {
                    adminClusterObjects.btnClusterPromote !== undefined && adminClusterObjects.btnClusterPromote.removeClass().addClass("promote-disabled");
                }
            }
        };
    });

    window.VoltDbAdminConfig = VoltDbAdminConfig = new iVoltDbAdminConfig();

})(window);


//common functions
var getOnOffText = function (isChecked) {
    return (isChecked) ? "On" : "Off";
};

var getOnOffClass = function (isOn) {
    return (isOn) ? "onIcon" : "offIcon";
};

//    add/remove table row in security 
function deleteRow(row) {
    var i = row.parentNode.parentNode.rowIndex;
    document.getElementById('secTbl').deleteRow(i);
}
function insRow() {
    var x = document.getElementById('secTbl');
    var new_row = x.rows[1].cloneNode(true);
    var len = x.rows.length;

    var inp1 = new_row.cells[1].getElementsByTagName('input')[0];
    inp1.id = 'input' + (len - 1);
    inp1.name = 'input' + (len - 1);
    inp1.value = '';
    $(inp1).css("display", "inline-block");

    var lbl1 = new_row.cells[1].getElementsByTagName('label')[0];
    lbl1.id = 'errorUser' + (len - 1);
    lbl1.htmlFor = 'input' + (len - 1);
    lbl1.value = '';
    $(lbl1).css("display", "none");

    var anch = new_row.cells[1].getElementsByTagName('a')[0];
    $(anch).css("display", "none");

    var inp0 = new_row.cells[0].getElementsByTagName('input')[0];
    inp0.id = 'inputUserName' + (len - 1);
    inp0.name = 'inputUserName' + (len - 1);
    inp0.value = '';
    $(inp0).css("display", "inline-block");

    var lbl0 = new_row.cells[0].getElementsByTagName('label')[0];
    lbl0.id = 'errorUserName' + (len - 1);
    lbl0.htmlFor = 'inputUserName' + (len - 1);
    lbl0.value = '';
    $(lbl0).css("display", "none");

    var sel = new_row.cells[2].getElementsByTagName('select')[0];
    sel.id += len;
    sel.value = '';
    x.appendChild(new_row);
}

var toggleProperties = function (ele) {
    var parent = $(ele).parent();
    parent.siblings('.childprop-' + parent.attr("id")).toggle();
    parent.find(".labelCollapsed").toggleClass("labelExpanded");

    VoltDbAdminConfig.toggleStates[parent.attr("id")] = parent.find('td:first-child > a').hasClass('labelExpanded');
};

var deleteRow = function (cell) {
    var row = $(cell).parent().parent();
    if (row.length > 0)
        row.remove();
};

var editStream = function (editId) {
    adminDOMObjects.addConfigLink.data("id", editId);
    adminDOMObjects.addConfigLink.trigger("click");
};

var editImportStream = function (editId) {
    adminDOMObjects.addImportConfigPopupLink.data("id", editId);
    adminDOMObjects.addImportConfigPopupLink.trigger("click");
};

var editDiskLimit = function (editId) {
    adminDOMObjects.addDiskLimitLink.trigger("click");
};

var addUser = function (editId, username, role) {
    $('#addUserInnerPopup').data('isupdate', editId);
    if (editId == 1) {
        $('#addUserInnerPopup').data('username', username);
        $('#addUserInnerPopup').data('role', role);
    }
    $("#addNewUserLink").trigger("click");
};

var formatDisplayName = function (displayName) {
    displayName = displayName.toLowerCase();
    return displayName.charAt(0).toUpperCase() + displayName.slice(1);
};







<|MERGE_RESOLUTION|>--- conflicted
+++ resolved
@@ -39,21 +39,18 @@
 /*
 * Set the admin tab to read-only if we are running under Kubernetes 
 */
-function set_kubernetes_admin(){
+function set_kubernetes_admin() {
     if ($("#admin").hasClass("kubernetes")) return;
     console.log("Setting Kubernetes read-only");
     $("#admin").addClass("kubernetes");
     var k8s_banner =
-        '<div class="kubernetes-content">'+
-        '<div class="kubernetes-logo"><p class="kubernetes-title">Managed by Kubernetes</p><p class="kubernetes-subtitle">Use Helm to manage and administer your cluster</p></div>' + 
+        '<div class="kubernetes-content">' +
+        '<div class="kubernetes-logo"><p class="kubernetes-title">Managed by Kubernetes</p><p class="kubernetes-subtitle">Use Helm to manage and administer your cluster</p></div>' +
         '</div>';
-    $(".adminLeft").html(k8s_banner);    
+    $(".adminLeft").html(k8s_banner);
 }
 
 function loadAdminPage() {
-<<<<<<< HEAD
-
-=======
     if (voltDbRenderer.kubernetes_con) {
         var htmlcontent = "";
         htmlcontent = htmlcontent.concat(
@@ -72,7 +69,6 @@
         $("#btnDeleteMemory").remove();
         $("#btnEditMemorySize").remove();
     }
->>>>>>> 0f8c82f3
     adminClusterObjects = {
         btnClusterPause: $('#pauseConfirmation'),
         btnClusterResume: $('#resumeConfirmation'),
@@ -3714,35 +3710,6 @@
             $("#expotSaveDiskLimitText").text("save").data("status", "save");
 
             var contents = '<table width="100%" cellpadding="0" cellspacing="0" class="configurTbl">' +
-<<<<<<< HEAD
-                 '<tr>' +
-                 '    <td class="configLabe1">' +
-                 '        <div class="featuresAlign">' +
-                 '            <div class="proLeft ">Feature</div>' +
-                 '            <div class="editBtn addProBtn"> ' +
-                 '                <a href="javascript:void(0)" id="lnkAddNewFeature" class="btnEd"> <span class="userPlus">+</span> Add Feature</a> ' +
-                 '            </div>' +
-                 '            <div class="clear"> </div>' +
-                 '        </div>' +
-                 '    </td>' +
-                 '</tr>' +
-                 '<tr>' +
-                 '    <td>' +
-                 '        <div class="addConfigProperWrapper">' +
-                 '            <table id="tblAddNewFeature" width="100%" cellpadding="0" cellspacing="0" class="addConfigProperTbl">' +
-                 '                <tr class="headerFeature">' +
-                 '                    <th width="50%">Name</th>' +
-                 '                    <th align="right" width="14%">Value</th>' +
-                 '                    <th align="right" width="14%">Unit</th>' +
-                 '                    <th width="5%">Delete</th>' +
-                 '                </tr>' +
-
-                 '            </table>' +
-                 '        </div>' +
-                 '    </td>' +
-                 '</tr>' +
-                 '</table>';
-=======
                 '<tr>' +
                 '    <td class="configLabe1">' +
                 '        <div class="featuresAlign">' +
@@ -3770,7 +3737,6 @@
                 '    </td>' +
                 '</tr>' +
                 '</table>';
->>>>>>> 0f8c82f3
 
             $("#addDiskLimitWrapper").html(contents);
 
@@ -3799,11 +3765,7 @@
                     '       <input size="15" id="' + valueId + '" name="' + valueId + '" class="newFeatureValue newFeature" type="text" style="width:auto;">' +
                     '       <label id="errorValueDL' + count + '" for="' + valueId + '" class="error" style="display: none;"></label>' +
                     '   </td>' +
-<<<<<<< HEAD
-                     '   <td><select id="' + unitId + '" name="' + unitId + '" class="newFeatureUnit newFeature" style="width:auto;"><option>GB</option><option>%</option></select>' +
-=======
                     '   <td><select id="' + unitId + '" name="' + unitId + '" class="newFeatureUnit newFeature" style="width:auto;"><option>GB</option><option>%</option></select>' +
->>>>>>> 0f8c82f3
                     '       <label id="errorValueUnit' + count + '" for="' + unitId + '" class="error" style="display: none;"></label>' +
                     '   </td>' +
                     '   <td><div class="securityDelete" id="deleteFirstFeature" onclick="deleteRow(this)"></div></td>' +
@@ -4676,11 +4638,7 @@
             });
 
             $(document).off("click", "#btnSaveSecUser");
-<<<<<<< HEAD
-            $(document).on("click","#btnSaveSecUser", function () {
-=======
             $(document).on("click", "#btnSaveSecUser", function () {
->>>>>>> 0f8c82f3
                 var username = $('#txtOrgUser').val();
                 var newUsername = $('#txtUser').val();
                 var password = encodeURIComponent($('#txtPassword').val());
@@ -5408,20 +5366,6 @@
                     }
 
                     result += '<tr class="child-row-4 subLabelRow parentprop" id="' + rowId + '">' +
-<<<<<<< HEAD
-                            '   <td class="configLabel expoStream" onclick="toggleProperties(this);" title="Click to expand/collapse">' +
-                            '       <a href="javascript:void(0)" class="labelCollapsed ' + additionalCss + '"> ' + stream + type + '</a>' +
-                            '   </td>' +
-                            '   <td align="right">' +
-                            '       <div class="' + getOnOffClass(enabled) + '"></div>' +
-                            '   </td>' +
-                            '   <td>' + getOnOffText(enabled) + '</td>' +
-                            '   <td>' +
-                            '       <div class="exportDelete" style="display:none;"></div>' +
-                            '       <a href="javascript:void(0)" id="exportEdit' + i + '" class="edit k8s_hidden" onclick="editStream(' + i + ')" title="Edit">&nbsp;</a>' +
-                            '   </td>' +
-                            '</tr>';
-=======
                         '   <td class="configLabel expoStream" onclick="toggleProperties(this);" title="Click to expand/collapse">' +
                         '       <a href="javascript:void(0)" class="labelCollapsed ' + additionalCss + '"> ' + stream + type + '</a>' +
                         '   </td>' +
@@ -5434,7 +5378,6 @@
                         '       <a href="javascript:void(0)" id="exportEdit' + i + '" class="edit" onclick="editStream(' + i + ')" title="Edit">&nbsp;</a>' +
                         '   </td>' +
                         '</tr>';
->>>>>>> 0f8c82f3
 
                     if (streamProperty && streamProperty.length > 0) {
                         var isBootstrapServer = false;
@@ -5534,21 +5477,6 @@
                     }
 
                     resultProperty += '<tr class="child-row-5 subLabelRow parentprop" id="' + rowId + '">' +
-<<<<<<< HEAD
-                            '   <td class="configLabel expoStream" onclick="toggleProperties(this);" title="Click to expand/collapse">' +
-                            '       <a href="javascript:void(0)" class="labelCollapsed ' + additionalCss + '"> ' + procedureName + ' (' + type + ')</a>' +
-                            '   </td>' +
-                            '   <td align="right">' +
-                            '       <div class="' + getOnOffClass(enabled) + '"></div>' +
-                            '   </td>' +
-                            '   <td>' + getOnOffText(enabled) + '</td>' +
-                            '   <td>' +
-                            '       <div class="exportDelete" style="display:none;"></div>' +
-                            '       <a href="javascript:void(0)" id="importEdit' + i + '" class="edit k8s_hidden" onclick="editImportStream(' + i + ')" title="Edit">&nbsp;</a>' +
-                            '   </td>' +
-                            '</tr>';
-                result += resultProperty + resultSubProperty;
-=======
                         '   <td class="configLabel expoStream" onclick="toggleProperties(this);" title="Click to expand/collapse">' +
                         '       <a href="javascript:void(0)" class="labelCollapsed ' + additionalCss + '"> ' + procedureName + ' (' + type + ')</a>' +
                         '   </td>' +
@@ -5562,7 +5490,6 @@
                         '   </td>' +
                         '</tr>';
                     result += resultProperty + resultSubProperty;
->>>>>>> 0f8c82f3
                 }
             }
 
@@ -5592,15 +5519,10 @@
 
                 var content = '';
 
-<<<<<<< HEAD
-                content = '<a id="btnEditDiskLimit" href="javascript:void(0)" onclick="editDiskLimit(1)" class="edit k8s_hidden" title="Edit">&nbsp;</a>' +
-                    '<div id="loadingDiskLimit" class="loading-small loadExport" style="display: none;"></div>';
-=======
                 if (!voltDbRenderer.kubernetes_con) {
                     content = '<a id="btnEditDiskLimit" href="javascript:void(0)" onclick="editDiskLimit(1)" class="edit" title="Edit">&nbsp;</a>' +
                         '<div id="loadingDiskLimit" class="loading-small loadExport" style="display: none;"></div>';
                 }
->>>>>>> 0f8c82f3
 
                 result += '<tr class="child-row-6 subLabelRow parentprop" id="row-60">' +
                     '   <td class="configLabel" id="diskLimit" onclick="toggleProperties(this);" title="Click to expand/collapse" style="cursor: pointer;">' +
@@ -5637,21 +5559,6 @@
 
             if (result == "") {
                 result += '<tr class="child-row-6 subLabelRow parentprop" id="row-60">' +
-<<<<<<< HEAD
-                        '   <td id="diskLimit" class="configLabel" onclick="toggleProperties(this);" title="Click to expand/collapse" style="cursor: pointer">' +
-                        '   <a href="javascript:void(0)" class="labelCollapsed ' + additionalCss + '"" ;">Disk Limit</a>  ' +
-                        '   </td>' +
-                        '   <td align="right">' +
-                        '   </td>' +
-                        '<td>&nbsp</td>';
-                result += '   <td><a id="btnEditDiskLimit" href="javascript:void(0)" onclick="editDiskLimit(1)" class="edit k8s_hidden" title="Edit">&nbsp;</a>' +
-                    '<div id="loadingDiskLimit" class="loading-small loadExport" style="display: none;"></div></td>';
-                result += '</tr>' +
-                        '<tr class="childprop-row-60 subLabelRow" ' + style + '>' +
-                        '<td width="67%" class="configLabel" colspan="3">&nbsp &nbsp &nbsp No features available.</td>' +
-                        '<td width="33%">&nbsp</td>' +
-                        '</tr>';
-=======
                     '   <td id="diskLimit" class="configLabel" onclick="toggleProperties(this);" title="Click to expand/collapse" style="cursor: pointer">' +
                     '   <a href="javascript:void(0)" class="labelCollapsed ' + additionalCss + '"" ;">Disk Limit</a>  ' +
                     '   </td>' +
@@ -5667,7 +5574,6 @@
                     '<td width="67%" class="configLabel" colspan="3">&nbsp &nbsp &nbsp No features available.</td>' +
                     '<td width="33%">&nbsp</td>' +
                     '</tr>';
->>>>>>> 0f8c82f3
             }
 
             $('#diskLimitConfiguration').html(result);
@@ -5684,19 +5590,12 @@
                 '<tr>' +
                 '<th>Username</th>' +
                 '<th>Role</th>';
-<<<<<<< HEAD
-                tableHeader = tableHeader.concat(
-                '<th>&nbsp</th>' +
-                '<th><a href="#addUserPopup" id="addNewUserLink1" onclick="addUser(-1)" class="plusAdd k8s_hidden" title="Add User">&nbsp;</a></th>'
-                )
-=======
             if (!voltDbRenderer.kubernetes_con) {
                 tableHeader = tableHeader.concat(
                     '<th>&nbsp</th>' +
                     '<th><a href="#addUserPopup" id="addNewUserLink1" onclick="addUser(-1)" class="plusAdd" title="Add User">&nbsp;</a></th>'
                 )
             }
->>>>>>> 0f8c82f3
             tableHeader = tableHeader.concat(
                 '</tr>'
             )
@@ -5710,14 +5609,9 @@
                         '<td>' + userName + '</td>' +
                         '<td>' + formatDisplayName(role) + '</td>' +
                         '<td>&nbsp</td>';
-<<<<<<< HEAD
-                    result += '<td><a  href="javascript:void(0)" class="edit k8s_hidden" title="Edit" onclick="addUser(1,\'' + userName + '\',\'' + role + '\');">&nbsp;</a></td>';
-
-=======
                     if (!voltDbRenderer.kubernetes_con) {
                         result += '<td><a  href="javascript:void(0)" class="edit" title="Edit" onclick="addUser(1,\'' + userName + '\',\'' + role + '\');">&nbsp;</a></td>';
                     }
->>>>>>> 0f8c82f3
                     result += '</tr>';
                 }
             }
