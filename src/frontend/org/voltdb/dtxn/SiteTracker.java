--- conflicted
+++ resolved
@@ -33,15 +33,12 @@
 import org.voltdb.VoltDB;
 import org.voltdb.VoltZK.MailboxType;
 
-<<<<<<< HEAD
-public class SiteTracker implements PartitionClerk {
-=======
+import com.google.common.collect.ImmutableCollection;
 import com.google.common.collect.ImmutableList;
 import com.google.common.collect.ImmutableMap;
 import com.google.common.collect.ImmutableSet;
 
-public class SiteTracker {
->>>>>>> 9af2e6f9
+public class SiteTracker implements PartitionClerk {
     private final int m_hostId;
     private boolean m_isFirstHost;
 
@@ -500,7 +497,7 @@
     @Override
     public List<Long> getHSIdsForPartitionInitiators() {
         List<Long> results = new ArrayList<Long>(m_numberOfPartitions);
-        Collection<List<Long>> pis = m_partitionToInitiatorsImmutable.values();
+        ImmutableCollection<ImmutableList<Long>> pis = m_partitionToInitiatorsImmutable.values();
         for (List<Long> ptoi : pis) {
             results.add(ptoi.get(0));
         }
