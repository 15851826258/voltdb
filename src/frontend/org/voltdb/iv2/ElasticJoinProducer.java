/* This file is part of VoltDB.
 * Copyright (C) 2008-2016 VoltDB Inc.
 *
 * This program is free software: you can redistribute it and/or modify
 * it under the terms of the GNU Affero General Public License as
 * published by the Free Software Foundation, either version 3 of the
 * License, or (at your option) any later version.
 *
 * This program is distributed in the hope that it will be useful,
 * but WITHOUT ANY WARRANTY; without even the implied warranty of
 * MERCHANTABILITY or FITNESS FOR A PARTICULAR PURPOSE.  See the
 * GNU Affero General Public License for more details.
 *
 * You should have received a copy of the GNU Affero General Public License
 * along with VoltDB.  If not, see <http://www.gnu.org/licenses/>.
 */

package org.voltdb.iv2;

import java.io.IOException;
import java.nio.ByteBuffer;
import java.util.concurrent.ExecutionException;

import org.apache.zookeeper_voltpatches.KeeperException;
import org.apache.zookeeper_voltpatches.ZooKeeper;
import org.voltcore.logging.VoltLogger;
import org.voltcore.messaging.Mailbox;
import org.voltcore.messaging.TransactionInfoBaseMessage;
import org.voltcore.utils.CoreUtils;
import org.voltdb.SiteProcedureConnection;
import org.voltdb.SnapshotCompletionInterest.SnapshotCompletionEvent;
import org.voltdb.VoltDB;
import org.voltdb.VoltZK;
import org.voltdb.messaging.FragmentTaskMessage;
import org.voltdb.messaging.Iv2InitiateTaskMessage;
import org.voltdb.messaging.RejoinMessage;
import org.voltdb.rejoin.StreamSnapshotSink;
import org.voltdb.rejoin.StreamSnapshotSink.RestoreWork;
import org.voltdb.rejoin.TaskLog;

public class ElasticJoinProducer extends JoinProducerBase implements TaskLog {
    private static final VoltLogger JOINLOG = new VoltLogger("JOIN");

    // true if the site has received the first fragment task message
    private boolean m_receivedFirstFragment = false;
    // true if the site has notified the coordinator about the receipt of the first fragment
    // message
    private boolean m_firstFragResponseSent = false;

    // a snapshot sink used to stream table data from multiple sources
    private final StreamSnapshotSink m_dataSink;
    private final Mailbox m_streamSnapshotMb;

    private class CompletionAction extends JoinCompletionAction {
        @Override
        public void run()
        {
            RejoinMessage rm = new RejoinMessage(m_mailbox.getHSId(),
                                                 RejoinMessage.Type.REPLAY_FINISHED);
            m_mailbox.send(m_coordinatorHsId, rm);
        }
    }

    public ElasticJoinProducer(int partitionId, SiteTaskerQueue taskQueue)
    {
        super(partitionId, "Elastic join producer:" + partitionId + " ", taskQueue);
        m_completionAction = new CompletionAction();
        m_streamSnapshotMb = VoltDB.instance().getHostMessenger().createMailbox();
        m_dataSink = new StreamSnapshotSink(m_streamSnapshotMb);
    }

    /*
     * Inherit the per partition txnid from the long since gone
     * partition that existed in the past
     */
    private long[] fetchPerPartitionTxnId() {
        ZooKeeper zk = VoltDB.instance().getHostMessenger().getZK();
        byte partitionTxnIdsBytes[] = null;
        try {
            partitionTxnIdsBytes = zk.getData(VoltZK.perPartitionTxnIds, false, null);
        } catch (KeeperException.NoNodeException e){return null;}//Can be no node if the cluster was never restored
        catch (Exception e) {
            VoltDB.crashLocalVoltDB("Error retrieving per partition txn ids", true, e);
        }
        ByteBuffer buf = ByteBuffer.wrap(partitionTxnIdsBytes);

        int count = buf.getInt();
        Long partitionTxnId = null;
        long partitionTxnIds[] = new long[count];
        for (int ii = 0; ii < count; ii++) {
            long txnId = buf.getLong();
            partitionTxnIds[ii] = txnId;
            int partitionId = TxnEgo.getPartitionId(txnId);
            if (partitionId == m_partitionId) {
                partitionTxnId = txnId;
                continue;
            }
        }
        if (partitionTxnId != null) {
            return partitionTxnIds;
        }
        return null;
    }

    /*
     * Fetch and set the per partition txnid if necessary
     */
    private void applyPerPartitionTxnId(SiteProcedureConnection connection) {
        //If there was no ID nothing to do
        long partitionTxnIds[] = fetchPerPartitionTxnId();
        if (partitionTxnIds == null) return;
        connection.setPerPartitionTxnIds(partitionTxnIds, true);
    }

    private void doInitiation(RejoinMessage message)
    {
        m_coordinatorHsId = message.m_sourceHSId;
        registerSnapshotMonitor(message.getSnapshotNonce());

        long sinkHSId = m_dataSink.initialize(message.getSnapshotSourceCount(),
                                              message.getSnapshotBufferPool());

        // respond to the coordinator with the sink HSID
        RejoinMessage msg = new RejoinMessage(m_mailbox.getHSId(), -1, sinkHSId);
        m_mailbox.send(m_coordinatorHsId, msg);

        m_taskQueue.offer(this);
        JOINLOG.info("P" + m_partitionId + " received initiation");
    }

    /**
     * Notify the coordinator that this site has received the first fragment message
     */
    private void sendFirstFragResponse()
    {
        if (JOINLOG.isDebugEnabled()) {
            JOINLOG.debug("P" + m_partitionId + " sending first fragment response to coordinator " +
                    CoreUtils.hsIdToString(m_coordinatorHsId));
        }
        RejoinMessage msg = new RejoinMessage(m_mailbox.getHSId(),
                RejoinMessage.Type.FIRST_FRAGMENT_RECEIVED);
        m_mailbox.send(m_coordinatorHsId, msg);
        m_firstFragResponseSent = true;
    }

    /**
     * Blocking transfer all partitioned table data and notify the coordinator.
     * @param siteConnection
     */
    private void runForBlockingDataTransfer(SiteProcedureConnection siteConnection)
    {
        boolean sourcesReady = false;
        RestoreWork restoreWork = m_dataSink.poll(m_snapshotBufferAllocator);
        if (restoreWork != null) {
            restoreBlock(restoreWork, siteConnection);
            sourcesReady = true;
        }

        // The completion monitor may fire even if m_dataSink has not reached EOF in the case that there's no
        // replicated table in the database, so check for both conditions.
        if (m_dataSink.isEOF() || m_snapshotCompletionMonitor.isDone()) {
            // No more data from this data sink, close and remove it from the list
            m_dataSink.close();

            if (m_streamSnapshotMb != null) {
                VoltDB.instance().getHostMessenger().removeMailbox(m_streamSnapshotMb.getHSId());
            }

            JOINLOG.debug(m_whoami + " data transfer is finished");

            if (m_snapshotCompletionMonitor.isDone()) {
                try {
                    SnapshotCompletionEvent event = m_snapshotCompletionMonitor.get();
                    siteConnection.setDRProtocolVersion(event.drVersion);
                    assert(event != null);
                    JOINLOG.debug("P" + m_partitionId + " noticed data transfer completion");
                    m_completionAction.setSnapshotTxnId(event.multipartTxnId);

                    setJoinComplete(siteConnection,
                                    event.exportSequenceNumbers,
                                    event.drSequenceNumbers,
<<<<<<< HEAD
                                    event.remoteDCLastIds,
                                    false /* requireExistingSequenceNumbers */);
=======
                                    event.drMixedClusterSizeConsumerState,
                                    false /* requireExistingSequenceNumbers */,
                                    event.clusterCreateTime);
>>>>>>> 01b03299
                } catch (InterruptedException e) {
                    // isDone() already returned true, this shouldn't happen
                    VoltDB.crashLocalVoltDB("Impossible interruption happend", true, e);
                } catch (ExecutionException e) {
                    VoltDB.crashLocalVoltDB("Error waiting for snapshot to finish", true, e);
                }
            } else {
                m_taskQueue.offer(this);
            }
        } else {
            // The sources are not set up yet, don't block the site,
            // return here and retry later.
            returnToTaskQueue(sourcesReady);
        }
    }

    @Override
    protected void kickWatchdog(boolean rearm)
    {

    }

    @Override
    public boolean acceptPromotion()
    {
        return true;
    }

    @Override
    public void deliver(RejoinMessage message)
    {
        if (message.getType() == RejoinMessage.Type.INITIATION) {
            doInitiation(message);
        }
    }

    @Override
    public TaskLog constructTaskLog(String voltroot)
    {
        m_taskLog = initializeTaskLog(voltroot, m_partitionId);
        return this;
    }

    @Override
    protected VoltLogger getLogger() {
        return JOINLOG;
    }

    @Override
    public void run(SiteProcedureConnection siteConnection)
    {
        throw new RuntimeException("Unexpected execution of run method in rejoin producer");
    }

    @Override
    public void runForRejoin(SiteProcedureConnection siteConnection, TaskLog rejoinTaskLog) throws IOException
    {
        if (!m_receivedFirstFragment) {
            // no-op, wait for the first fragment
        } else if (!m_firstFragResponseSent) {
            // Received first fragment but haven't notified the coordinator
            sendFirstFragResponse();

            applyPerPartitionTxnId(siteConnection);
        } else {
            runForBlockingDataTransfer(siteConnection);
            return;
        }

        m_taskQueue.offer(this);
    }

    @Override
    public void logTask(TransactionInfoBaseMessage message) throws IOException
    {
        assert(!(message instanceof Iv2InitiateTaskMessage));
        if (message instanceof FragmentTaskMessage) {
            if (JOINLOG.isTraceEnabled()) {
                JOINLOG.trace("P" + m_partitionId + " received first fragment");
            }
            m_receivedFirstFragment = true;
        }
        m_taskLog.logTask(message);
    }

    @Override
    public TransactionInfoBaseMessage getNextMessage() throws IOException
    {
        return m_taskLog.getNextMessage();
    }

    @Override
    public boolean isEmpty() throws IOException
    {
        return m_taskLog.isEmpty();
    }

    @Override
    public void close() throws IOException
    {
        m_taskLog.close();
    }

    @Override
    public void enableRecording(long snapshotSpHandle) {
        //Implemented by the nest task log, it is enabled immediately on construction
    }
}<|MERGE_RESOLUTION|>--- conflicted
+++ resolved
@@ -179,14 +179,9 @@
                     setJoinComplete(siteConnection,
                                     event.exportSequenceNumbers,
                                     event.drSequenceNumbers,
-<<<<<<< HEAD
-                                    event.remoteDCLastIds,
-                                    false /* requireExistingSequenceNumbers */);
-=======
                                     event.drMixedClusterSizeConsumerState,
                                     false /* requireExistingSequenceNumbers */,
                                     event.clusterCreateTime);
->>>>>>> 01b03299
                 } catch (InterruptedException e) {
                     // isDone() already returned true, this shouldn't happen
                     VoltDB.crashLocalVoltDB("Impossible interruption happend", true, e);
