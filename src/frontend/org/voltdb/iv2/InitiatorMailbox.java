/* This file is part of VoltDB.
 * Copyright (C) 2008-2013 VoltDB Inc.
 *
 * This program is free software: you can redistribute it and/or modify
 * it under the terms of the GNU Affero General Public License as
 * published by the Free Software Foundation, either version 3 of the
 * License, or (at your option) any later version.
 *
 * This program is distributed in the hope that it will be useful,
 * but WITHOUT ANY WARRANTY; without even the implied warranty of
 * MERCHANTABILITY or FITNESS FOR A PARTICULAR PURPOSE.  See the
 * GNU Affero General Public License for more details.
 *
 * You should have received a copy of the GNU Affero General Public License
 * along with VoltDB.  If not, see <http://www.gnu.org/licenses/>.
 */

package org.voltdb.iv2;

import java.util.ArrayList;
import java.util.List;
import java.util.concurrent.CopyOnWriteArrayList;
import java.util.concurrent.ExecutionException;

import org.voltcore.logging.VoltLogger;
import org.voltcore.messaging.HostMessenger;
import org.voltcore.messaging.Mailbox;
import org.voltcore.messaging.Subject;
import org.voltcore.messaging.VoltMessage;
import org.voltcore.utils.CoreUtils;

import org.voltdb.messaging.DumpMessage;
import org.voltdb.messaging.FragmentTaskMessage;
import org.voltdb.VoltDB;
import org.voltdb.VoltZK;
import org.voltdb.messaging.CompleteTransactionMessage;
import org.voltdb.messaging.Iv2InitiateTaskMessage;
import org.voltdb.messaging.Iv2RepairLogRequestMessage;
import org.voltdb.messaging.Iv2RepairLogResponseMessage;
import org.voltdb.messaging.RejoinMessage;

/**
 * InitiatorMailbox accepts initiator work and proxies it to the
 * configured InitiationRole.
 *
 * If you add public synchronized methods that will be used on the MpInitiator then
 * you need to override them in MpInitiator mailbox so that they
 * occur in the correct thread instead of using synchronization
 */
public class InitiatorMailbox implements Mailbox
{
    static boolean LOG_TX = false;

    VoltLogger hostLog = new VoltLogger("HOST");
    VoltLogger tmLog = new VoltLogger("TM");

    private final int m_partitionId;
    protected final Scheduler m_scheduler;
    private final HostMessenger m_messenger;
<<<<<<< HEAD
    protected final RepairLog m_repairLog;
    private final RejoinProducer m_rejoinProducer;
=======
    private final RepairLog m_repairLog;
    private final JoinProducerBase m_joinProducer;
>>>>>>> 86db051f
    private final LeaderCacheReader m_masterLeaderCache;
    private long m_hsId;
    private RepairAlgo m_algo;

    /*
     * Hacky global map of initiator mailboxes to support assertions
     * that verify the locking is kosher
     */
    public static final CopyOnWriteArrayList<InitiatorMailbox> m_allInitiatorMailboxes
                                                                         = new CopyOnWriteArrayList<InitiatorMailbox>();

    synchronized public void setRepairAlgo(RepairAlgo algo)
    {
        setRepairAlgoInternal(algo);
    }

    synchronized public void setLeaderState(long maxSeenTxnId)
    {
        setLeaderStateInternal(maxSeenTxnId);
    }

    public synchronized void setMaxLastSeenMultipartTxnId(long txnId) {
        setMaxLastSeenMultipartTxnIdInternal(txnId);
    }


    synchronized public void setMaxLastSeenTxnId(long txnId) {
        setMaxLastSeenTxnIdInternal(txnId);
    }

    synchronized public void enableWritingIv2FaultLog() {
        enableWritingIv2FaultLogInternal();
    }

    protected void setRepairAlgoInternal(RepairAlgo algo)
    {
        assert(lockingVows());
        m_algo = algo;
    }

    protected void setLeaderStateInternal(long maxSeenTxnId)
    {
        assert(lockingVows());
        m_repairLog.setLeaderState(true);
        m_scheduler.setLeaderState(true);
        m_scheduler.setMaxSeenTxnId(maxSeenTxnId);
    }

    protected void setMaxLastSeenMultipartTxnIdInternal(long txnId) {
        assert(lockingVows());
        m_repairLog.m_lastMpHandle = txnId;
    }


    protected void setMaxLastSeenTxnIdInternal(long txnId) {
        assert(lockingVows());
        m_scheduler.setMaxSeenTxnId(txnId);
    }

    protected void enableWritingIv2FaultLogInternal() {
        assert(lockingVows());
        m_scheduler.enableWritingIv2FaultLog();
    }

    public InitiatorMailbox(int partitionId,
            Scheduler scheduler,
            HostMessenger messenger, RepairLog repairLog,
            JoinProducerBase joinProducer)
    {
        m_partitionId = partitionId;
        m_scheduler = scheduler;
        m_messenger = messenger;
        m_repairLog = repairLog;
        m_joinProducer = joinProducer;

        m_masterLeaderCache = new LeaderCache(m_messenger.getZK(), VoltZK.iv2masters);
        try {
            m_masterLeaderCache.start(false);
        } catch (InterruptedException ignored) {
            // not blocking. shouldn't interrupt.
        } catch (ExecutionException crashme) {
            // this on the other hand seems tragic.
            VoltDB.crashLocalVoltDB("Error constructiong InitiatorMailbox.", false, crashme);
        }

        /*
         * Leaking this from a constructor, real classy.
         * Only used for an assertion on locking.
         */
        m_allInitiatorMailboxes.add(this);
    }

    public JoinProducerBase getJoinProducer()
    {
        return m_joinProducer;
    }

    // enforce restriction on not allowing promotion during rejoin.
    public boolean acceptPromotion()
    {
        return m_joinProducer == null || m_joinProducer.acceptPromotion();
    }

    /*
     * Thou shalt not lock two initiator mailboxes from the same thread, lest ye be deadlocked.
     */
    public static boolean lockingVows() {
        List<InitiatorMailbox> lockedMailboxes = new ArrayList<InitiatorMailbox>();
        for (InitiatorMailbox im : m_allInitiatorMailboxes) {
            if (Thread.holdsLock(im)) {
                lockedMailboxes.add(im);
            }
        }
        if (lockedMailboxes.size() > 1) {
            String msg = "Unexpected concurrency error, a thread locked two initiator mailboxes. ";
            msg += "Mailboxes for site id/partition ids ";
            boolean first = true;
            for (InitiatorMailbox m : lockedMailboxes) {
                msg += CoreUtils.hsIdToString(m.m_hsId) + "/" + m.m_partitionId;
                if (!first) {
                    msg += ", ";
                }
                first = false;
            }
            VoltDB.crashLocalVoltDB(msg, true, null);
        }
        return true;
    }

    synchronized public void shutdown() throws InterruptedException
    {
        shutdownInternal();
    }

    protected void shutdownInternal() throws InterruptedException {
        assert(lockingVows());
        m_masterLeaderCache.shutdown();
        if (m_algo != null) {
            m_algo.cancel();
        }
        m_scheduler.shutdown();
    }

    // Change the replica set configuration (during or after promotion)
    public synchronized void updateReplicas(List<Long> replicas)
    {
        updateReplicasInternal(replicas);
    }

    protected void updateReplicasInternal(List<Long> replicas) {
        assert(lockingVows());
        Iv2Trace.logTopology(getHSId(), replicas, m_partitionId);
        // If a replica set has been configured and it changed during
        // promotion, must cancel the term
        if (m_algo != null) {
            m_algo.cancel();
        }
        m_scheduler.updateReplicas(replicas);
    }

    public long getMasterHsId(int partitionId)
    {
        long masterHSId = m_masterLeaderCache.get(partitionId);
        return masterHSId;
    }

    @Override
    public void send(long destHSId, VoltMessage message)
    {
        logTxMessage(message);
        message.m_sourceHSId = this.m_hsId;
        m_messenger.send(destHSId, message);
    }

    @Override
    public void send(long[] destHSIds, VoltMessage message)
    {
        logTxMessage(message);
        message.m_sourceHSId = this.m_hsId;
        m_messenger.send(destHSIds, message);
    }

    @Override
    public synchronized void deliver(VoltMessage message)
    {
        deliverInternal(message);
    }

    protected void deliverInternal(VoltMessage message) {
        assert(lockingVows());
        logRxMessage(message);
        boolean canDeliver = m_scheduler.sequenceForReplay(message);
        if (message instanceof DumpMessage) {
            hostLog.warn("Received DumpMessage at " + m_hsId);
        }
        if (message instanceof Iv2RepairLogRequestMessage) {
            handleLogRequest(message);
            return;
        }
        else if (message instanceof Iv2RepairLogResponseMessage) {
            m_algo.deliver(message);
            return;
        }
        else if (message instanceof RejoinMessage) {
            m_joinProducer.deliver((RejoinMessage) message);
            return;
        }
        m_repairLog.deliver(message);
        if (canDeliver) {
            m_scheduler.deliver(message);
        }
    }

    @Override
    public VoltMessage recv()
    {
        return null;
    }

    @Override
    public void deliverFront(VoltMessage message)
    {
        throw new UnsupportedOperationException("unimplemented");
    }

    @Override
    public VoltMessage recvBlocking()
    {
        throw new UnsupportedOperationException("unimplemented");
    }

    @Override
    public VoltMessage recvBlocking(long timeout)
    {
        throw new UnsupportedOperationException("unimplemented");
    }

    @Override
    public VoltMessage recv(Subject[] s)
    {
        throw new UnsupportedOperationException("unimplemented");
    }

    @Override
    public VoltMessage recvBlocking(Subject[] s)
    {
        throw new UnsupportedOperationException("unimplemented");
    }

    @Override
    public VoltMessage recvBlocking(Subject[] s, long timeout)
    {
        throw new UnsupportedOperationException("unimplemented");
    }

    @Override
    public long getHSId()
    {
        return m_hsId;
    }

    @Override
    public void setHSId(long hsId)
    {
        this.m_hsId = hsId;
    }

    /** Produce the repair log. This is idempotent. */
    private void handleLogRequest(VoltMessage message)
    {
        Iv2RepairLogRequestMessage req = (Iv2RepairLogRequestMessage)message;
        List<Iv2RepairLogResponseMessage> logs = m_repairLog.contents(req.getRequestId(),
                req.isMPIRequest());

        tmLog.debug(""
            + CoreUtils.hsIdToString(getHSId())
            + " handling repair log request id " + req.getRequestId()
            + " for " + CoreUtils.hsIdToString(message.m_sourceHSId) + ". ");

        for (Iv2RepairLogResponseMessage log : logs) {
            send(message.m_sourceHSId, log);
        }
    }

    /**
     * Create a real repair message from the msg repair log contents and
     * instruct the message handler to execute a repair. Single partition
     * work needs to do duplicate counting; MPI can simply broadcast the
     * repair to the needs repair units -- where the SP will do the rest.
     */
    void repairReplicasWith(List<Long> needsRepair, VoltMessage repairWork)
    {
        //For an SpInitiator the lock should already have been acquire since
        //this method is reach via SpPromoteAlgo.deliver which is reached by InitiatorMailbox.deliver
        //which should already have acquire the lock
        assert(Thread.holdsLock(this));
        repairReplicasWithInternal(needsRepair, repairWork);
    }

    private void repairReplicasWithInternal(List<Long> needsRepair, VoltMessage repairWork) {
        assert(lockingVows());
        if (repairWork instanceof Iv2InitiateTaskMessage) {
            Iv2InitiateTaskMessage m = (Iv2InitiateTaskMessage)repairWork;
            Iv2InitiateTaskMessage work = new Iv2InitiateTaskMessage(m.getInitiatorHSId(), getHSId(), m);
            m_scheduler.handleMessageRepair(needsRepair, work);
        }
        else if (repairWork instanceof FragmentTaskMessage) {
            // We need to get this into the repair log in case we've never seen it before.  Adding fragment
            // tasks to the repair log is safe; we'll never overwrite the first fragment if we've already seen it.
            m_repairLog.deliver(repairWork);
            m_scheduler.handleMessageRepair(needsRepair, repairWork);
        }
        else if (repairWork instanceof CompleteTransactionMessage) {
            // CompleteTransactionMessages should always be safe to handle.  Either the work was done, and we'll
            // ignore it, or we need to clean up, or we'll be restarting and it doesn't matter.  Make sure they
            // get into the repair log and then let them run their course.
            m_repairLog.deliver(repairWork);
            m_scheduler.handleMessageRepair(needsRepair, repairWork);
        }
        else {
            throw new RuntimeException("Invalid repair message type: " + repairWork);
        }
    }

    private void logRxMessage(VoltMessage message)
    {
        Iv2Trace.logInitiatorRxMsg(message, m_hsId);
    }

    private void logTxMessage(VoltMessage message)
    {
        if (LOG_TX) {
            hostLog.info("TX HSID: " + CoreUtils.hsIdToString(m_hsId) +
                    ": " + message);
        }
    }
}<|MERGE_RESOLUTION|>--- conflicted
+++ resolved
@@ -57,13 +57,8 @@
     private final int m_partitionId;
     protected final Scheduler m_scheduler;
     private final HostMessenger m_messenger;
-<<<<<<< HEAD
     protected final RepairLog m_repairLog;
     private final RejoinProducer m_rejoinProducer;
-=======
-    private final RepairLog m_repairLog;
-    private final JoinProducerBase m_joinProducer;
->>>>>>> 86db051f
     private final LeaderCacheReader m_masterLeaderCache;
     private long m_hsId;
     private RepairAlgo m_algo;
