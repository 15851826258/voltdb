/* This file is part of VoltDB.
 * Copyright (C) 2008-2019 VoltDB Inc.
 *
 * This program is free software: you can redistribute it and/or modify
 * it under the terms of the GNU Affero General Public License as
 * published by the Free Software Foundation, either version 3 of the
 * License, or (at your option) any later version.
 *
 * This program is distributed in the hope that it will be useful,
 * but WITHOUT ANY WARRANTY; without even the implied warranty of
 * MERCHANTABILITY or FITNESS FOR A PARTICULAR PURPOSE.  See the
 * GNU Affero General Public License for more details.
 *
 * You should have received a copy of the GNU Affero General Public License
 * along with VoltDB.  If not, see <http://www.gnu.org/licenses/>.
 */

package org.voltdb.iv2;

import java.util.ArrayList;
import java.util.HashMap;
import java.util.HashSet;
import java.util.List;
import java.util.Map.Entry;
import java.util.Set;
import java.util.TreeSet;
import java.util.concurrent.ExecutionException;
import java.util.concurrent.Future;
import java.util.concurrent.RejectedExecutionException;
import java.util.concurrent.TimeUnit;
import java.util.concurrent.atomic.AtomicBoolean;

import org.apache.zookeeper_voltpatches.CreateMode;
import org.apache.zookeeper_voltpatches.KeeperException;
import org.apache.zookeeper_voltpatches.WatchedEvent;
import org.apache.zookeeper_voltpatches.Watcher;
import org.apache.zookeeper_voltpatches.ZooDefs.Ids;
import org.apache.zookeeper_voltpatches.ZooKeeper;
import org.voltcore.utils.CoreUtils;
import org.voltcore.zk.ZKUtil;
import org.voltcore.zk.ZKUtil.ByteArrayCallback;

import com.google_voltpatches.common.base.Charsets;
import com.google_voltpatches.common.collect.ImmutableMap;
import com.google_voltpatches.common.util.concurrent.ListeningExecutorService;

/**
 * Tracker monitors and provides snapshots of a single ZK node's
 * children. The children data objects must be JSONObjects.
 */
public class LeaderCache implements LeaderCacheReader, LeaderCacheWriter {
    protected final ZooKeeper m_zk;
    private final AtomicBoolean m_shutdown = new AtomicBoolean(false);
    protected final Callback m_cb; // the callback when the cache changes
    private final String m_whoami; // identify the owner of the leader cache

    // the children of this node are observed.
    protected final String m_rootNode;

    // All watch processing is run serially in this thread.
    private final ListeningExecutorService m_es;

    // previous children snapshot for internal use.
    protected Set<String> m_lastChildren = new HashSet<String>();

    // the cache exposed to the public. Start empty. Love it.
    protected volatile ImmutableMap<Integer, LeaderCallBackInfo> m_publicCache = ImmutableMap.of();


    private static final String migrate_partition_leader_suffix = "_migrate_partition_leader_request";

    public static class LeaderCallBackInfo {
        Long m_lastHSId;
        Long m_HSId;
        boolean m_isMigratePartitionLeaderRequested;

        public LeaderCallBackInfo(Long lastHSId, Long HSId, boolean isRequested) {
            m_lastHSId = lastHSId;
            m_HSId = HSId;
            m_isMigratePartitionLeaderRequested = isRequested;
        }

        @Override
        public String toString() {
            return "leader hsid: " + CoreUtils.hsIdToString(m_HSId) +
                    ( m_lastHSId != Long.MAX_VALUE ? " (previously " + CoreUtils.hsIdToString(m_lastHSId) + ")" : "" ) +
                    ( m_isMigratePartitionLeaderRequested ? ", MigratePartitionLeader requested" : "");
        }
    }

    /**
     * Generate a HSID string with BALANCE_SPI_SUFFIX information.
     * When this string is updated, we can tell the reason why HSID is changed.
     */
    public static String suffixHSIdsWithMigratePartitionLeaderRequest(Long HSId) {
        return Long.toString(Long.MAX_VALUE) + "/" + Long.toString(HSId) + migrate_partition_leader_suffix;
    }

    /**
     * Is the data string hsid written because of MigratePartitionLeader request?
     */
    public static boolean isHSIdFromMigratePartitionLeaderRequest(String HSIdInfo) {
        return HSIdInfo.endsWith(migrate_partition_leader_suffix);
    }

    public static LeaderCallBackInfo buildLeaderCallbackFromString(String HSIdInfo) {
        int nextHSIdOffset = HSIdInfo.indexOf("/");
        assert(nextHSIdOffset >= 0);
        long lastHSId = Long.parseLong(HSIdInfo.substring(0, nextHSIdOffset));
        boolean migratePartitionLeader = isHSIdFromMigratePartitionLeaderRequest(HSIdInfo);
        long nextHSId;
        if (migratePartitionLeader) {
            nextHSId = Long.parseLong(HSIdInfo.substring(nextHSIdOffset+1, HSIdInfo.length() - migrate_partition_leader_suffix.length()));
        }
        else {
            nextHSId = Long.parseLong(HSIdInfo.substring(nextHSIdOffset+1));
        }
        return new LeaderCallBackInfo(lastHSId, nextHSId, migratePartitionLeader);
    }

    /**
     * Callback is passed an immutable cache when a child (dis)appears/changes.
     * Callback runs in the LeaderCache's ES (not the zk trigger thread).
     */
    public abstract static class Callback
    {
        abstract public void run(ImmutableMap<Integer, LeaderCallBackInfo> cache);
    }

    /** Instantiate a LeaderCache of parent rootNode. The rootNode must exist. */
    public LeaderCache(ZooKeeper zk, String from, String rootNode)
    {
        this(zk, from, rootNode, null);
    }

    public LeaderCache(ZooKeeper zk, String from, String rootNode, Callback cb)
    {
        m_zk = zk;
        m_whoami = from;
        m_rootNode = rootNode;
        m_cb = cb;
        m_es = CoreUtils.getCachedSingleThreadExecutor("LeaderCache-" + m_whoami, 15000);
    }

    /** Initialize and start watching the cache. */
    @Override
    public void start(boolean block) throws InterruptedException, ExecutionException {
        Future<?> task = m_es.submit(new ParentEvent(null));
        if (block) {
            task.get();
        }
    }

    /**
     * Initialized and start watching partition level cache, this function is blocking.
     * @throws InterruptedException
     * @throws ExecutionException
     */
    public void startPartitionWatch() throws InterruptedException, ExecutionException {
        Future<?> task = m_es.submit(new PartitionWatchEvent());
        task.get();
    }

    /** Stop caring */
    @Override
    public void shutdown() throws InterruptedException {
        m_shutdown.set(true);
        m_es.shutdown();
        m_es.awaitTermination(356, TimeUnit.DAYS);
    }

    /**
     * Get a current snapshot of the watched root node's children. This snapshot
     * promises no cross-children atomicity guarantees.
     */
    @Override
    public ImmutableMap<Integer, Long> pointInTimeCache() {
        if (m_shutdown.get()) {
            throw new RuntimeException("Requested cache from shutdown LeaderCache.");
        }
        HashMap<Integer, Long> cacheCopy = new HashMap<Integer, Long>();
        for (Entry<Integer, LeaderCallBackInfo> e : m_publicCache.entrySet()) {
            cacheCopy.put(e.getKey(), e.getValue().m_HSId);
        }
        return ImmutableMap.copyOf(cacheCopy);
    }

    /**
     * Read a single key from the cache. Matches the semantics of put()
     */
    @Override
    public Long get(int partitionId) {
        LeaderCallBackInfo info = m_publicCache.get(partitionId);
        if (info == null) {
            return null;
        }

        return info.m_HSId;
    }

    /**
     * Create or update a new rootNode child
     */
    @Override
    public void put(int partitionId, long HSId) throws KeeperException, InterruptedException {
        put(partitionId, Long.toString(Long.MAX_VALUE) + "/" + Long.toString(HSId));
    }

    /**
     * Create or update a new rootNode child
     */
    @Override
    public void put(int partitionId, String HSIdStr) throws KeeperException, InterruptedException {
        try {
            m_zk.create(ZKUtil.joinZKPath(m_rootNode, Integer.toString(partitionId)),
                    HSIdStr.getBytes(Charsets.UTF_8),
                    Ids.OPEN_ACL_UNSAFE, CreateMode.PERSISTENT);
        }
        catch (KeeperException.NodeExistsException e) {
            m_zk.setData(ZKUtil.joinZKPath(m_rootNode, Integer.toString(partitionId)),
                    HSIdStr.getBytes(Charsets.UTF_8), -1);
        }
    }

    // check if the cache contains the partition
    public boolean contain(int partitionId) {
        return m_publicCache.containsKey(partitionId);
    }

    // parent (root node) sees new or deleted child
    private class ParentEvent implements Runnable {
        public ParentEvent(WatchedEvent event) {
        }

        @Override
        public void run() {
            try {
                processParentEvent();
            } catch (Exception e) {
                // ignore post-shutdown session termination exceptions.
                if (!m_shutdown.get()) {
                    org.voltdb.VoltDB.crashLocalVoltDB("Unexpected failure in LeaderCache.", true, e);
                }
            }
        }
    }

    // Boilerplate to forward zookeeper watches to the executor service
    protected final Watcher m_parentWatch = new Watcher() {
        @Override
        public void process(final WatchedEvent event) {
            try {
                if (!m_shutdown.get()) {
                    m_es.submit(new ParentEvent(event));
                }
            } catch (RejectedExecutionException e) {
                if (!m_es.isShutdown()) {
                    org.voltdb.VoltDB.crashLocalVoltDB("Unexpected rejected execution exception", false, e);
                }
            }
        }
    };

    /**
     * Rebuild the point-in-time snapshot of the children objects
     * and set watches on new children.
     */
    protected void processParentEvent() throws Exception {
        // get current children snapshot and reset this watch.
        Set<String> children = new TreeSet<String>(m_zk.getChildren(m_rootNode, m_parentWatch));
        // intersect to get newChildren and update m_lastChildren to the current set.
        Set<String> newChildren = new HashSet<String>(children);
        newChildren.removeAll(m_lastChildren);
        m_lastChildren = children;

        List<ByteArrayCallback> callbacks = new ArrayList<ByteArrayCallback>();
        for (String child : children) {
            ByteArrayCallback cb = new ByteArrayCallback();
            // set watches on new children.
            if(newChildren.contains(child)) {
                m_zk.getData(ZKUtil.joinZKPath(m_rootNode, child), m_childWatch, cb, null);
            } else {
                m_zk.getData(ZKUtil.joinZKPath(m_rootNode, child), false, cb, null);
            }

            callbacks.add(cb);
        }

        HashMap<Integer, LeaderCallBackInfo> cache = new HashMap<Integer, LeaderCallBackInfo>();
        for (ByteArrayCallback callback : callbacks) {
            try {
<<<<<<< HEAD
                byte payload[] = callback.get();
=======
                byte payload[] = callback.getData();
                // During initialization children node may contain no data.
                if (payload == null) {
                    continue;
                }
>>>>>>> df641ab2
                String data = new String(payload, "UTF-8");
                LeaderCallBackInfo info = LeaderCache.buildLeaderCallbackFromString(data);
                Integer partitionId = getPartitionIdFromZKPath(callback.getPath());
                cache.put(partitionId, info);
            } catch (KeeperException.NoNodeException e) {
                // child may have been deleted between the parent trigger and getData.
            }
        }

        m_publicCache = ImmutableMap.copyOf(cache);
        if (m_cb != null) {
            m_cb.run(m_publicCache);
        }
    }

    // child node sees modification or deletion
    private class ChildEvent implements Runnable {
        private final WatchedEvent m_event;
        public ChildEvent(WatchedEvent event) {
            m_event = event;
        }

        @Override
        public void run() {
            try {
                processChildEvent(m_event);
            } catch (Exception e) {
                // ignore post-shutdown session termination exceptions.
                if (!m_shutdown.get()) {
                    org.voltdb.VoltDB.crashLocalVoltDB("Unexpected failure in LeaderCache.", true, e);
                }
            }
        }
    }

    // Boilerplate to forward zookeeper watches to the executor service
    protected final Watcher m_childWatch = new Watcher() {
        @Override
        public void process(final WatchedEvent event) {
            try {
                if (!m_shutdown.get()) {
                    m_es.submit(new ChildEvent(event));
                }
            } catch (RejectedExecutionException e) {
                if (!m_es.isShutdown()) {
                    org.voltdb.VoltDB.crashLocalVoltDB("Unexpected rejected execution exception", false, e);
                }
            }
        }
    };

    /**
     * Update a modified child and republish a new snapshot. This may indicate
     * a deleted child or a child with modified data.
     */
    private void processChildEvent(WatchedEvent event) throws Exception {
        HashMap<Integer, LeaderCallBackInfo> cacheCopy = new HashMap<Integer, LeaderCallBackInfo>(m_publicCache);
        ByteArrayCallback cb = new ByteArrayCallback();
        m_zk.getData(event.getPath(), m_childWatch, cb, null);
        try {
            // cb.getData() and cb.getPath() throw KeeperException
            byte payload[] = cb.get();
            String data = new String(payload, "UTF-8");
            LeaderCallBackInfo info = LeaderCache.buildLeaderCallbackFromString(data);
            Integer partitionId = getPartitionIdFromZKPath(cb.getPath());
            cacheCopy.put(partitionId, info);
        } catch (KeeperException.NoNodeException e) {
            // rtb: I think result's path is the same as cb.getPath()?
            Integer partitionId = getPartitionIdFromZKPath(event.getPath());
            cacheCopy.remove(partitionId);
        }
        m_publicCache = ImmutableMap.copyOf(cacheCopy);
        if (m_cb != null) {
            m_cb.run(m_publicCache);
        }
    }

    // parent (root node) sees new or deleted child
    private class PartitionWatchEvent implements Runnable {
        public PartitionWatchEvent() {
        }

        @Override
        public void run() {
            try {
                processPartitionWatchEvent();
            } catch (Exception e) {
                // ignore post-shutdown session termination exceptions.
                if (!m_shutdown.get()) {
                    org.voltdb.VoltDB.crashLocalVoltDB("Unexpected failure in LeaderCache.", true, e);
                }
            }
        }
    }

    // Race to create partition-specific zk node and put a watch on it.
    private void processPartitionWatchEvent() throws KeeperException, InterruptedException {
        try {
            m_zk.create(m_rootNode, null, Ids.OPEN_ACL_UNSAFE, CreateMode.PERSISTENT);
            m_zk.getData(m_rootNode, m_childWatch, null);
        } catch (KeeperException.NodeExistsException e) {
            m_zk.getData(m_rootNode, m_childWatch, null);
        }
    }

    // example zkPath string: /db/iv2masters/1
    protected static int getPartitionIdFromZKPath(String zkPath)
    {
        return Integer.parseInt(zkPath.substring(zkPath.lastIndexOf('/') + 1));
    }

    @Override
    public String toString() {
        StringBuilder sb = new StringBuilder();
        sb.append("LeaderCache, root node:").append(m_rootNode).append("\n");
        sb.append("public cache: partition id -> HSId -> isMigratePartitionLeader\n");
        for (Entry<Integer, LeaderCallBackInfo> entry: m_publicCache.entrySet()) {
            sb.append("             ").append(entry.getKey()).append(" -> ").append(entry.getValue())
            .append("\n");
        }

        return sb.toString();
    }
}<|MERGE_RESOLUTION|>--- conflicted
+++ resolved
@@ -289,15 +289,11 @@
         HashMap<Integer, LeaderCallBackInfo> cache = new HashMap<Integer, LeaderCallBackInfo>();
         for (ByteArrayCallback callback : callbacks) {
             try {
-<<<<<<< HEAD
                 byte payload[] = callback.get();
-=======
-                byte payload[] = callback.getData();
                 // During initialization children node may contain no data.
                 if (payload == null) {
                     continue;
                 }
->>>>>>> df641ab2
                 String data = new String(payload, "UTF-8");
                 LeaderCallBackInfo info = LeaderCache.buildLeaderCallbackFromString(data);
                 Integer partitionId = getPartitionIdFromZKPath(callback.getPath());
