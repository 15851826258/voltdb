--- conflicted
+++ resolved
@@ -26,12 +26,7 @@
 import org.voltdb.client.ClientResponse;
 import org.voltdb.messaging.InitiateResponseMessage;
 import org.voltdb.messaging.Iv2InitiateTaskMessage;
-<<<<<<< HEAD
 import org.voltdb.PartitionDRGateway;
-import org.voltdb.ProcedureRunner;
-import org.voltdb.SiteProcedureConnection;
-=======
->>>>>>> 86794b04
 import org.voltdb.utils.LogKeys;
 
 /**
@@ -40,19 +35,11 @@
  */
 public class SpProcedureTask extends ProcedureTask
 {
-<<<<<<< HEAD
-    SpProcedureTask(Mailbox initiator, ProcedureRunner runner,
-                  long txnId, TransactionTaskQueue queue,
+    SpProcedureTask(Mailbox initiator, String procName, TransactionTaskQueue queue,
                   Iv2InitiateTaskMessage msg,
                   PartitionDRGateway drGateway)
     {
-       super(initiator, runner, new SpTransactionState(txnId, msg), queue, drGateway);
-=======
-    SpProcedureTask(Mailbox initiator, String procName, TransactionTaskQueue queue,
-                  Iv2InitiateTaskMessage msg)
-    {
-       super(initiator, procName, new SpTransactionState(msg), queue);
->>>>>>> 86794b04
+       super(initiator, procName, new SpTransactionState(msg), queue, drGateway);
     }
 
     /** Run is invoked by a run-loop to execute this transaction. */
