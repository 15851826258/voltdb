/* This file is part of VoltDB.
 * Copyright (C) 2008-2015 VoltDB Inc.
 *
 * This program is free software: you can redistribute it and/or modify
 * it under the terms of the GNU Affero General Public License as
 * published by the Free Software Foundation, either version 3 of the
 * License, or (at your option) any later version.
 *
 * This program is distributed in the hope that it will be useful,
 * but WITHOUT ANY WARRANTY; without even the implied warranty of
 * MERCHANTABILITY or FITNESS FOR A PARTICULAR PURPOSE.  See the
 * GNU Affero General Public License for more details.
 *
 * You should have received a copy of the GNU Affero General Public License
 * along with VoltDB.  If not, see <http://www.gnu.org/licenses/>.
 */

package org.voltdb.parser;

import java.io.BufferedReader;
import java.io.File;
import java.io.IOException;
import java.io.StringReader;
import java.math.BigDecimal;
import java.text.ParseException;
import java.text.SimpleDateFormat;
import java.util.ArrayList;
import java.util.Date;
import java.util.List;
import java.util.Map;
import java.util.regex.Matcher;
import java.util.regex.Pattern;

import org.voltdb.utils.Encoder;

import com.google_voltpatches.common.collect.ImmutableMap;

/**
 * Provides an API for performing various parse operations on SQL/DML/DDL text.
 *
 * Keep the regular expressions private and just expose methods needed for parsing.
 */
public class SQLParser extends SQLPatternFactory
{
    public static class Exception extends RuntimeException
    {
        public Exception(String message, Object... args)
        {
            super(String.format(message, args));
        }

        public Exception(Throwable cause)
        {
            super(cause.getMessage(), cause);
        }

        public Exception(Throwable cause, String message, Object... args)
        {
            super(String.format(message, args), cause);
        }

        private static final long serialVersionUID = -4043500523038225173L;
    }

    //private static final VoltLogger COMPILER_LOG = new VoltLogger("COMPILER");

    //========== Private Parsing Data ==========

    /**
     * Pattern: PARTITION PROCEDURE|TABLE ...
     *
     * Capture groups:
     *  (1) target type: "procedure" or "table"
     */
    private static final Pattern PAT_PARTITION_ANY_PREAMBLE =
            SPF.statement(
                SPF.token("partition"),
                SPF.capture(SPF.tokenAlternatives("procedure", "table")),
                SPF.anyClause()
            ).compile("PAT_PARTITION_ANY_PREAMBLE");

    /**
     * Pattern: PARTITION TABLE tablename ON COLUMN columnname
     *
     * NB supports only unquoted table and column names
     *
     * Capture groups:
     *  (1) table name
     *  (2) column name
     */
    private static final Pattern PAT_PARTITION_TABLE =
        SPF.statement(
            SPF.token("partition"), SPF.token("table"), SPF.capture(SPF.databaseObjectName()),
            SPF.token("on"), SPF.token("column"), SPF.capture(SPF.databaseObjectName())
        ).compile("PAT_PARTITION_TABLE");

    /**
     * PARTITION PROCEDURE procname ON TABLE tablename COLUMN columnname [PARAMETER paramnum]
     *
     * NB supports only unquoted table and column names
     *
     * Capture groups:
     *  (1) Procedure name
     *  (2) Table name
     *  (3) Column name
     *  (4) Parameter number
     */
    private static final Pattern PAT_PARTITION_PROCEDURE =
        SPF.statement(
            SPF.token("partition"), SPF.token("procedure"), SPF.capture(SPF.procedureName()),
            SPF.token("on"), SPF.token("table"), SPF.capture(SPF.databaseObjectName()),
            SPF.token("column"), SPF.capture(SPF.databaseObjectName()),
            SPF.optional(SPF.clause(SPF.token("parameter"), SPF.capture(SPF.integer())))
        ).compile("PAT_PARTITION_PROCEDURE");

    //TODO: Convert to pattern factory usage below this point.
    //TODO: Consider implementing FIXME/TODO comments -- and TESTING --
    // prior to conversion to pattern factory.

    /*
     * CREATE PROCEDURE [ <MODIFIER_CLAUSE> ... ] FROM <JAVA_CLASS>
     *
     * CREATE PROCEDURE from Java class statement pattern.
     * NB supports only unquoted table and column names
     *
     * Capture groups:
     *  (1) ALLOW/PARTITION clauses full text - needs further parsing
     *  (2) Class name
     */
    private static final Pattern PAT_CREATE_PROCEDURE_FROM_CLASS =
        SPF.statement(
            SPF.token("create"), SPF.token("procedure"),
            unparsedProcedureModifierClauses(),
            SPF.token("from"), SPF.token("class"), SPF.capture(SPF.className())
        ).compile("PAT_CREATE_PROCEDURE_FROM_CLASS");

    /*
     * CREATE PROCEDURE <NAME> [ <MODIFIER_CLAUSE> ... ] AS <SQL_STATEMENT>
     *
     * CREATE PROCEDURE with single SELECT or DML statement pattern
     * NB supports only unquoted table and column names
     *
     * Capture groups:
     *  (1) Procedure name
     *  (2) ALLOW/PARTITION clauses full text - needs further parsing
     *  (3) SELECT or DML statement
     */
    private static final Pattern PAT_CREATE_PROCEDURE_FROM_SQL =
        SPF.statement(
            SPF.token("create"), SPF.token("procedure"), SPF.capture(SPF.procedureName()),
            unparsedProcedureModifierClauses(),
            SPF.token("as"), SPF.capture(SPF.anyClause())
        ).compile("PAT_CREATE_PROCEDURE_FROM_SQL");

    /*
     * CREATE PROCEDURE <NAME> [ <MODIFIER_CLAUSE> ... ] AS ### <PROCEDURE_CODE> ### LANGUAGE <LANGUAGE_NAME>
     *
     * CREATE PROCEDURE with inline implementation script, e.g. Groovy, statement regex
     * NB supports only unquoted table and column names
     * The only supported language is GROOVY for now, but to avoid confusing with the
     * other CREATE PROCEDURE ... AS variant match anything that has the block delimiters.
     *
     * Capture groups:
     *  (1) Procedure name
     *  (2) ALLOW/PARTITION clauses - needs further parsing
     *  (3) Code block content
     *  (4) Language name
     */
    private static final Pattern PAT_CREATE_PROCEDURE_AS_SCRIPT =
        SPF.statement(
            SPF.token("create"), SPF.token("procedure"), SPF.capture(SPF.procedureName()),
            unparsedProcedureModifierClauses(),
            SPF.token("as"),
            SPF.delimitedCaptureBlock(SQLLexer.BLOCK_DELIMITER, null),
            // Match anything after the last delimiter to get a good error for a bad language clause.
            SPF.oneOf(
                SPF.clause(SPF.token("language"), SPF.capture(SPF.languageName())),
                SPF.anyClause()
            )
        ).compile("PAT_CREATE_PROCEDURE_AS_SCRIPT");

    /**
     * Pattern for parsing a single ALLOW or PARTITION clauses within a CREATE PROCEDURE statement.
     *
     * Capture groups:
     *  (1) ALLOW clause: entire role list with commas and internal whitespace
     *  (2) PARTITION clause: procedure name
     *  (3) PARTITION clause: table name
     *  (4) PARTITION clause: column name
     *
     *  An ALLOW clause will have (1) be non-null and (2,3,4) be null.
     *  A PARTITION clause will have (1) be null and (2,3,4) be non-null.
     */
    private static final Pattern PAT_ANY_CREATE_PROCEDURE_STATEMENT_CLAUSE =
        parsedProcedureModifierClause().compile("PAT_ANY_CREATE_PROCEDURE_STATEMENT_CLAUSE");

    /**
     * DROP PROCEDURE  statement regex
     */
    private static final Pattern PAT_DROP_PROCEDURE = Pattern.compile(
            "(?i)" +                                // ignore case
            "\\A" +                                 // beginning of statement
            "DROP" +                                // DROP token
            "\\s+" +                                // one or more spaces
            "PROCEDURE" +                           // PROCEDURE token
            "\\s+" +                                // one or more spaces
            "([\\w$.]+)" +                          // (1) class name or procedure name
            "(\\s+IF EXISTS)?" +                    // (2) <optional IF EXISTS>
            "\\s*" +                                // zero or more spaces
            ";" +                                   // semicolon terminator
            "\\z"                                   // end of statement
            );

    /**
     * IMPORT CLASS with pattern for matching classfiles in
     * the current classpath.
     */
    private static final Pattern PAT_IMPORT_CLASS = Pattern.compile(
            "(?i)" +                                // (ignore case)
            "\\A" +                                 // (start statement)
            "IMPORT\\s+CLASS\\s+" +                 // IMPORT CLASS
            "([^;]+)" +                             // (1) class matching pattern
            ";\\z"                                  // (end statement)
            );

    /**
     * Regex to parse the CREATE ROLE statement with optional WITH clause.
     * Leave the WITH clause argument as a single group because regexes
     * aren't capable of producing a variable number of groups.
     * Capture groups are tagged as (1) and (2) in comments below.
     */
    private static final Pattern PAT_CREATE_ROLE = Pattern.compile(
            "(?i)" +                            // (ignore case)
            "\\A" +                             // (start statement)
            "CREATE\\s+ROLE\\s+" +              // CREATE ROLE
            "([\\w.$]+)" +                      // (1) <role name>
            "(?:\\s+WITH\\s+" +                 // (start optional WITH clause block)
                "(\\w+(?:\\s*,\\s*\\w+)*)" +    //   (2) <comma-separated argument string>
            ")?" +                              // (end optional WITH clause block)
            ";\\z"                              // (end statement)
            );

    /**
     * Regex to parse the DROP ROLE statement.
     * Capture group is tagged as (1) in comments below.
     */
    private static final Pattern PAT_DROP_ROLE = Pattern.compile(
            "(?i)" +                            // (ignore case)
            "\\A" +                             // (start statement)
            "DROP\\s+ROLE\\s+" +                // DROP ROLE
            "([\\w.$]+)" +                      // (1) <role name>
            "(\\s+IF EXISTS)?" +                // (2) <optional IF EXISTS>
            ";\\z"                              // (end statement)
            );

    /**
     * NB supports only unquoted table names
     * Captures 1 group, the table name.
     */
    private static final Pattern PAT_REPLICATE_TABLE = Pattern.compile(
            "(?i)" +                    // ignore case instruction
            "\\A" +                     // beginning of statement
            "REPLICATE\\s+TABLE\\s+" +  // REPLICATE TABLE tokens with whitespace terminators
            "([\\w$]+)" +               // (group 1) table name
            "\\s*" +                    // optional whitespace
            ";\\z"                      // semicolon at end of statement
            );

    /**
     * EXPORT TABLE statement regex
     * NB supports only unquoted table names
     * Capture groups are tagged as (1) in comments below.
     */
    private static final Pattern PAT_EXPORT_TABLE = Pattern.compile(
            "(?i)" +                            // (ignore case)
            "\\A"  +                            // start statement
            "EXPORT\\s+TABLE\\s+"  +            // EXPORT TABLE
            "([\\w.$]+)" +                      // (group 1) <table name>
            "(?:\\s+TO\\s+STREAM\\s+" +         // begin optional TO STREAM <export target> clause
            "([\\w.$]+)" +                      // (group 2) <export target>
            ")?" +                              // end optional TO STREAM <export target> clause
            "\\s*;\\z"                          // (end statement)
            );
    /**
     *  If the statement starts with either create procedure, create role, drop, partition,
     *  replicate, export, import, or dr, the first match group is set to respectively procedure,
     *  role, drop, partition, replicate, export, or import, or dr.
     */
    private static final Pattern PAT_ALL_VOLTDB_STATEMENT_PREAMBLES = Pattern.compile(
            "(?i)" +                               // ignore case instruction
            //TODO: why not factor \\A out of the group -- it's common to all options
            "(" +                                  // start (group 1)
            // <= means zero-width positive lookbehind.
            // This means that the "CREATE\\s{}" is required to match but is not part of the capture.
            "(?<=\\ACREATE\\s{0,1024})" +          //TODO: 0 min whitespace should be 1?
            "(?:PROCEDURE|ROLE)|" +                // token options after CREATE
            // the rest are stand-alone token options
            "\\ADROP|" +
            "\\APARTITION|" +
            "\\AREPLICATE|" +
            "\\AEXPORT|" +
            "\\AIMPORT|" +
            "\\ADR" +
            ")" +                                  // end (group 1)
            "\\s" +                                // one required whitespace to terminate keyword
            "");

    private static final Pattern PAT_DR_TABLE = Pattern.compile(
            "(?i)" +                                // (ignore case)
            "\\A"  +                                // start statement
            "DR\\s+TABLE\\s+" +                     // DR TABLE
            "([\\w.$|\\\\*]+)" +                    // (1) <table name>
            "(?:\\s+(DISABLE))?" +                  //     (2) optional DISABLE argument
            "\\s*;\\z"                              // (end statement)
            );

    //========== Patterns from SQLCommand ==========

    private static final String EndOfLineCommentPatternString =
            "(?:\\/\\/|--)" + // '--' or even C++-style '//' comment starter
            ".*$";            // commented out text continues to end of line
    private static final Pattern OneWholeLineComment = Pattern.compile(
            "^\\s*" +                       // optional whitespace indent prior to comment
            EndOfLineCommentPatternString);
    private static final Pattern AnyWholeLineComments = Pattern.compile(
            "^\\s*" +                       // optional whitespace indent prior to comment
            EndOfLineCommentPatternString,
            Pattern.MULTILINE);
    private static final Pattern EndOfLineComment = Pattern.compile(
            EndOfLineCommentPatternString,
            Pattern.MULTILINE);

    private static final Pattern OneWhitespace = Pattern.compile("\\s");
    private static final Pattern EscapedSingleQuote = Pattern.compile("''", Pattern.MULTILINE);
    private static final Pattern SingleQuotedString = Pattern.compile("'[^']*'", Pattern.MULTILINE);
    private static final Pattern SingleQuotedStringContainingParameterSeparators =
            Pattern.compile(
            "'" +
            "[^',\\s]*" +  // arbitrary string content NOT matching param separators
            "[,\\s]" +     // the first match for a param separator
            "[^']" +       // arbitrary string content
            "'",           // end of string OR start of escaped quote
            Pattern.MULTILINE);

<<<<<<< HEAD
    // HELP can support sub-commands someday. Capture group 1 is the sub-command.
    private static final Pattern HelpToken = Pattern.compile(
            "^\\s*" +         // optional indent at start of line
            "help" +          // required HELP command token
            "\\s*" +          // optional whitespace
            "(.*)" +          // optional subcommand (group 1) BUG: subcommand should require prior whitespace.
            //FIXME: simplify -- a prior .* starves out all of these optional patterns
            "\\s*" +          // optional whitespace before semicolon
            //FIXME: strangely allowing more than one strictly adjacent semicolon.
            ";*" +            // optional semicolons
            "\\s*$",          // optional terminating whitespace
=======
    // Define a common pattern to sweep up a mix of semicolons and space and
    // meaningless garbage at the end of the simpler sqlcmd directives.
    // The garbage parts (well, enough of them, anyway) are captured so that
    // they can optionally be detected in a post-processing step that MAY
    // generate a complaint about an improperly terminated command.
    private static String InitiallyForgivingDirectiveTermination =
            "\\s*" +          // spaces
            "([^;\\s]*)" +    // (first) non-space non-semicolon garbage word (last group +1)
            "[;\\s]*" +       // trailing spaces and semicolons
            "(.*)" +          // trailing garbage (last group +2)
            "$";
    // HELP can support sub-commands someday. Capture group 2 is the sub-command.
    private static final Pattern HelpToken = Pattern.compile(
            "^\\s*" +         // optional indent at start of line
            "help" +          // required HELP command token
            "(\\W|$)" +       // require an end to the keyword OR EOL (group 1)
            "\\s*" +          // optional whitespace before subcommand
            "([^;\\s]*)" +    // optional subcommand (group 2)
            InitiallyForgivingDirectiveTermination,
>>>>>>> b4a0bb2b
            Pattern.CASE_INSENSITIVE);
    private static final Pattern ExitToken = Pattern.compile(
            "^\\s*" +         // optional indent at start of line
            "(?:exit|quit)" + // keyword alternatives, synonymous so don't bother capturing
            "(\\W|$)" +       // require an end to the keyword OR EOL (group 1)
            // Make everything that follows optional so that exit/quit
            // command diagnostics can "own" any line starting with the word
            // exit or quit.
            InitiallyForgivingDirectiveTermination,
            Pattern.CASE_INSENSITIVE);
    private static final Pattern ShowToken = Pattern.compile(
            "^\\s*" +         // optional indent at start of line
            "(?:list|show)" + // keyword alternatives, synonymous so don't bother capturing
            "(\\W|$)" +       // require an end to the keyword OR EOL (group 1)
            // Make everything that follows optional so that list/show
            // command diagnostics can "own" any line starting with the word
            // list or show.
            "\\s*" +          // extra spaces
            "([^;\\s]*)" +    // non-space non-semicolon subcommand (group 2)
<<<<<<< HEAD
            "\\s*" +          // spaces
            "([^;\\s]*)" +    // non-space non-semicolon garbage word (group 3)
            "[;\\s]*" +       // trailing spaces and semicolons
            "(.*)" +          // trailing garbage (group 4)
            "$",
            Pattern.CASE_INSENSITIVE);
=======
            InitiallyForgivingDirectiveTermination,
            Pattern.CASE_INSENSITIVE);
    private static final Pattern RecallToken = Pattern.compile(
            "^\\s*" +      // optional indent at start of line
            "recall" +     // required RECALL command token
            "(\\W|$)" +    // require an end to the keyword OR EOL (group 1)
            // Make everything that follows optional so that recall command
            // diagnostics can "own" any line starting with the word recall.
            InitiallyForgivingDirectiveTermination,
            Pattern.CASE_INSENSITIVE);

>>>>>>> b4a0bb2b
    private static final Pattern SemicolonToken = Pattern.compile(
            "^.*" +           // match anything
            ";+" +            // one required semicolon at end except for
            "\\s*" +          // optional whitespace
            "(--)?$",         // and an optional end-of-line comment
<<<<<<< HEAD
            Pattern.CASE_INSENSITIVE);
    private static final Pattern RecallToken = Pattern.compile(
            "^\\s*" +      // optional indent at start of line
            "recall" +     // required RECALL command token
            "(\\W|$)" +    // require an end to the keyword OR EOL (group 1)
            // Make everything that follows optional so that recall command
            // diagnostics can "own" any line starting with the word recall.
            "\\s*" +          // extra spaces
            "([^;\\s]*)" +    // non-space non-semicolon "line number" (group 2)
            "\\s*" +          // spaces
            "([^;\\s]*)" +    // non-space non-semicolon garbage word (group 3)
            "[;\\s]*" +       // trailing spaces and semicolons
            "(.*)" +          // trailing garbage (group 4)
            "$",
=======
>>>>>>> b4a0bb2b
            Pattern.CASE_INSENSITIVE);

    // SQLCommand's FILE command.  If this pattern matches, we
    // assume that the user meant to enter a file command, and
    // produce appropriate error messages.
    private static final Pattern FileToken = Pattern.compile(
            "^\\s*" +          // optional indent at start of line
            "file" +           // FILE keyword
            "(?:(?=\\s|;)|$)", // Must be either followed by whitespace or semicolon
                               //   (zero-width consumed)
                               // or the end of the line
            Pattern.CASE_INSENSITIVE);

    private static final Pattern DashBatchToken = Pattern.compile(
            "\\s+" +   // required preceding whitespace
            "-batch",  // -batch option, whitespace terminated
            Pattern.CASE_INSENSITIVE);

    private static final Pattern DashInlineBatchToken = Pattern.compile(
            "\\s+" +         // required preceding whitespace
            "-inlinebatch",  // -inlinebatch option, whitespace terminated
            Pattern.CASE_INSENSITIVE);

    private static final Pattern FilenameToken = Pattern.compile(
            "\\s+" +       // required preceding whitespace
            "['\"]*" +     // optional opening quotes of either kind (ignored) (?)
            "([^;'\"]+)" + // file path assumed to end at the next quote or semicolon
            "['\"]*" +     // optional closing quotes -- assumed to match opening quotes (?)
            "\\s*" +       // optional whitespace
            //FIXME: strangely allowing more than one strictly adjacent semicolon.
            ";*" +         // optional semicolons
            "\\s*",        // more optional whitespace
            Pattern.CASE_INSENSITIVE);

    private static final Pattern DelimiterToken = Pattern.compile(
            "\\s+" +        // required preceding whitespace
            "([^\\s;]+)" +  // a string of characters not containing semis or spaces
            "\\s*;?\\s*",   // an optional semicolon surrounded by whitespace
            Pattern.CASE_INSENSITIVE);

    // Query Execution
    private static final Pattern ExecuteCallPreamble = Pattern.compile(
            "^\\s*" +            // optional indent at start of line
            "(?:exec|execute)" + // required command or alias non-grouping
            "(\\W|$)" +          // require an end to the keyword OR EOL (group 1)
            // Make everything that follows optional so that exec command
            // diagnostics can "own" any line starting with the word
            // exec or execute.
            "\\s*",              // extra spaces
            Pattern.MULTILINE + Pattern.CASE_INSENSITIVE);
    // Match queries that start with "explain" (case insensitive).  We'll convert them to @Explain invocations.
    private static final Pattern ExplainCallPreamble = Pattern.compile(
            "^\\s*" +            // optional indent at start of line
<<<<<<< HEAD
            "explain\\s+" +      // required command, whitespace terminated
=======
            "explain" +          // required command, whitespace terminated
>>>>>>> b4a0bb2b
            "(\\W|$)" +          // require an end to the keyword OR EOL (group 1)
            // Make everything that follows optional so that explain command
            // diagnostics can "own" any line starting with the word
            // explain.
            "\\s*",              // extra spaces
            Pattern.MULTILINE + Pattern.CASE_INSENSITIVE);
    // Match queries that start with "explainproc" (case insensitive).  We'll convert them to @ExplainProc invocations.
    private static final Pattern ExplainProcCallPreamble = Pattern.compile(
            "^\\s*" +            // optional indent at start of line
            "explainProc" +      // required command, whitespace terminated
            "(\\W|$)" +          // require an end to the keyword OR EOL (group 1)
            // Make everything that follows optional so that explainproc command
            // diagnostics can "own" any line starting with the word
            // explainproc.
            "\\s*",              // extra spaces
            Pattern.MULTILINE + Pattern.CASE_INSENSITIVE);

    private static final SimpleDateFormat DateParser = new SimpleDateFormat("yyyy-MM-dd HH:mm:ss.SSS");
    private static final Pattern Unquote = Pattern.compile("^'|'$", Pattern.MULTILINE);

    private static final Map<String, String> FRIENDLY_TYPE_NAMES =
            ImmutableMap.<String, String>builder().put("tinyint", "byte numeric")
                                                  .put("smallint", "short numeric")
                                                  .put("int", "numeric")
                                                  .put("integer", "numeric")
                                                  .put("bigint", "long numeric")
                                                  .build();

    // The argument capture group for LOAD/REMOVE CLASSES loosely captures everything
    // through the trailing semicolon. It relies on post-parsing code to make sure
    // the argument is reasonable.
    // Capture group 1 for LOAD CLASSES is the jar file.
    private static final SingleArgumentCommandParser loadClassesParser =
            new SingleArgumentCommandParser("load classes", "jar file");
    private static final SingleArgumentCommandParser removeClassesParser =
            new SingleArgumentCommandParser("remove classes", "class selector");
    private static final Pattern ClassSelectorToken = Pattern.compile(
            "^[\\w*.$]+$", Pattern.CASE_INSENSITIVE);

    //========== Public Interface ==========

    /**
     * Match statement against pattern for all VoltDB-specific statement preambles
     * @param statement  statement to match against
     * @return           pattern matcher object
     */
    public static Matcher matchAllVoltDBStatementPreambles(String statement)
    {
        return PAT_ALL_VOLTDB_STATEMENT_PREAMBLES.matcher(statement);
    }

    /**
     * Match statement against create role pattern
     * @param statement  statement to match against
     * @return           pattern matcher object
     */
    public static Matcher matchCreateRole(String statement)
    {
        return PAT_CREATE_ROLE.matcher(statement);
    }

    /**
     * Match statement against drop role pattern
     * @param statement  statement to match against
     * @return           pattern matcher object
     */
    public static Matcher matchDropRole(String statement)
    {
        return PAT_DROP_ROLE.matcher(statement);
    }

    /**
     * Match statement against export table pattern
     * @param statement  statement to match against
     * @return           pattern matcher object
     */
    public static Matcher matchExportTable(String statement)
    {
        return PAT_EXPORT_TABLE.matcher(statement);
    }

    /**
     * Match statement against DR table pattern
     * @param statement  statement to match against
     * @return           pattern matcher object
     */
    public static Matcher matchDRTable(String statement)
    {
        return PAT_DR_TABLE.matcher(statement);
    }

    /**
     * Match statement against import class pattern
     * @param statement  statement to match against
     * @return           pattern matcher object
     */
    public static Matcher matchImportClass(String statement)
    {
        return PAT_IMPORT_CLASS.matcher(statement);
    }

    /**
     * Match statement against pattern for start of any partition statement
     * @param statement  statement to match against
     * @return           pattern matcher object
     */
    public static Matcher matchPartitionStatementPreamble(String statement)
    {
        return PAT_PARTITION_ANY_PREAMBLE.matcher(statement);
    }

    /**
     * Match statement against pattern for partition table statement
     * @param statement  statement to match against
     * @return           pattern matcher object
     */
    public static Matcher matchPartitionTable(String statement)
    {
        return PAT_PARTITION_TABLE.matcher(statement);
    }

    /**
     * Match statement against pattern for partition procedure statement
     * @param statement  statement to match against
     * @return           pattern matcher object
     */
    public static Matcher matchPartitionProcedure(String statement)
    {
        return PAT_PARTITION_PROCEDURE.matcher(statement);
    }

    /**
     * Match statement against pattern for create procedure as SQL
     * with allow/partition clauses
     * @param statement  statement to match against
     * @return           pattern matcher object
     */
    public static Matcher matchCreateProcedureAsSQL(String statement)
    {
        return PAT_CREATE_PROCEDURE_FROM_SQL.matcher(statement);
    }

    /**
     * Match statement against pattern for create procedure as script
     * with allow/partition clauses
     * @param statement  statement to match against
     * @return           pattern matcher object
     */
    public static Matcher matchCreateProcedureAsScript(String statement)
    {
        return PAT_CREATE_PROCEDURE_AS_SCRIPT.matcher(statement);
    }

    /**
     * Match statement against pattern for create procedure from class
     * @param statement  statement to match against
     * @return           pattern matcher object
     */
    public static Matcher matchCreateProcedureFromClass(String statement)
    {
        return PAT_CREATE_PROCEDURE_FROM_CLASS.matcher(statement);
    }

    /**
     * Match statement against pattern for drop procedure
     * @param statement  statement to match against
     * @return           pattern matcher object
     */
    public static Matcher matchDropProcedure(String statement)
    {
        return PAT_DROP_PROCEDURE.matcher(statement);
    }

    /**
     * Match statement against pattern for allow/partition clauses of create procedure statement
     * @param statement  statement to match against
     * @return           pattern matcher object
     */
    public static Matcher matchAnyCreateProcedureStatementClause(String statement)
    {
        return PAT_ANY_CREATE_PROCEDURE_STATEMENT_CLAUSE.matcher(statement);
    }

    /**
     * Match statement against pattern for replicate table
     * @param statement  statement to match against
     * @return           pattern matcher object
     */
    public static Matcher matchReplicateTable(String statement)
    {
        return PAT_REPLICATE_TABLE.matcher(statement);
    }

    /**
     * Build a pattern segment to accept a single optional ALLOW or PARTITION clause
     * to modify CREATE PROCEDURE statements.
     *
     * @param captureTokens  Capture individual tokens if true
     * @return               Inner pattern to be wrapped by the caller as appropriate
     *
     * Capture groups (when captureTokens is true):
     *  (1) ALLOW clause: entire role list with commas and internal whitespace
     *  (2) PARTITION clause: procedure name
     *  (3) PARTITION clause: table name
     *  (4) PARTITION clause: column name
     */
    private static SQLPatternPart makeInnerProcedureModifierClausePattern(boolean captureTokens)
    {
        return
            SPF.oneOf(
                SPF.clause(
                    SPF.token("allow"),
                    SPF.group(captureTokens, SPF.commaList(SPF.userName()))
                ),
                SPF.clause(
                    SPF.token("partition"), SPF.token("on"), SPF.token("table"),
                    SPF.group(captureTokens, SPF.databaseObjectName()),
                    SPF.token("column"),
                    SPF.group(captureTokens, SPF.databaseObjectName()),
                    SPF.optional(
                        SPF.clause(
                            SPF.token("parameter"),
                            SPF.group(captureTokens, SPF.integer())
                        )
                    )
                )
            );
    }

    /**
     * Build a pattern segment to accept and parse a single optional ALLOW or PARTITION
     * clause used to modify a CREATE PROCEDURE statement.
     *
     * @return ALLOW/PARTITION modifier clause parsing pattern.
     *
     * Capture groups:
     *  (1) ALLOW clause: entire role list with commas and internal whitespace
     *  (2) PARTITION clause: procedure name
     *  (3) PARTITION clause: table name
     *  (4) PARTITION clause: column name
     */
    static SQLPatternPart parsedProcedureModifierClause()
    {
        return SPF.clause(makeInnerProcedureModifierClausePattern(true));

    }

    /**
     * Build a pattern segment to recognize all the ALLOW or PARTITION modifier clauses
     * of a CREATE PROCEDURE statement.
     *
     * @return Pattern to be used by the caller inside a CREATE PROCEDURE pattern.
     *
     * Capture groups:
     *  (1) All ALLOW/PARTITION modifier clauses as one string
     */
    static SQLPatternPart unparsedProcedureModifierClauses()
    {
        // Force the leading space to go inside the repeat block.
        return SPF.capture(SPF.repeat(makeInnerProcedureModifierClausePattern(false))).withFlags(SQLPatternFactory.ADD_LEADING_SPACE_TO_CHILD);
    }

    //========== Other utilities from or for SQLCommand ==========

    /**
     * Parses locally-interpreted commands with a prefix and a single quoted
     * or unquoted string argument.
     * This can be more general if the need arises, e.g. more than one argument
     * or other argument data types.
     */
    public static class SingleArgumentCommandParser
    {
        final String prefix;
        final Pattern patPrefix;
        final Pattern patFull;
        final String argName;

        /**
         * Constructor
         * @param prefix  command prefix (blank separator is replaced with \s+)
         */
        SingleArgumentCommandParser(String prefix, String argName)
        {
            // Replace single space with flexible whitespace pattern.
            this.prefix = prefix.toUpperCase();
            String prefixPat = prefix.replace(" ", "\\s+");
            this.patPrefix = Pattern.compile(
                    String.format(
                        "^\\s*" + // optional indent at start of line
                        "%s" +    // modified prefix
                        "\\s" +   // a required whitespace
                        ".*$",    // arbitrary end matter?
                        prefixPat),
                    Pattern.CASE_INSENSITIVE);
            this.patFull = Pattern.compile(
                    String.format(
                        "^\\s*" +   // optional indent at start of line
                        "%s" +      // modified prefix
                        "\\s+" +    // a required whitespace
                        "([^;]+)" + // at least one other non-semicolon character (?)
                        "[;\\s]*$", // optional trailing semicolons or whitespace
                        prefixPat),
                    Pattern.CASE_INSENSITIVE);
            this.argName = argName;
        }

        /**
         * Parse line and return argument or null if parsing fails.
         * @param line  input line
         * @return      output argument or null if parsing fails
         */
        String parse(String line) throws SQLParser.Exception
        {
            // If it doesn't start with the expected command prefix return null.
            // Allows better errors for missing or inappropriate arguments,
            // rather than passing it along to the engine for a strange error.
            if (line == null || !this.patPrefix.matcher(line).matches()) {
                return null;
            }
            Matcher matcher = this.patFull.matcher(line);
            String arg = null;
            if (matcher.matches()) {
                arg = parseOptionallyQuotedString(matcher.group(1));
                if (arg == null) {
                    throw new SQLParser.Exception("Bad %s argument to %s: %s", this.argName, this.prefix, arg);
                }
            }
            else {
                throw new SQLParser.Exception("Missing %s argument to %s.", this.argName, this.prefix);
            }

            return arg;
        }

        private static String parseOptionallyQuotedString(String sIn) throws SQLParser.Exception
        {
            String sOut = null;
            if (sIn != null) {
                // If it starts with a quote make sure it ends with the same one.
                if (sIn.startsWith("'") || sIn.startsWith("\"")) {
                    if (sIn.length() > 1 && sIn.endsWith(sIn.substring(0, 1))) {
                        sOut = sIn.substring(1, sIn.length() - 1);
                    }
                    else {
                        throw new SQLParser.Exception("Quoted string is not properly closed: %s", sIn);
                    }
                }
                else {
                    // Unquoted string returned as is.
                    sOut = sIn;
                }
            }
            return sOut;
        }
    }

    public static List<String> parseQuery(String query)
    {
        if (query == null) {
            return null;
        }

        //* enable to debug */ System.err.println("Parsing command queue:\n" + query);
        /*
         * Here begins the struggle between honoring comment starters and
         * honoring single quotes and honoring semicolons as statement separators.
         *
         * For example, whole-line comments are eliminated early -- assumed
         * never to be part of text literals, even though a text literal could
         * have been started on a prior line and could optionally be ended
         * with a quote on the current line and optionally followed by a
         * statement-ending semicolon all within the supposed comment line.
         */
        query = AnyWholeLineComments.matcher(query).replaceAll("");

        /*
         * replace all escaped single quotes with the #(SQL_PARSER_ESCAPE_SINGLE_QUOTE) tag
         */
        query = EscapedSingleQuote.matcher(query).replaceAll("#(SQL_PARSER_ESCAPE_SINGLE_QUOTE)");

        /*
         * Move all single quoted strings into the string fragments list, and do in place
         * replacements with numbered instances of the #(SQL_PARSER_STRING_FRAGMENT#[n]) tag
         *
         * WARNING: ENG-7594 This will find a quote (perhaps an informal
         * apostrophe) in an end-of-line comment and take it as the start
         * of a quoted string, hiding everything between it and the next
         * quote as literal text, including any semicolons or comment
         * starters in between.
         * Properly preserving semicolons and recognizing all comment
         * boundaries is tricky, especially in a way that preserves
         * quoted literals that contain "--", even literals that may be
         * started and/or terminated on a different line from the "--".
         * I (--paul) would find it comforting to rely on some interface
         * to HSQL parser technology for this,
         * The other possibility is to use SQLLexer.splitStatements
         * if it has already solved this problem.
         * And yet we don't yet know how compatible either of those is with
         * our intended free-form syntax for "exec" commands -- that may be
         * a bit TOO free form and may require tightening up before we can
         * find any reasonable solution.
         */
        Matcher stringFragmentMatcher = SingleQuotedString.matcher(query);
        ArrayList<String> stringFragments = new ArrayList<String>();
        int i = 0;
        while (stringFragmentMatcher.find()) {
            stringFragments.add(stringFragmentMatcher.group());
            query = stringFragmentMatcher.replaceFirst("#(SQL_PARSER_STRING_FRAGMENT#" + i + ")");
            stringFragmentMatcher = SingleQuotedString.matcher(query);
            i++;
        }

        // Strip out inline comments
        // At this point, all the quoted strings have been pulled out of the
        // code mostly because they may contain semicolons.
        // They will not be restored until after the split.
        // So any user's quoted string containing ';' will be safe here.
        // OTOH, this next line MAY eliminate blocks of code after any
        // end-on-line comment that contains an unbalanced quote until
        // the following quote. ENG-7594
        // The reason for eliminating the comments here and now is to make sure that
        // comment text containing a semicolon does not cause an erroneous statement
        // split mid-comment.
        query = EndOfLineComment.matcher(query).replaceAll("");

        String[] sqlFragments = query.split("\\s*;+\\s*");

        ArrayList<String> queries = new ArrayList<String>();
        for (String fragment : sqlFragments) {
            if (fragment.isEmpty()) {
                continue;
            }
            if (fragment.indexOf("#(SQL_PARSER_STRING_FRAGMENT#") > -1) {
                int k = 0;
                for (String strFrag : stringFragments) {
                    fragment = fragment.replace("#(SQL_PARSER_STRING_FRAGMENT#" + k + ")", strFrag);
                    k++;
                }
            }
            fragment = fragment.replace("#(SQL_PARSER_ESCAPE_SINGLE_QUOTE)", "''");
            queries.add(fragment);
        }
        return queries;
    }

    // Process the quirky syntax for "exec" arguments -- a procedure name and
    // parameter values (optionally SINGLE-quoted) separated by arbitrary
    // whitespace and commas.
    // Assumes that this is the exact text between the "exec/execute" and
    // its terminating semicolon (exclusive) and that
    // to the extent that comments are supported they have already been stripped out.
    private static List<String> parseExecParameters(String paramText)
    {
        final String SafeParamStringValuePattern = "#(SQL_PARSER_SAFE_PARAMSTRING)";
        paramText = paramText.trim();
        // Mask out strings that contain whitespace or commas
        // that must not be confused with parameter separators.
        ArrayList<String> originalString = new ArrayList<String>();
        Matcher stringMatcher = SingleQuotedStringContainingParameterSeparators.matcher(paramText);
        while (stringMatcher.find()) {
            originalString.add(stringMatcher.group());
            paramText = stringMatcher.replaceFirst(SafeParamStringValuePattern);
            stringMatcher = SingleQuotedStringContainingParameterSeparators.matcher(paramText);
        }
        ArrayList<String> params = new ArrayList<String>();
        int subCount = 0;
        int neededSubs = originalString.size();
        // Split the params at the separators
        for (String fragment : paramText.split("[\\s,]+")) {
            if (fragment.isEmpty()) {
                continue; // ignore effects of leading or trailing separators
            }
            // Replace each substitution in order exactly once.
            if (subCount < neededSubs) {
                // Substituted strings will normally take up an entire parameter,
                // but some cases like parameters containing escaped single quotes
                // may require multiple serial substitutions.
                while (fragment.indexOf(SafeParamStringValuePattern) > -1) {
                    fragment = fragment.replace(SafeParamStringValuePattern,
                            originalString.get(subCount));
                    ++subCount;
                }
            }
            params.add(fragment);
        }
        assert(subCount == neededSubs);
        return params;
    }

    /**
     * Check whether statement is terminated by a semicolon.
     * @param statement  statement to check
     * @return           true if it is terminated by a semicolon
     */
    public static boolean isSemiColonTerminated(String statement)
    {
        return SemicolonToken.matcher(statement).matches();
    }

    /**
     * Check for EXIT command.
     * @param statement  statement to check
     * @return           true if it is EXIT command
     */
    public static boolean isExitCommand(String statement)
    {
        //TODO: consider processing match groups to detect and
        // complain about garbage parameters.
        return ExitToken.matcher(statement).matches();
    }

    /**
     * Results from parseRecallStatement
     */
    public static class ParseRecallResults
    {
        private final int line;
        private final String error;

        ParseRecallResults(int line)
        {
            this.line = line;
            this.error = null;
        }

        ParseRecallResults(String error)
        {
            this.line = -1;
            this.error = error;
        }

        // Attempts to use these methods gets a mysterious NoSuchMethodError,
        // so keep them disabled and keep the attributes public for now.
        public int getLine() { return line; }
        public String getError() { return error; }
    }

    /**
     * Parse RECALL statement for sqlcmd.
     * @param statement  statement to parse
     * @param lineMax    maximum line # + 1
     * @return           results object or NULL if statement wasn't recognized
     */
    public static ParseRecallResults parseRecallStatement(String statement, int lineMax)
    {
        Matcher matcher = RecallToken.matcher(statement);
        if (matcher.matches()) {
            String commandWordTerminator = matcher.group(1);
            String lineNumberText = matcher.group(2);
            String error;
            if (OneWhitespace.matcher(commandWordTerminator).matches()) {
                String trailings = matcher.group(3) + ";" + matcher.group(4);
                // In a valid command, both "trailings" groups should be empty.
                if (trailings.equals(";")) {
                    try {
                        int line = Integer.parseInt(lineNumberText) - 1;
                        if (line < 0 || line > lineMax) {
                            throw new NumberFormatException();
                        }
                        // Return the recall line number.
                        return new ParseRecallResults(line);
                    }
                    catch (NumberFormatException e) {
                        error = "Invalid RECALL line number argument: '" + lineNumberText + "'";
                    }
                }
                // For an invalid form of the command,
                // return an approximation of the garbage input.
                else {
                    error = "Invalid RECALL line number argument: '" +
                            lineNumberText + " " + trailings + "'";
                }
            }
            else if (commandWordTerminator.equals("") || commandWordTerminator.equals(";")) {
                error = "Incomplete RECALL command. RECALL expects a line number argument.";
            } else {
                error = "Invalid RECALL command: a space and line number are required after 'recall'";
            }
            return new ParseRecallResults(error);
        }
        return null;
    }

    /**
     * An enum that describes the options that can be applied
     * to sqlcmd's "file" command
     */
    static public enum FileOption {
        PLAIN {
            @Override
            String optionString() { return ""; }
        },
        BATCH {
            @Override
            String optionString() { return "-batch "; }
        },
        INLINEBATCH {
            @Override
            String optionString() { return "-inlinebatch "; }
        };

        abstract String optionString();
    }

    /**
     * This class encapsulates information produced by
     * parsing sqlcmd's "file" command.
     */
    public static class FileInfo {
        private final FileInfo m_context;
        private final FileOption m_option;
        private final File m_file;
        private final String m_delimiter;
        private static FileInfo m_oneForSystemIn = null; // Create on demand.

        FileInfo(FileInfo context, FileOption option, String filenameOrDelimiter) {
            m_context = context;
            m_option = option;
            switch (option) {
            case PLAIN:
            case BATCH:
                m_file = new File(filenameOrDelimiter);
                m_delimiter = null;
                break;
            case INLINEBATCH:
            default:
                assert(option == FileOption.INLINEBATCH);
                assert(m_context != null);
                m_file = null;
                m_delimiter = filenameOrDelimiter;
                break;
            }
        }

        // special case constructor for System.in.
        private FileInfo() {
            m_context = null;
            m_option = FileOption.PLAIN;
            m_file = null;
            m_delimiter = null;
        }

        /** @return a dummy FileInfo instance to describe System.in **/
        public static FileInfo forSystemIn() {
<<<<<<< HEAD
            return new FileInfo() {
                @Override
                public String getFilePath() {
                    return "(standard input)";
                }
            };
=======
            if (m_oneForSystemIn == null) {
                m_oneForSystemIn = new FileInfo() {
                    @Override
                    public String getFilePath() {
                        return "(standard input)";
                    }
                };
            }
            return m_oneForSystemIn;
>>>>>>> b4a0bb2b
        }

        public File getFile() {
            return m_file;
        }

        public String getFilePath() {
            switch (m_option) {
            case PLAIN:
            case BATCH:
                return m_file.getPath();
            case INLINEBATCH:
            default:
                assert(m_option == FileOption.INLINEBATCH);
                return "(inline batch delimited by '" + m_delimiter +
                        "' in " + m_context.getFilePath() + ")";
            }
        }

        public String getDelimiter() {
            assert (m_option == FileOption.INLINEBATCH);
            return m_delimiter;
        }

        public boolean isBatch() {
            return m_option == FileOption.BATCH
                    || m_option == FileOption.INLINEBATCH;
        }

        public FileOption getOption() {
            return m_option;
        }

        /**
         * This is actually echoed back to the user so make it look
         * more or less like their input line.
         **/
        @Override
        public String toString() {
            return "FILE " + m_option.optionString() +
                    ((m_file != null) ? m_file.toString() : m_delimiter);
        }
    }

    /**
     * Parse FILE statement for sqlcmd.
     * @param fileInfo   optional parent file context for better diagnostics.
     * @param statement  statement to parse
     * @return           File object or NULL if statement wasn't recognized
     */
    public static FileInfo parseFileStatement(FileInfo parentContext, String statement)
    {
        Matcher fileMatcher = FileToken.matcher(statement);

        if (! fileMatcher.lookingAt()) {
            // This input does not start with FILE,
            // so it's not a file command, it's something else.
            // Return to caller a null and no errors.
            return null;
        }

        String remainder = statement.substring(fileMatcher.end(), statement.length());

        Matcher inlineBatchMatcher = DashInlineBatchToken.matcher(remainder);
        if (inlineBatchMatcher.lookingAt()) {
            remainder = remainder.substring(inlineBatchMatcher.end(), remainder.length());
            Matcher delimiterMatcher = DelimiterToken.matcher(remainder);

            // use matches here (not lookingAt) because we want to match
            // all of the remainder, not just beginning
            if (delimiterMatcher.matches()) {
                String delimiter = delimiterMatcher.group(1);
                return new FileInfo(parentContext, FileOption.INLINEBATCH, delimiter);
            }

            throw new SQLParser.Exception(
                    "Did not find valid delimiter for \"file -inlinebatch\" command.");
        }

        // It is either a plain or a -batch file command.
        FileOption option = FileOption.PLAIN;
        Matcher batchMatcher = DashBatchToken.matcher(remainder);
        if (batchMatcher.lookingAt()) {
            option = FileOption.BATCH;
            remainder = remainder.substring(batchMatcher.end(), remainder.length());
        }

        Matcher filenameMatcher = FilenameToken.matcher(remainder);
        String filename = null;

        // Use matches to match all input, not just beginning
        if (filenameMatcher.matches()) {
            filename = filenameMatcher.group(1);

            // Trim whitespace from beginning and end of the file name.
            // User may have wanted quoted whitespace at the beginning or end
            // of the file name, but that seems very unlikely.
            filename = filename.trim();
        }

        // If no filename, or a filename of only spaces, then throw an error.
        if (filename == null || filename.length() == 0) {
            String msg = String.format("Did not find valid file name in \"file%s\" command.",
                    option == FileOption.BATCH ? " -batch" : "");
            throw new SQLParser.Exception(msg);
        }

        return new FileInfo(parentContext, option, filename);
    }
    /**
     * Parse FILE statement for interactive sqlcmd (or simple tests).
     * @param statement  statement to parse
     * @return           File object or NULL if statement wasn't recognized
     */
    public static FileInfo parseFileStatement(String statement)
    {
        // There is no parent file context to reference.
        return parseFileStatement(null, statement);
    }

    /**
     * Parse a SHOW or LIST statement for sqlcmd.
     * @param statement  statement to parse
     * @return           String containing captured argument(s) possibly invalid,
     *                   or null if a show/list statement wasn't recognized
     */
    public static String parseShowStatementSubcommand(String statement)
    {
        Matcher matcher = ShowToken.matcher(statement);
        if (matcher.matches()) {
            String commandWordTerminator = matcher.group(1);
            if (OneWhitespace.matcher(commandWordTerminator).matches()) {
                String trailings = matcher.group(3) + ";" + matcher.group(4);
                // In a valid command, both "trailings" groups should be empty.
                if (trailings.equals(";")) {
                    // Return the subcommand keyword -- possibly a valid one.
                    return matcher.group(2);
                }
                // For an invalid form of the command,
                // return an approximation of the garbage input.
                return matcher.group(2) + " " + trailings;
            }
            if (commandWordTerminator.equals("") || commandWordTerminator.equals(";")) {
                return commandWordTerminator; // EOL or ; reached before subcommand
            }
        }
        return null;
    }

    /**
     * Parse HELP statement for sqlcmd.
     * The sub-command will be "" if the user just typed HELP.
     * @param statement  statement to parse
     * @return           Sub-command or NULL if statement wasn't recognized
     */
    public static String parseHelpStatement(String statement)
    {
        Matcher matcher = HelpToken.matcher(statement);
        if (matcher.matches()) {
            String commandWordTerminator = matcher.group(1);
            if (OneWhitespace.matcher(commandWordTerminator).matches()) {
                String trailings = matcher.group(3) + ";" + matcher.group(4);
                // In a valid command, both "trailings" groups should be empty.
                if (trailings.equals(";")) {
                    // Return the subcommand keyword -- possibly a valid one.
                    return matcher.group(2);
                }
                // For an invalid form of the command,
                // return an approximation of the garbage input.
                return matcher.group(2) + " " + trailings;
            }
            if (commandWordTerminator.equals("") || commandWordTerminator.equals(";")) {
                return ""; // EOL or ; reached before subcommand
            }
            return matcher.group(1).trim();
        }
        return null;
    }

    /**
     * Parse a date string.
     * @param dateIn  input date string
     * @return        Date object
     * @throws SQLParser.Exception
     */
    public static Date parseDate(String dateIn) throws SQLParser.Exception
    {
        // Don't ask... Java is such a crippled language!
        DateParser.setLenient(true);

        // Remove any quotes around the timestamp value.  ENG-2623
        try {
            return DateParser.parse(dateIn.replaceAll("^\"|\"$", "").replaceAll("^'|'$", ""));
        }
        catch (ParseException e) {
            throw new SQLParser.Exception(e);
        }
    }

    /**
     * Results returned by parseExecuteCall()
     */
    public static class ExecuteCallResults
    {
        public String procedure = null;
        public List<String> params = null;
        public List<String> paramTypes = null;

        // Uppercase param.
        // Remove any quotes.
        // Trim
        private static String preprocessParam(String param)
        {
            if ((param.charAt(0) == '\'' && param.charAt(param.length()-1) == '\'') ||
                    (param.charAt(0) == '"' && param.charAt(param.length()-1) == '"')) {
                // The position of the closing quote, param.length()-1 is where to end the substring
                // to get a result with two fewer characters.
                param = param.substring(1, param.length()-1);
            }
            param = param.trim();
            param = param.toUpperCase();
            return param;
        }

        private static String friendlyTypeDescription(String paramType) {
            String friendly = FRIENDLY_TYPE_NAMES.get(paramType);
            if (friendly != null) {
                return friendly;
            }
            return paramType;
        }

        public Object[] getParameterObjects() throws SQLParser.Exception
        {
            Object[] objectParams = new Object[this.params.size()];
            int i = 0;
            try {
                for (; i < this.params.size(); i++) {
                    String paramType = this.paramTypes.get(i);
                    String param = this.params.get(i);
                    Object objParam = null;
                    // For simplicity, handle first the types that don't allow null as a special value.
                    if (paramType.equals("bit")) {
                        //TODO: upper/mixed case Yes and True should be treated as "1"?
                        //TODO: non-0 integers besides 1 should be treated as "1"?
                        //TODO: garbage values and null should be rejected, not accepted as "0":
                        //      (case-insensitive) "no"/"false"/"0" should be required for "0"?
                        if (param.equals("yes") || param.equals("true") || param.equals("1")) {
                            objParam = (byte)1;
                        } else {
                            objParam = (byte)0;
                        }
                    }
                    else if (paramType.equals("statisticscomponent") ||
                             paramType.equals("sysinfoselector") ||
                             paramType.equals("metadataselector")) {
                        objParam = preprocessParam(param);
                    }
                    else if ( ! "null".equalsIgnoreCase(param)) {
                        if (paramType.equals("tinyint")) {
                            objParam = Byte.parseByte(param);
                        }
                        else if (paramType.equals("smallint")) {
                            objParam = Short.parseShort(param);
                        }
                        else if (paramType.equals("int") || paramType.equals("integer")) {
                            objParam = Integer.parseInt(param);
                        }
                        else if (paramType.equals("bigint")) {
                            objParam = Long.parseLong(param);
                        }
                        else if (paramType.equals("float")) {
                            objParam = Double.parseDouble(param);
                        }
                        else if (paramType.equals("varchar")) {
                            objParam = Unquote.matcher(param).replaceAll("").replace("''","'");
                        }
                        else if (paramType.equals("decimal")) {
                            objParam = new BigDecimal(param);
                        }
                        else if (paramType.equals("timestamp")) {
                            objParam = parseDate(param);
                        }
                        else if (paramType.equals("varbinary") || paramType.equals("tinyint_array")) {
                            String val = Unquote.matcher(param).replaceAll("");
                            objParam = Encoder.hexDecode(val);
                            // Make sure we have an even number of characters, otherwise it is an invalid byte string
                            if (param.length() % 2 == 1) {
                                throw new SQLParser.Exception(
                                        "Invalid varbinary value (%s) (param %d) : "
                                        + "must have an even number of hex characters to be valid.",
                                        param, i+1);
                            }
                        }
                        else {
                            throw new SQLParser.Exception("Unsupported Data Type: %s", paramType);
                        }
                    } // else param is keyword "null", so leave objParam as null.
                    objectParams[i] = objParam;
                }
            } catch (NumberFormatException nfe) {
                throw new SQLParser.Exception(nfe,
                        "Invalid parameter:  Expected a %s value, got '%s' (param %d).",
                        friendlyTypeDescription(this.paramTypes.get(i)), this.params.get(i), i+1);
            }
            return objectParams;
        }

        // No public constructor.
        ExecuteCallResults()
        {}
    }

    /**
     * Parse EXECUTE procedure call.
     * @param statement   statement to parse
     * @param procedures  maps procedures to parameter signature maps
     * @return            results object or NULL if statement wasn't recognized
     * @throws SQLParser.Exception
     */
    public static ExecuteCallResults parseExecuteCall(
            String statement,
            Map<String,Map<Integer, List<String>>> procedures) throws SQLParser.Exception
    {
        assert(procedures != null);
        return parseExecuteCallInternal(statement, procedures);
    }

    /**
     * Parse EXECUTE procedure call for testing without looking up parameter types.
     * @param statement   statement to parse
     * @param procedures  maps procedures to parameter signature maps
     * @return            results object or NULL if statement wasn't recognized
     * @throws SQLParser.Exception
     */
    public static ExecuteCallResults parseExecuteCallWithoutParameterTypes(
            String statement) throws SQLParser.Exception
    {
        return parseExecuteCallInternal(statement, null);
    }

    /**
     * Private implementation of parse EXECUTE procedure call.
     * Also supports short-circuiting procedure lookup for testing.
     * @param statement   statement to parse
     * @param procedures  maps procedures to parameter signature maps
     * @return            results object or NULL if statement wasn't recognized
     * @throws SQLParser.Exception
     */
    private static ExecuteCallResults parseExecuteCallInternal(
            String statement, Map<String,Map<Integer, List<String>>> procedures
            ) throws SQLParser.Exception
    {
        Matcher matcher = ExecuteCallPreamble.matcher(statement);
        if ( ! matcher.lookingAt()) {
            return null;
        }
        String commandWordTerminator = matcher.group(1);
        if (OneWhitespace.matcher(commandWordTerminator).matches() ||
                // Might as well accept a comma delimiter anywhere in the exec command,
                // even near the start
                commandWordTerminator.equals(",")) {
        ExecuteCallResults results = new ExecuteCallResults();
        results.params = parseExecParameters(statement.substring(matcher.end()));
        results.procedure = results.params.remove(0);
        // TestSqlCmdInterface passes procedures==null because it
        // doesn't need/want the param types.
        if (procedures == null) {
            results.paramTypes = null;
            return results;
        }
        Map<Integer, List<String>> signature = procedures.get(results.procedure);
        if (signature == null) {
            throw new SQLParser.Exception("Undefined procedure: %s", results.procedure);
        }

        results.paramTypes = signature.get(results.params.size());
        if (results.paramTypes == null || results.params.size() != results.paramTypes.size()) {
            String expectedSizes = "";
            for (Integer expectedSize : signature.keySet()) {
                expectedSizes += expectedSize + ", ";
            }
            throw new SQLParser.Exception(
                    "Invalid parameter count for procedure: %s (expected: %s received: %d)",
                    results.procedure, expectedSizes, results.params.size());
            }
            return results;
        }
        if (commandWordTerminator.equals(";")) {
            // EOL or ; reached before subcommand
            throw new SQLParser.Exception(
                    "Incomplete EXECUTE command. EXECUTE requires a procedure name argument.");
        }
        throw new SQLParser.Exception(
                "Invalid EXECUTE command. unexpected input: '" + commandWordTerminator + "'.");
    }

    /**
     * Parse EXPLAIN <query>
     * @param statement  statement to parse
     * @return           query parameter string or NULL if statement wasn't recognized
     */
    public static String parseExplainCall(String statement)
    {
        Matcher matcher = ExplainCallPreamble.matcher(statement);
        if ( ! matcher.lookingAt()) {
            return null;
        }
        return statement.substring(matcher.end());
    }

    /**
     * Parse EXPLAINPROC <procedure>
     * @param statement  statement to parse
     * @return           procedure name parameter string or NULL if statement wasn't recognized
     */
    public static String parseExplainProcCall(String statement)
    {
        Matcher matcher = ExplainProcCallPreamble.matcher(statement);
        if ( ! matcher.lookingAt()) {
            return null;
        }
        // This all could probably be done more elegantly via a group extracted
        // from a more comprehensive regexp.
        // Clean up any extra spaces around the remainder of the line,
        // which should be a proc name.
        return statement.substring(matcher.end()).trim();
    }

    /**
     * Check if query is DDL
     * @param query  query to check
     * @return       true if query is DDL
     */
    public static boolean queryIsDDL(String query)
    {
        return SQLLexer.extractDDLToken(query) != null;
    }

    /**
     * @param statement  input statement
     * @return           jar file path argument, or null if statement is not "LOAD CLASSES"
     * @throws SQLParser.Exception if the LOAD CLASSES argument is not a valid file path.
     */
    public static String parseLoadClasses(String statement) throws SQLParser.Exception
    {
        String arg = loadClassesParser.parse(statement);
        if (arg == null) {
            return null;
<<<<<<< HEAD
        }
        if (! new File(arg).isFile()) {
            throw new SQLParser.Exception("Jar file not found: '" + arg + "'");
        }
=======
        }
        if (! new File(arg).isFile()) {
            throw new SQLParser.Exception("Jar file not found: '" + arg + "'");
        }
>>>>>>> b4a0bb2b
        return arg;
    }

    /**
     * @param statement  input statement
     * @return           class selector argument, or null if statement is not "REMOVE CLASSES"
     * @throws SQLParser.Exception if the REMOVE CLASSES argument is not a valid class selector.
     */
    public static String parseRemoveClasses(String statement) throws SQLParser.Exception
    {
        String arg = removeClassesParser.parse(statement);
        if (arg == null) {
            return null;
<<<<<<< HEAD
        }
        // reject obviously bad class selectors
        if (!ClassSelectorToken.matcher(arg).matches()) {
            throw new SQLParser.Exception("Invalid class selector: '" + arg + "'");
        }
=======
        }
        // reject obviously bad class selectors
        if (!ClassSelectorToken.matcher(arg).matches()) {
            throw new SQLParser.Exception("Invalid class selector: '" + arg + "'");
        }
>>>>>>> b4a0bb2b
        return arg;
    }

    /**
     * @param line
     * @return true if the input contains only a SQL line comment with optional indent.
     */
    public static boolean isWholeLineComment(String line) {
        return OneWholeLineComment.matcher(line).matches();
    }

    /**
     * Make sure that the batch starts with an appropriate DDL verb.  We do not
     * look further than the first token of the first non-comment and non-whitespace line.
     *
     * Empty batches are considered to be trivially valid.
     *
     * @param batch  A SQL string containing multiple statements separated by semicolons
     * @return true if the first keyword of the first statement is a DDL verb
     *     like CREATE, ALTER, DROP, PARTITION, DR, or EXPORT,
     *     or if the batch is empty.
     *     See the official list of DDL verbs in the "// Supported verbs" section of
     *     the static initializer for SQLLexer.VERB_TOKENS)
     */
    public static boolean appearsToBeValidDDLBatch(String batch) {

        BufferedReader reader = new BufferedReader(new StringReader(batch));
        String line;
        try {
            while ((line = reader.readLine()) != null) {
                if (isWholeLineComment(line)) {
                    continue;
                }
                line = line.trim();
                if (line.equals(""))
                    continue;

                // we have a non-blank line that contains more than just a comment.
                return queryIsDDL(line);
            }
        }
        catch (IOException e) {
            // This should never happen for a StringReader
            assert(false);
        }


        // trivial empty batch: no lines are non-blank or non-comments
        return true;
    }
}<|MERGE_RESOLUTION|>--- conflicted
+++ resolved
@@ -342,19 +342,6 @@
             "'",           // end of string OR start of escaped quote
             Pattern.MULTILINE);
 
-<<<<<<< HEAD
-    // HELP can support sub-commands someday. Capture group 1 is the sub-command.
-    private static final Pattern HelpToken = Pattern.compile(
-            "^\\s*" +         // optional indent at start of line
-            "help" +          // required HELP command token
-            "\\s*" +          // optional whitespace
-            "(.*)" +          // optional subcommand (group 1) BUG: subcommand should require prior whitespace.
-            //FIXME: simplify -- a prior .* starves out all of these optional patterns
-            "\\s*" +          // optional whitespace before semicolon
-            //FIXME: strangely allowing more than one strictly adjacent semicolon.
-            ";*" +            // optional semicolons
-            "\\s*$",          // optional terminating whitespace
-=======
     // Define a common pattern to sweep up a mix of semicolons and space and
     // meaningless garbage at the end of the simpler sqlcmd directives.
     // The garbage parts (well, enough of them, anyway) are captured so that
@@ -374,7 +361,6 @@
             "\\s*" +          // optional whitespace before subcommand
             "([^;\\s]*)" +    // optional subcommand (group 2)
             InitiallyForgivingDirectiveTermination,
->>>>>>> b4a0bb2b
             Pattern.CASE_INSENSITIVE);
     private static final Pattern ExitToken = Pattern.compile(
             "^\\s*" +         // optional indent at start of line
@@ -394,14 +380,6 @@
             // list or show.
             "\\s*" +          // extra spaces
             "([^;\\s]*)" +    // non-space non-semicolon subcommand (group 2)
-<<<<<<< HEAD
-            "\\s*" +          // spaces
-            "([^;\\s]*)" +    // non-space non-semicolon garbage word (group 3)
-            "[;\\s]*" +       // trailing spaces and semicolons
-            "(.*)" +          // trailing garbage (group 4)
-            "$",
-            Pattern.CASE_INSENSITIVE);
-=======
             InitiallyForgivingDirectiveTermination,
             Pattern.CASE_INSENSITIVE);
     private static final Pattern RecallToken = Pattern.compile(
@@ -413,29 +391,11 @@
             InitiallyForgivingDirectiveTermination,
             Pattern.CASE_INSENSITIVE);
 
->>>>>>> b4a0bb2b
     private static final Pattern SemicolonToken = Pattern.compile(
             "^.*" +           // match anything
             ";+" +            // one required semicolon at end except for
             "\\s*" +          // optional whitespace
             "(--)?$",         // and an optional end-of-line comment
-<<<<<<< HEAD
-            Pattern.CASE_INSENSITIVE);
-    private static final Pattern RecallToken = Pattern.compile(
-            "^\\s*" +      // optional indent at start of line
-            "recall" +     // required RECALL command token
-            "(\\W|$)" +    // require an end to the keyword OR EOL (group 1)
-            // Make everything that follows optional so that recall command
-            // diagnostics can "own" any line starting with the word recall.
-            "\\s*" +          // extra spaces
-            "([^;\\s]*)" +    // non-space non-semicolon "line number" (group 2)
-            "\\s*" +          // spaces
-            "([^;\\s]*)" +    // non-space non-semicolon garbage word (group 3)
-            "[;\\s]*" +       // trailing spaces and semicolons
-            "(.*)" +          // trailing garbage (group 4)
-            "$",
-=======
->>>>>>> b4a0bb2b
             Pattern.CASE_INSENSITIVE);
 
     // SQLCommand's FILE command.  If this pattern matches, we
@@ -489,11 +449,7 @@
     // Match queries that start with "explain" (case insensitive).  We'll convert them to @Explain invocations.
     private static final Pattern ExplainCallPreamble = Pattern.compile(
             "^\\s*" +            // optional indent at start of line
-<<<<<<< HEAD
-            "explain\\s+" +      // required command, whitespace terminated
-=======
             "explain" +          // required command, whitespace terminated
->>>>>>> b4a0bb2b
             "(\\W|$)" +          // require an end to the keyword OR EOL (group 1)
             // Make everything that follows optional so that explain command
             // diagnostics can "own" any line starting with the word
@@ -1138,14 +1094,6 @@
 
         /** @return a dummy FileInfo instance to describe System.in **/
         public static FileInfo forSystemIn() {
-<<<<<<< HEAD
-            return new FileInfo() {
-                @Override
-                public String getFilePath() {
-                    return "(standard input)";
-                }
-            };
-=======
             if (m_oneForSystemIn == null) {
                 m_oneForSystemIn = new FileInfo() {
                     @Override
@@ -1155,7 +1103,6 @@
                 };
             }
             return m_oneForSystemIn;
->>>>>>> b4a0bb2b
         }
 
         public File getFile() {
@@ -1605,17 +1552,10 @@
         String arg = loadClassesParser.parse(statement);
         if (arg == null) {
             return null;
-<<<<<<< HEAD
         }
         if (! new File(arg).isFile()) {
             throw new SQLParser.Exception("Jar file not found: '" + arg + "'");
         }
-=======
-        }
-        if (! new File(arg).isFile()) {
-            throw new SQLParser.Exception("Jar file not found: '" + arg + "'");
-        }
->>>>>>> b4a0bb2b
         return arg;
     }
 
@@ -1629,19 +1569,11 @@
         String arg = removeClassesParser.parse(statement);
         if (arg == null) {
             return null;
-<<<<<<< HEAD
         }
         // reject obviously bad class selectors
         if (!ClassSelectorToken.matcher(arg).matches()) {
             throw new SQLParser.Exception("Invalid class selector: '" + arg + "'");
         }
-=======
-        }
-        // reject obviously bad class selectors
-        if (!ClassSelectorToken.matcher(arg).matches()) {
-            throw new SQLParser.Exception("Invalid class selector: '" + arg + "'");
-        }
->>>>>>> b4a0bb2b
         return arg;
     }
 
