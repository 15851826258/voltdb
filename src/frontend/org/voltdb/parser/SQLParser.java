--- conflicted
+++ resolved
@@ -673,11 +673,7 @@
      *  (3) PARTITION clause: table name
      *  (4) PARTITION clause: column name
      */
-<<<<<<< HEAD
-    private static String formatProcedureAllowClause(boolean nonCapturing)
-=======
     private static SQLPatternPart makeInnerProcedureModifierClausePattern(boolean captureTokens)
->>>>>>> 8ffd8d0f
     {
         return
             SPF.oneOf(
@@ -706,27 +702,6 @@
      *
      * @return ALLOW/PARTITION modifier clause parsing pattern.
      *
-<<<<<<< HEAD
-     * Regex Description:
-     * <pre>
-     *  PARTITION\\s+               -- PARTITION token plus whitespace
-     *  ON\\s+TABLE\\s+             -- ON TABLE tokens plus whitespace
-     *  ([\\w$]+) or (?:[\\w$]+)    -- table name group (1 if capturing)
-     *  \\s+COLUMN\\s+              -- COLUMN token and whitespace
-     *  ([\\w$]+) or (?:[\\w$]+)    -- column name group (2 if capturing)
-     *  (?:                         -- begin optional non-capturing parameter group
-     *    \\s+PARAMETER\\s+         -- PARAMETER token and whitespace
-     *    (\\d+)                    -- parameter number group (3 if capturing)
-     *  )?                          -- end optional non-capturing parameter group
-     * </pre>
-     *
-     * Capture groups (if not non-capturing):
-     *  (1) Table name
-     *  (2) Column name
-     *  (3) Parameter index
-     */
-    private static final String formatProcedurePartitionClause(boolean nonCapturing)
-=======
      * Capture groups:
      *  (1) ALLOW clause: entire role list with commas and internal whitespace
      *  (2) PARTITION clause: procedure name
@@ -734,44 +709,21 @@
      *  (4) PARTITION clause: column name
      */
     static SQLPatternPart parsedProcedureModifierClause()
->>>>>>> 8ffd8d0f
     {
         return SPF.clause(makeInnerProcedureModifierClausePattern(true));
 
     }
 
     /**
-<<<<<<< HEAD
-     * Optional ALLOW or PARTITION clause that can modify CREATE PROCEDURE statements.
-     * Capture must be enabled to distinguish which clause (ALLOW or PARTITION)
-     * was matched based on whether group 1 (roles for ALLOW) or 2
-     * (table for PARTITION) is non-empty.
-     * The caller should try to match any number of repetitions to
-     * support any number of ALLOW clauses and up to one PARTITION clause.
-     * Used this way, the patterns will match all possible clause orderings
-     * BUT will also allow a false positive match on two or more PARTITION
-     * clauses. The caller is responsible for detecting that invalid case.
-=======
      * Build a pattern segment to recognize all the ALLOW or PARTITION modifier clauses
      * of a CREATE PROCEDURE statement.
->>>>>>> 8ffd8d0f
      *
      * @return Pattern to be used by the caller inside a CREATE PROCEDURE pattern.
      *
-<<<<<<< HEAD
-     * Capture groups (if not non-capturing):
-     *  (1) Entire role list with commas and internal whitespace
-     *  (2) Partitioning table name
-     *  (3) Partitioning column name
-     *  (4) Partitioning parameter index
-     */
-    private static final String formatCreateProcedureClause(boolean nonCapturing)
-=======
      * Capture groups:
      *  (1) All ALLOW/PARTITION modifier clauses as one string
      */
     static SQLPatternPart unparsedProcedureModifierClauses()
->>>>>>> 8ffd8d0f
     {
         // Force the leading space to go inside the repeat block.
         return SPF.capture(SPF.repeat(makeInnerProcedureModifierClausePattern(false))).withFlags(SQLPatternFactory.ADD_LEADING_SPACE_TO_CHILD);
