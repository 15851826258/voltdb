--- conflicted
+++ resolved
@@ -44,6 +44,7 @@
 import org.voltdb.expressions.TupleValueExpression;
 import org.voltdb.planner.ParsedSelectStmt.ParsedColInfo;
 import org.voltdb.planner.parseinfo.JoinNode;
+import org.voltdb.planner.parseinfo.StmtSubqueryScan;
 import org.voltdb.planner.parseinfo.StmtTableScan;
 import org.voltdb.plannodes.AbstractJoinPlanNode;
 import org.voltdb.plannodes.AbstractPlanNode;
@@ -164,7 +165,7 @@
     /**
      * Return true if tableList includes at least one matview.
      */
-    private boolean tableListIncludesView(List<Table> tableList) {
+    private static boolean tableListIncludesView(List<Table> tableList) {
         for (Table table : tableList) {
             if (table.getMaterializer() != null) {
                 return true;
@@ -225,20 +226,9 @@
             subAssembler = new SelectSubPlanAssembler(m_catalogDb, parsedStmt, m_partitioning);
             return;
         }
-<<<<<<< HEAD
 
 // @TODO
 // Need to use StmtTableScan instead
-        //TODO: eliminate this redundant "else after a return" and un-indent this block.
-        else {
-            // check that no modification happens to views
-            if (tableListIncludesView(parsedStmt.tableList)) {
-                throw new RuntimeException(
-                "Illegal to modify a materialized view.");
-            }
-=======
->>>>>>> 2e2f771b
-
         // check that no modification happens to views
         if (tableListIncludesView(parsedStmt.tableList)) {
             throw new RuntimeException("Illegal to modify a materialized view.");
@@ -358,21 +348,18 @@
      * @return ChildPlanResult
      */
     private ParsedResultAccumulator getBestCostPlanForSubQueries(AbstractParsedStmt parsedStmt) {
-        List<JoinNode> subQueryNodes = null;
+        List<StmtSubqueryScan> subqueryNodes = new ArrayList<StmtSubqueryScan>();
         if (parsedStmt.joinTree == null) {
             return null;
         }
-        subQueryNodes = parsedStmt.joinTree.extractSubQueries();
-        if (subQueryNodes.isEmpty()) {
+        parsedStmt.joinTree.extractSubQueries(subqueryNodes);
+        if (subqueryNodes.isEmpty()) {
             return null;
         }
 
         ParsedResultAccumulator parsedResult = new ParsedResultAccumulator();
-        for (JoinNode subQueryNode : subQueryNodes) {
-            assert(subQueryNode.getTableAliasIndex() != StmtTableScan.NULL_ALIAS_INDEX);
-            StmtTableScan tableCache = parsedStmt.stmtCache.get(subQueryNode.getTableAliasIndex());
-            assert(tableCache.getScanType() == StmtTableScan.TABLE_SCAN_TYPE.TEMP_TABLE_SCAN);
-            AbstractParsedStmt subQuery = tableCache.getTempTable().getSubQuery();
+        for (StmtSubqueryScan subqueryScan : subqueryNodes) {
+            AbstractParsedStmt subQuery = subqueryScan.getSubquery();
             assert(subQuery != null);
 
             parsedResult = planForParsedStmt(subQuery, parsedResult);
@@ -381,11 +368,11 @@
             parsedResult.m_compiledPlan.rootPlanGraph =
                     removeCoordinatorSendReceivePair(parsedResult.m_compiledPlan.rootPlanGraph);
 
-            tableCache.setPartitioning(parsedResult.m_currentPartitioning);
+            subqueryScan.setPartitioning(parsedResult.m_currentPartitioning);
             if (parsedResult.m_compiledPlan == null) {
                 return parsedResult;
             }
-            tableCache.getTempTable().setBetsCostPlan(parsedResult.m_compiledPlan);
+            subqueryScan.setBestCostPlan(parsedResult.m_compiledPlan);
         }
 
         // need to reset plan id for the entire SQL
@@ -551,7 +538,7 @@
      * @param parsedResult with the current partitioning
      * @return updated parsedResult
      */
-    private ParsedResultAccumulator setCommonPartitioning(ParsedResultAccumulator parsedResult) {
+    private static ParsedResultAccumulator setCommonPartitioning(ParsedResultAccumulator parsedResult) {
         assert (parsedResult!= null);
         assert (parsedResult.m_currentPartitioning != null);
 
@@ -610,13 +597,9 @@
     private AbstractPlanNode connectChildrenBestPlans(AbstractPlanNode parentPlan) {
         if (parentPlan instanceof AbstractScanPlanNode) {
             AbstractScanPlanNode scanNode = (AbstractScanPlanNode) parentPlan;
-            if (scanNode.isSubQuery()) {
-                String tableAlias = scanNode.getTargetTableAlias();
-                assert (subAssembler.m_parsedStmt.tableAliasIndexMap.containsKey(tableAlias));
-                int tableIdx = subAssembler.m_parsedStmt.tableAliasIndexMap.get(tableAlias);
-                StmtTableScan tableCache = subAssembler.m_parsedStmt.stmtCache.get(tableIdx);
-                assert (tableCache.getScanType() == StmtTableScan.TABLE_SCAN_TYPE.TEMP_TABLE_SCAN);
-                CompiledPlan betsCostPlan = tableCache.getTempTable().getBetsCostPlan();
+            StmtTableScan tableScan = scanNode.getTableScan();
+            if (tableScan instanceof StmtSubqueryScan) {
+                CompiledPlan betsCostPlan = ((StmtSubqueryScan)tableScan).getBestCostPlan();
                 assert (betsCostPlan != null);
                 AbstractPlanNode subQueryRoot = betsCostPlan.rootPlanGraph;
                 subQueryRoot.disconnectParents();
@@ -773,7 +756,7 @@
     }
 
     // ENG-4909 Bug: currently disable NESTLOOPINDEX plan for IN
-    private boolean disableNestedLoopIndexJoinForInComparison (AbstractPlanNode root, AbstractParsedStmt parsedStmt) {
+    private static boolean disableNestedLoopIndexJoinForInComparison (AbstractPlanNode root, AbstractParsedStmt parsedStmt) {
         if (root.getPlanNodeType() == PlanNodeType.NESTLOOPINDEX) {
             assert(parsedStmt != null);
             return true;
@@ -1064,7 +1047,7 @@
      * @param isReplicated Whether or not the target table is a replicated table.
      * @return
      */
-    AbstractPlanNode addSumOrLimitAndSendToDMLNode(AbstractPlanNode dmlRoot, boolean isReplicated)
+    private static AbstractPlanNode addSumOrLimitAndSendToDMLNode(AbstractPlanNode dmlRoot, boolean isReplicated)
     {
         AbstractPlanNode sumOrLimitNode;
         SendPlanNode sendNode = new SendPlanNode();
@@ -1987,7 +1970,7 @@
      * @param expr The distinct expression
      * @return The new root node.
      */
-    AbstractPlanNode addDistinctNode(AbstractPlanNode root, AbstractExpression expr)
+    private static AbstractPlanNode addDistinctNode(AbstractPlanNode root, AbstractExpression expr)
     {
         DistinctPlanNode distinctNode = new DistinctPlanNode();
         distinctNode.setDistinctExpression(expr);
@@ -2004,7 +1987,7 @@
      * @return The set of column names affected by indexes with duplicates
      *         removed.
      */
-    public Set<String> getIndexedColumnSetForTable(Table table) {
+    public static Set<String> getIndexedColumnSetForTable(Table table) {
         HashSet<String> columns = new HashSet<String>();
 
         for (Index index : table.getIndexes()) {
