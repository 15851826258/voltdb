/* This file is part of VoltDB.
 * Copyright (C) 2019 VoltDB Inc.
 *
 * This program is free software: you can redistribute it and/or modify
 * it under the terms of the GNU Affero General Public License as
 * published by the Free Software Foundation, either version 3 of the
 * License, or (at your option) any later version.
 *
 * This program is distributed in the hope that it will be useful,
 * but WITHOUT ANY WARRANTY; without even the implied warranty of
 * MERCHANTABILITY or FITNESS FOR A PARTICULAR PURPOSE.  See the
 * GNU Affero General Public License for more details.
 *
 * You should have received a copy of the GNU Affero General Public License
 * along with VoltDB.  If not, see <http://www.gnu.org/licenses/>.
 */

package org.voltdb.task;

import java.util.function.Function;

import org.voltdb.CatalogValidator;
import org.voltdb.catalog.Catalog;
import org.voltdb.catalog.Procedure;
import org.voltdb.compiler.CatalogChangeResult;
import org.voltdb.compiler.deploymentfile.DeploymentType;
import org.voltdb.utils.CatalogUtil;
import org.voltdb.utils.InMemoryJarfile;

public class TaskValidator extends CatalogValidator {

    // TODO: refactor TaskManager validation to use procedureMapper
    @Override
<<<<<<< HEAD
    public boolean validateConfiguration(Catalog catalog, DeploymentType deployment,
            InMemoryJarfile catalogJar, Catalog curCatalog, CatalogChangeResult ccr) {
=======
    public boolean validateConfiguration(Catalog catalog, Function<String, Procedure> procedureMapper,
            DeploymentType deployment, InMemoryJarfile catalogJar, CatalogChangeResult ccr) {
>>>>>>> 2046ba04
        String taskErrors = TaskManager.validateTasks(CatalogUtil.getDatabase(catalog), catalogJar.getLoader());
        if (taskErrors != null) {
            ccr.errorMsg = taskErrors;
            return false;
        }
        return true;
    }
}<|MERGE_RESOLUTION|>--- conflicted
+++ resolved
@@ -31,13 +31,8 @@
 
     // TODO: refactor TaskManager validation to use procedureMapper
     @Override
-<<<<<<< HEAD
-    public boolean validateConfiguration(Catalog catalog, DeploymentType deployment,
-            InMemoryJarfile catalogJar, Catalog curCatalog, CatalogChangeResult ccr) {
-=======
     public boolean validateConfiguration(Catalog catalog, Function<String, Procedure> procedureMapper,
-            DeploymentType deployment, InMemoryJarfile catalogJar, CatalogChangeResult ccr) {
->>>>>>> 2046ba04
+            DeploymentType deployment, InMemoryJarfile catalogJar, Catalog curCatalog, CatalogChangeResult ccr) {
         String taskErrors = TaskManager.validateTasks(CatalogUtil.getDatabase(catalog), catalogJar.getLoader());
         if (taskErrors != null) {
             ccr.errorMsg = taskErrors;
