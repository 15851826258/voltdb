/* This file is part of VoltDB.
 * Copyright (C) 2008-2014 VoltDB Inc.
 *
 * This program is free software: you can redistribute it and/or modify
 * it under the terms of the GNU Affero General Public License as
 * published by the Free Software Foundation, either version 3 of the
 * License, or (at your option) any later version.
 *
 * This program is distributed in the hope that it will be useful,
 * but WITHOUT ANY WARRANTY; without even the implied warranty of
 * MERCHANTABILITY or FITNESS FOR A PARTICULAR PURPOSE.  See the
 * GNU Affero General Public License for more details.
 *
 * You should have received a copy of the GNU Affero General Public License
 * along with VoltDB.  If not, see <http://www.gnu.org/licenses/>.
 */

package org.voltdb.utils;

import java.io.ByteArrayInputStream;
import java.io.File;
import java.io.FileInputStream;
import java.io.FileNotFoundException;
import java.io.IOException;
import java.io.InputStream;
import java.net.MalformedURLException;
import java.net.URL;
import java.nio.ByteBuffer;
import java.security.MessageDigest;
import java.security.NoSuchAlgorithmException;
import java.security.SecureRandom;
import java.util.ArrayList;
import java.util.Collection;
import java.util.HashSet;
import java.util.List;
import java.util.Map;
import java.util.Set;
import java.util.TreeMap;
import java.util.TreeSet;

import javax.xml.bind.JAXBContext;
import javax.xml.bind.JAXBElement;
import javax.xml.bind.JAXBException;
import javax.xml.bind.Unmarshaller;
import javax.xml.validation.Schema;
import javax.xml.validation.SchemaFactory;

import org.apache.zookeeper_voltpatches.CreateMode;
import org.apache.zookeeper_voltpatches.KeeperException;
import org.apache.zookeeper_voltpatches.ZooDefs.Ids;
import org.apache.zookeeper_voltpatches.ZooKeeper;
import org.json_voltpatches.JSONException;
import org.mindrot.BCrypt;
import org.voltcore.logging.Level;
import org.voltcore.logging.VoltLogger;
import org.voltcore.utils.Pair;
import org.voltdb.SystemProcedureCatalog;
import org.voltdb.VoltDB;
import org.voltdb.VoltTable;
import org.voltdb.VoltType;
import org.voltdb.VoltZK;
import org.voltdb.catalog.Catalog;
import org.voltdb.catalog.CatalogMap;
import org.voltdb.catalog.CatalogType;
import org.voltdb.catalog.Cluster;
import org.voltdb.catalog.Column;
import org.voltdb.catalog.ColumnRef;
import org.voltdb.catalog.ConnectorProperty;
import org.voltdb.catalog.Constraint;
import org.voltdb.catalog.Database;
import org.voltdb.catalog.Deployment;
import org.voltdb.catalog.Group;
import org.voltdb.catalog.GroupRef;
import org.voltdb.catalog.Index;
import org.voltdb.catalog.PlanFragment;
import org.voltdb.catalog.Procedure;
import org.voltdb.catalog.SnapshotSchedule;
import org.voltdb.catalog.Statement;
import org.voltdb.catalog.Systemsettings;
import org.voltdb.catalog.Table;
import org.voltdb.common.Constants;
import org.voltdb.compiler.ClusterConfig;
import org.voltdb.compiler.VoltCompiler;
import org.voltdb.compiler.deploymentfile.ClusterType;
import org.voltdb.compiler.deploymentfile.CommandLogType;
import org.voltdb.compiler.deploymentfile.CommandLogType.Frequency;
import org.voltdb.compiler.deploymentfile.DeploymentType;
import org.voltdb.compiler.deploymentfile.ExportConfigurationType;
import org.voltdb.compiler.deploymentfile.ExportType;
import org.voltdb.compiler.deploymentfile.HttpdType;
import org.voltdb.compiler.deploymentfile.PathEntry;
import org.voltdb.compiler.deploymentfile.PathsType;
import org.voltdb.compiler.deploymentfile.PropertyType;
import org.voltdb.compiler.deploymentfile.SchemaType;
import org.voltdb.compiler.deploymentfile.SecurityProviderString;
import org.voltdb.compiler.deploymentfile.SecurityType;
import org.voltdb.compiler.deploymentfile.SnapshotType;
import org.voltdb.compiler.deploymentfile.SystemSettingsType;
import org.voltdb.compiler.deploymentfile.SystemSettingsType.Temptables;
import org.voltdb.compiler.deploymentfile.UsersType;
import org.voltdb.compilereport.IndexAnnotation;
import org.voltdb.compilereport.ProcedureAnnotation;
import org.voltdb.compilereport.StatementAnnotation;
import org.voltdb.compilereport.TableAnnotation;
import org.voltdb.export.ExportDataProcessor;
import org.voltdb.expressions.AbstractExpression;
import org.voltdb.planner.parseinfo.StmtTargetTableScan;
import org.voltdb.plannodes.AbstractPlanNode;
import org.voltdb.types.ConstraintType;
import org.xml.sax.SAXException;

import com.google_voltpatches.common.base.Charsets;

/**
 *
 */
public abstract class CatalogUtil {

    private static final VoltLogger hostLog = new VoltLogger("HOST");

    public static final String CATALOG_FILENAME = "catalog.txt";
    public static final String CATALOG_BUILDINFO_FILENAME = "buildinfo.txt";

    /**
     * Load a catalog from the jar bytes.
     *
     * @param catalogBytes
     * @return Pair containing updated InMemoryJarFile and upgraded version (or null if it wasn't upgraded)
     * @throws IOException
     *             If the catalog cannot be loaded because it's incompatible, or
     *             if there is no version information in the catalog.
     */
    public static Pair<InMemoryJarfile, String> loadAndUpgradeCatalogFromJar(byte[] catalogBytes)
        throws IOException
    {
        // Throws IOException on load failure.
        InMemoryJarfile jarfile = loadInMemoryJarFile(catalogBytes);
        // Let VoltCompiler do a version check and upgrade the catalog on the fly.
        // I.e. jarfile may be modified.
        VoltCompiler compiler = new VoltCompiler();
        String upgradedFromVersion = compiler.upgradeCatalogAsNeeded(jarfile);
        return new Pair<InMemoryJarfile, String>(jarfile, upgradedFromVersion);
    }

    /**
     * Convenience method to extract the catalog commands from an InMemoryJarfile as a string
     */
    public static String getSerializedCatalogStringFromJar(InMemoryJarfile jarfile)
    {
        byte[] serializedCatalogBytes = jarfile.get(CatalogUtil.CATALOG_FILENAME);
        String serializedCatalog = new String(serializedCatalogBytes, Constants.UTF8ENCODING);
        return serializedCatalog;
    }

    /**
     * Get the catalog build info from the jar bytes.
     * Performs sanity checks on the build info and version strings.
     *
     * @param jarfile in-memory catalog jar file
     * @return build info lines
     * @throws IOException If the catalog or the version string cannot be loaded.
     */
    public static String[] getBuildInfoFromJar(InMemoryJarfile jarfile)
            throws IOException
    {
        // Read the raw build info bytes.
        byte[] buildInfoBytes = jarfile.get(CATALOG_BUILDINFO_FILENAME);
        if (buildInfoBytes == null) {
            throw new IOException("Catalog build information not found - please build your application using the current version of VoltDB.");
        }

        // Convert the bytes to a string and split by lines.
        String buildInfo;
        buildInfo = new String(buildInfoBytes, Constants.UTF8ENCODING);
        String[] buildInfoLines = buildInfo.split("\n");

        // Sanity check the number of lines and the version string.
        if (buildInfoLines.length < 1) {
            throw new IOException("Catalog build info has no version string.");
        }
        String versionFromCatalog = buildInfoLines[0].trim();
        if (!CatalogUtil.isCatalogVersionValid(versionFromCatalog)) {
            throw new IOException(String.format(
                    "Catalog build info version (%s) is bad.", versionFromCatalog));
        }

        // Trim leading/trailing whitespace.
        for (int i = 0; i < buildInfoLines.length; ++i) {
            buildInfoLines[i] = buildInfoLines[i].trim();
        }

        return buildInfoLines;
    }

    /**
     * Load an in-memory catalog jar file from jar bytes.
     *
     * @param catalogBytes
     * @param log
     * @return The in-memory jar containing the loaded catalog.
     * @throws IOException If the catalog cannot be loaded.
     */
    public static InMemoryJarfile loadInMemoryJarFile(byte[] catalogBytes)
            throws IOException
    {
        assert(catalogBytes != null);

        InMemoryJarfile jarfile = new InMemoryJarfile(catalogBytes);
        byte[] serializedCatalogBytes = jarfile.get(CATALOG_FILENAME);

        if (null == serializedCatalogBytes) {
            throw new IOException("Database catalog not found - please build your application using the current version of VoltDB.");
        }

        return jarfile;
    }

    /**
     * Get a unique id for a plan fragment by munging the indices of it's parents
     * and grandparents in the catalog.
     *
     * @param frag Catalog fragment to identify
     * @return unique id for fragment
     */
    public static long getUniqueIdForFragment(PlanFragment frag) {
        long retval = 0;
        CatalogType parent = frag.getParent();
        retval = ((long) parent.getParent().getRelativeIndex()) << 32;
        retval += ((long) parent.getRelativeIndex()) << 16;
        retval += frag.getRelativeIndex();

        return retval;
    }

    /**
     *
     * @param catalogTable
     * @return An empty table with the same schema as a given catalog table.
     */
    public static VoltTable getVoltTable(Table catalogTable) {
        List<Column> catalogColumns = CatalogUtil.getSortedCatalogItems(catalogTable.getColumns(), "index");

        VoltTable.ColumnInfo[] columns = new VoltTable.ColumnInfo[catalogColumns.size()];

        int i = 0;
        for (Column catCol : catalogColumns) {
            columns[i++] = new VoltTable.ColumnInfo(catCol.getTypeName(), VoltType.get((byte)catCol.getType()));
        }

        return new VoltTable(columns);
    }

    /**
     * Given a set of catalog items, return a sorted list of them, sorted by
     * the value of a specified field. The field is specified by name. If the
     * field doesn't exist, trip an assertion. This is primarily used to sort
     * a table's columns or a procedure's parameters.
     *
     * @param <T> The type of item to sort.
     * @param items The set of catalog items.
     * @param sortFieldName The name of the field to sort on.
     * @return A list of catalog items, sorted on the specified field.
     */
    public static <T extends CatalogType> List<T> getSortedCatalogItems(CatalogMap<T> items, String sortFieldName) {
        assert(items != null);
        assert(sortFieldName != null);

        // build a treemap based on the field value
        TreeMap<Object, T> map = new TreeMap<Object, T>();
        boolean hasField = false;
        for (T item : items) {
            // check the first time through for the field
            if (hasField == false)
                hasField = item.getFields().contains(sortFieldName);
            assert(hasField == true);

            map.put(item.getField(sortFieldName), item);
        }

        // create a sorted list from the map
        ArrayList<T> retval = new ArrayList<T>();
        for (T item : map.values()) {
            retval.add(item);
        }

        return retval;
    }

    /**
     * For a given Table catalog object, return the PrimaryKey Index catalog object
     * @param catalogTable
     * @return The index representing the primary key.
     * @throws Exception if the table does not define a primary key
     */
    public static Index getPrimaryKeyIndex(Table catalogTable) throws Exception {

        // We first need to find the pkey constraint
        Constraint catalog_constraint = null;
        for (Constraint c : catalogTable.getConstraints()) {
            if (c.getType() == ConstraintType.PRIMARY_KEY.getValue()) {
                catalog_constraint = c;
                break;
            }
        }
        if (catalog_constraint == null) {
            throw new Exception("ERROR: Table '" + catalogTable.getTypeName() + "' does not have a PRIMARY KEY constraint");
        }

        // And then grab the index that it is using
        return (catalog_constraint.getIndex());
    }

    /**
     * Return all the of the primary key columns for a particular table
     * If the table does not have a primary key, then the returned list will be empty
     * @param catalogTable
     * @return An ordered list of the primary key columns
     */
    public static Collection<Column> getPrimaryKeyColumns(Table catalogTable) {
        Collection<Column> columns = new ArrayList<Column>();
        Index catalog_idx = null;
        try {
            catalog_idx = CatalogUtil.getPrimaryKeyIndex(catalogTable);
        } catch (Exception ex) {
            // IGNORE
            return (columns);
        }
        assert(catalog_idx != null);

        for (ColumnRef catalog_col_ref : getSortedCatalogItems(catalog_idx.getColumns(), "index")) {
            columns.add(catalog_col_ref.getColumn());
        }
        return (columns);
    }

    /**
     * Return true if a table is a streamed / export table
     * This function is duplicated in CatalogUtil.h
     * @param database
     * @param table
     * @return true if a table is export or false otherwise
     */
    public static boolean isTableExportOnly(org.voltdb.catalog.Database database,
                                            org.voltdb.catalog.Table table)
    {
        // no export, no export only tables
        if (database.getConnectors().size() == 0) {
            return false;
        }

        // there is one well-known-named connector
        org.voltdb.catalog.Connector connector = database.getConnectors().get("0");

        // iterate the connector tableinfo list looking for tableIndex
        // tableInfo has a reference to a table - can compare the reference
        // to the desired table by looking at the relative index. ick.
        for (org.voltdb.catalog.ConnectorTableInfo tableInfo : connector.getTableinfo()) {
            if (tableInfo.getTable().getRelativeIndex() == table.getRelativeIndex()) {
                return tableInfo.getAppendonly();
            }
        }
        return false;
    }

    /**
     * Return true if a table is the source table for a materialized view.
     */
    public static boolean isTableMaterializeViewSource(org.voltdb.catalog.Database database,
                                                       org.voltdb.catalog.Table table)
    {
        CatalogMap<Table> tables = database.getTables();
        for (Table t : tables) {
            Table matsrc = t.getMaterializer();
            if ((matsrc != null) && (matsrc.getRelativeIndex() == table.getRelativeIndex())) {
                return true;
            }
        }
        return false;
    }

    /**
     * Check if a catalog compiled with the given version of VoltDB is
     * compatible with the current version of VoltDB.
     *
     * @param catalogVersionStr
     *            The version string of the VoltDB that compiled the catalog.
     * @return true if it's compatible, false otherwise.
     */

    public static boolean isCatalogCompatible(String catalogVersionStr)
    {
        if (catalogVersionStr == null || catalogVersionStr.isEmpty()) {
            return false;
        }

        //Check that it is a properly formed verstion string
        Object[] catalogVersion = MiscUtils.parseVersionString(catalogVersionStr);
        if (catalogVersion == null) {
            throw new IllegalArgumentException("Invalid version string " + catalogVersionStr);
        }

        if (!catalogVersionStr.equals(VoltDB.instance().getVersionString())) {
            return false;
        }

        return true;
    }

    /**
     * Check if a catalog version string is valid.
     *
     * @param catalogVersionStr
     *            The version string of the VoltDB that compiled the catalog.
     * @return true if it's valid, false otherwise.
     */

    public static boolean isCatalogVersionValid(String catalogVersionStr)
    {
        // Do we have a version string?
        if (catalogVersionStr == null || catalogVersionStr.isEmpty()) {
            return false;
        }

        //Check that it is a properly formed version string
        Object[] catalogVersion = MiscUtils.parseVersionString(catalogVersionStr);
        if (catalogVersion == null) {
            return false;
        }

        // It's valid.
        return true;
    }

    public static long compileDeployment(Catalog catalog, String deploymentURL,
            boolean crashOnFailedValidation, boolean isPlaceHolderCatalog) {
        DeploymentType deployment = CatalogUtil.parseDeployment(deploymentURL);
        if (deployment == null) {
            return -1;
        }
        return compileDeployment(catalog, deployment, crashOnFailedValidation, isPlaceHolderCatalog);
    }

    public static long compileDeploymentString(Catalog catalog, String deploymentString,
            boolean crashOnFailedValidation, boolean isPlaceHolderCatalog) {
        DeploymentType deployment = CatalogUtil.parseDeploymentFromString(deploymentString);
        if (deployment == null) {
            return -1;
        }
        return compileDeployment(catalog, deployment, crashOnFailedValidation, isPlaceHolderCatalog);
    }

    /**
     * Parse the deployment.xml file and add its data into the catalog.
     * @param catalog Catalog to be updated.
     * @param deployment Parsed representation of the deployment.xml file.
     * @param crashOnFailedValidation
     * @param isPlaceHolderCatalog if the catalog is isPlaceHolderCatalog and we are verifying only deployment xml.
     * @return CRC of the deployment contents (>0) or -1 on failure.
     */
    public static long compileDeployment(Catalog catalog,
            DeploymentType deployment,
            boolean crashOnFailedValidation,
            boolean isPlaceHolderCatalog)
    {
        if (!validateDeployment(catalog, deployment)) {
            return -1;
        }

        // add our hacky Deployment to the catalog
        catalog.getClusters().get("cluster").getDeployment().add("deployment");

        // set the cluster info
        setClusterInfo(catalog, deployment);

        //Set the snapshot schedule
        setSnapshotInfo( catalog, deployment.getSnapshot());

        //Set enable security
        setSecurityEnabled(catalog, deployment.getSecurity());

        //set path and path overrides
        // NOTE: this must be called *AFTER* setClusterInfo and setSnapshotInfo
        // because path locations for snapshots and partition detection don't
        // exist in the catalog until after those portions of the deployment
        // file are handled.
        setPathsInfo(catalog, deployment.getPaths(), crashOnFailedValidation);

        // set the users info
        setUsersInfo(catalog, deployment.getUsers());

        // set the HTTPD info
        setHTTPDInfo(catalog, deployment.getHttpd());

        if (!isPlaceHolderCatalog) {
            setExportInfo(catalog, deployment.getExport());
        }

        setCommandLogInfo( catalog, deployment.getCommandlog());

        return 1;
    }

    /*
     * Command log element is created in setPathsInfo
     */
    private static void setCommandLogInfo(Catalog catalog, CommandLogType commandlog) {
        int fsyncInterval = 200;
        int maxTxnsBeforeFsync = Integer.MAX_VALUE;
        boolean enabled = false;
        // enterprise voltdb defaults to CL enabled if not specified in the XML
        if (MiscUtils.isPro()) {
            enabled = true;
        }
        boolean sync = false;
        int logSizeMb = 1024;
        org.voltdb.catalog.CommandLog config = catalog.getClusters().get("cluster").getLogconfig().get("log");
        if (commandlog != null) {
            logSizeMb = commandlog.getLogsize();
            sync = commandlog.isSynchronous();
            enabled = commandlog.isEnabled();
            Frequency freq = commandlog.getFrequency();
            if (freq != null) {
                long maxTxnsBeforeFsyncTemp = freq.getTransactions();
                if (maxTxnsBeforeFsyncTemp < 1 || maxTxnsBeforeFsyncTemp > Integer.MAX_VALUE) {
                    throw new RuntimeException("Invalid command log max txns before fsync (" + maxTxnsBeforeFsync
                            + ") specified. Supplied value must be between 1 and (2^31 - 1) txns");
                }
                maxTxnsBeforeFsync = (int)maxTxnsBeforeFsyncTemp;
                fsyncInterval = freq.getTime();
                if (fsyncInterval < 1 | fsyncInterval > 5000) {
                    throw new RuntimeException("Invalid command log fsync interval(" + fsyncInterval
                            + ") specified. Supplied value must be between 1 and 5000 milliseconds");
                }
            }
        }
        config.setEnabled(enabled);
        config.setSynchronous(sync);
        config.setFsyncinterval(fsyncInterval);
        config.setMaxtxns(maxTxnsBeforeFsync);
        config.setLogsize(logSizeMb);
    }

    /**
     * Parses the deployment XML file.
     * @param deploymentURL Path to the deployment.xml file.
     * @return a reference to the root <deployment> element.
     */
    public static DeploymentType parseDeployment(String deploymentURL) {
        // get the URL/path for the deployment and prep an InputStream
        InputStream deployIS = null;
        try {
            URL deployURL = new URL(deploymentURL);
            deployIS = deployURL.openStream();
        } catch (MalformedURLException ex) {
            // Invalid URL. Try as a file.
            try {
                deployIS = new FileInputStream(deploymentURL);
            } catch (FileNotFoundException e) {
                deployIS = null;
            }
        } catch (IOException ioex) {
            deployIS = null;
        }

        // make sure the file exists
        if (deployIS == null) {
            hostLog.error("Could not locate deployment info at given URL: " + deploymentURL);
            return null;
        } else {
            hostLog.info("URL of deployment info: " + deploymentURL);
        }

        return getDeployment(deployIS);
    }

    /**
     * Parses the deployment XML string.
     * @param deploymentString The deployment file content.
     * @return a reference to the root <deployment> element.
     */
    public static DeploymentType parseDeploymentFromString(String deploymentString) {
        ByteArrayInputStream byteIS;
        byteIS = new ByteArrayInputStream(deploymentString.getBytes(Constants.UTF8ENCODING));
        // get deployment info from xml file
        return getDeployment(byteIS);
    }

    /**
     * Get a reference to the root <deployment> element from the deployment.xml file.
     * @param deployIS
     * @return Returns a reference to the root <deployment> element.
     */
    @SuppressWarnings("unchecked")
    public static DeploymentType getDeployment(InputStream deployIS) {
        try {
            JAXBContext jc = JAXBContext.newInstance("org.voltdb.compiler.deploymentfile");
            // This schema shot the sheriff.
            SchemaFactory sf = SchemaFactory.newInstance(javax.xml.XMLConstants.W3C_XML_SCHEMA_NS_URI);
            Schema schema = sf.newSchema(VoltDB.class.getResource("compiler/DeploymentFileSchema.xsd"));
            Unmarshaller unmarshaller = jc.createUnmarshaller();
            unmarshaller.setSchema(schema);
            JAXBElement<DeploymentType> result =
                (JAXBElement<DeploymentType>) unmarshaller.unmarshal(deployIS);
            DeploymentType deployment = result.getValue();
            return deployment;
        } catch (JAXBException e) {
            // Convert some linked exceptions to more friendly errors.
            if (e.getLinkedException() instanceof java.io.FileNotFoundException) {
                hostLog.error(e.getLinkedException().getMessage());
                return null;
            } else if (e.getLinkedException() instanceof org.xml.sax.SAXParseException) {
                hostLog.error("Error schema validating deployment.xml file. " + e.getLinkedException().getMessage());
                return null;
            } else {
                throw new RuntimeException(e);
            }
        } catch (SAXException e) {
            hostLog.error("Error schema validating deployment.xml file. " + e.getMessage());
            return null;
        }
    }

    /**
     * Validate the contents of the deployment.xml file. This is for things like making sure users aren't being added to
     * non-existent groups, not for validating XML syntax.
     * @param catalog Catalog to be validated against.
     * @param deployment Reference to root <deployment> element of deployment file to be validated.
     * @return Returns true if the deployment file is valid.
     */
    private static boolean validateDeployment(Catalog catalog, DeploymentType deployment) {
        if (deployment.getUsers() == null) {
            return true;
        }

        Cluster cluster = catalog.getClusters().get("cluster");
        Database database = cluster.getDatabases().get("database");
        Set<String> validGroups = new HashSet<String>();
        for (Group group : database.getGroups()) {
            validGroups.add(group.getTypeName());
        }

        for (UsersType.User user : deployment.getUsers().getUser()) {
            if (user.getGroups() == null && user.getRoles() == null)
                continue;

            for (String group : mergeUserRoles(user)) {
                if (!validGroups.contains(group)) {
                    hostLog.error("Cannot assign user \"" + user.getName() + "\" to non-existent group \"" + group +
                            "\"");
                    return false;
                }
            }
        }

        return true;
    }

    /**
     * Set cluster info in the catalog.
     * @param leader The leader hostname
     * @param catalog The catalog to be updated.
     * @param printLog Whether or not to print cluster configuration.
     */
    private static void setClusterInfo(Catalog catalog, DeploymentType deployment) {
        ClusterType cluster = deployment.getCluster();
        int hostCount = cluster.getHostcount();
        int sitesPerHost = cluster.getSitesperhost();
        int kFactor = cluster.getKfactor();

        ClusterConfig config = new ClusterConfig(hostCount, sitesPerHost, kFactor);

        if (!config.validate()) {
            hostLog.error(config.getErrorMsg());
        } else {
            Cluster catCluster = catalog.getClusters().get("cluster");
            // copy the deployment info that is currently not recorded anywhere else
            Deployment catDeploy = catCluster.getDeployment().get("deployment");
            catDeploy.setHostcount(hostCount);
            catDeploy.setSitesperhost(sitesPerHost);
            catDeploy.setKfactor(kFactor);
            // copy partition detection configuration from xml to catalog
            String defaultPPDPrefix = "partition_detection";
            if (deployment.getPartitionDetection() != null) {
                if (deployment.getPartitionDetection().isEnabled()) {
                    catCluster.setNetworkpartition(true);
                    CatalogMap<SnapshotSchedule> faultsnapshots = catCluster.getFaultsnapshots();
                    SnapshotSchedule sched = faultsnapshots.add("CLUSTER_PARTITION");
                    if (deployment.getPartitionDetection().getSnapshot() != null) {
                        sched.setPrefix(deployment.getPartitionDetection().getSnapshot().getPrefix());
                    }
                    else {
                        sched.setPrefix(defaultPPDPrefix);
                    }
                }
                else {
                    catCluster.setNetworkpartition(false);
                }
            }
            else {
                // Default partition detection on
                catCluster.setNetworkpartition(true);
                CatalogMap<SnapshotSchedule> faultsnapshots = catCluster.getFaultsnapshots();
                SnapshotSchedule sched = faultsnapshots.add("CLUSTER_PARTITION");
                sched.setPrefix(defaultPPDPrefix);
            }

            // copy admin mode configuration from xml to catalog
            if (deployment.getAdminMode() != null)
            {
                catCluster.setAdminport(deployment.getAdminMode().getPort());
                catCluster.setAdminstartup(deployment.getAdminMode().isAdminstartup());
            }
            else
            {
                // encode the default values
                catCluster.setAdminport(VoltDB.DEFAULT_ADMIN_PORT);
                catCluster.setAdminstartup(false);
            }

            setSystemSettings(deployment, catDeploy);

            if (deployment.getHeartbeat() != null)
            {
                catCluster.setHeartbeattimeout(deployment.getHeartbeat().getTimeout());
            }
            else
            {
                // default to 10 seconds
                catCluster.setHeartbeattimeout(10);
            }

            // copy schema modification behavior from xml to catalog
            if (cluster.getSchema() != null) {
                catCluster.setUseadhocschema(cluster.getSchema() == SchemaType.ADHOC);
            }
            else {
                // Don't think we can get here, deployment schema guarantees a default value
                hostLog.warn("Schema modification setting not found. " +
                        "Forcing default behavior of UpdateCatalog to modify database schema.");
                catCluster.setUseadhocschema(false);
            }
        }
    }

    private static void setSystemSettings(DeploymentType deployment,
                                          Deployment catDeployment)
    {
        // Create catalog Systemsettings
        Systemsettings syssettings =
            catDeployment.getSystemsettings().add("systemsettings");
        int maxtemptablesize = 100;
        int snapshotpriority = 6;
        int elasticPauseTime = 50;
        int elasticThroughput = 2;
        if (deployment.getSystemsettings() != null)
        {
            Temptables temptables = deployment.getSystemsettings().getTemptables();
            if (temptables != null)
            {
                maxtemptablesize = temptables.getMaxsize();
            }
            SystemSettingsType.Snapshot snapshot = deployment.getSystemsettings().getSnapshot();
            if (snapshot != null) {
                snapshotpriority = snapshot.getPriority();
            }
            SystemSettingsType.Elastic elastic = deployment.getSystemsettings().getElastic();
            if (elastic != null) {
                elasticPauseTime = deployment.getSystemsettings().getElastic().getDuration();
                elasticThroughput = deployment.getSystemsettings().getElastic().getThroughput();
            }
        }
        syssettings.setMaxtemptablesize(maxtemptablesize);
        syssettings.setSnapshotpriority(snapshotpriority);
        syssettings.setElasticpausetime(elasticPauseTime);
        syssettings.setElasticthroughput(elasticThroughput);
    }

    private static void validateDirectory(String type, File path, boolean crashOnFailedValidation) {
        String error = null;
        do {
            if (!path.exists()) {
                error = "Specified " + type + " \"" + path + "\" does not exist"; break;
            }
            if (!path.isDirectory()) {
                error = "Specified " + type + " \"" + path + "\" is not a directory"; break;
            }
            if (!path.canRead()) {
                error = "Specified " + type + " \"" + path + "\" is not readable"; break;
            }
            if (!path.canWrite()) {
                error = "Specified " + type + " \"" + path + "\" is not writable"; break;
            }
            if (!path.canExecute()) {
                error = "Specified " + type + " \"" + path + "\" is not executable"; break;
            }
        } while(false);
        if (error != null) {
            if (crashOnFailedValidation) {
                VoltDB.crashLocalVoltDB(error, false, null);
            } else {
                hostLog.warn(error);
            }
        }
    }

    /**
     * Set deployment time settings for export
     * @param catalog The catalog to be updated.
     * @param exportsType A reference to the <exports> element of the deployment.xml file.
     */
    private static void setExportInfo(Catalog catalog, ExportType exportType) {
        if (exportType == null) {
            return;
        }

        boolean adminstate = exportType.isEnabled();

        Database db = catalog.getClusters().get("cluster").getDatabases().get("database");
        org.voltdb.catalog.Connector catconn = db.getConnectors().get("0");
        if (catconn == null) {
            if (adminstate) {
                hostLog.info("Export configuration enabled in deployment file however no export " +
                        "tables are present in the project file. Export disabled.");
            }
            return;
        }

        // on-server export always uses the guest processor
        String connector = "org.voltdb.export.processors.GuestProcessor";
        catconn.setLoaderclass(connector);
        catconn.setEnabled(adminstate);

        String exportClientClassName = null;

        switch(exportType.getTarget()) {
            case FILE: exportClientClassName = "org.voltdb.exportclient.ExportToFileClient"; break;
            case JDBC: exportClientClassName = "org.voltdb.exportclient.JDBCExportClient"; break;
            case KAFKA: exportClientClassName = "org.voltdb.exportclient.KafkaExportClient"; break;
<<<<<<< HEAD
            case HTTP: exportClientClassName = "org.voltdb.exportclient.HttpExportClient"; break;
=======
            case RABBITMQ: exportClientClassName = "org.voltdb.exportclient.RabbitMQExportClient"; break;
>>>>>>> 88c4b056
            //Validate that we can load the class.
            case CUSTOM:
                try {
                    CatalogUtil.class.getClassLoader().loadClass(exportType.getExportconnectorclass());
                    exportClientClassName = exportType.getExportconnectorclass();
                }
                catch (ClassNotFoundException ex) {
                    hostLog.error(
                            "Custom Export failed to configure, failed to load " +
                            " export plugin class: " + exportType.getExportconnectorclass() +
                            " Disabling export.");
                exportType.setEnabled(false);
                return;
            }
            break;
        }

        // this is OK as the deployment file XML schema does not allow for
        // export configuration property names that begin with underscores
        if (exportClientClassName != null && exportClientClassName.trim().length() > 0) {
            ConnectorProperty prop = catconn.getConfig().add(ExportDataProcessor.EXPORT_TO_TYPE);
            prop.setName(ExportDataProcessor.EXPORT_TO_TYPE);
            //Override for tests
            String dexportClientClassName = System.getProperty(ExportDataProcessor.EXPORT_TO_TYPE, exportClientClassName);
            prop.setValue(dexportClientClassName);
        }

        ExportConfigurationType exportConfiguration = exportType.getConfiguration();
        if (exportConfiguration != null) {

            List<PropertyType> configProperties = exportConfiguration.getProperty();
            if (configProperties != null && ! configProperties.isEmpty()) {

                for( PropertyType configProp: configProperties) {
                    ConnectorProperty prop = catconn.getConfig().add(configProp.getName());
                    prop.setName(configProp.getName());
                    prop.setValue(configProp.getValue());
                }
            }
        }

        if (!adminstate) {
            hostLog.info("Export configuration is present and is " +
               "configured to be disabled. Export will be disabled.");
        } else {
            hostLog.info("Export is configured and enabled with type=" + exportType.getTarget());
            if (exportConfiguration != null && exportConfiguration.getProperty() != null) {
                hostLog.info("Export configuration properties are: ");
                for (PropertyType configProp : exportConfiguration.getProperty()) {
                    if (!configProp.getName().equalsIgnoreCase("password")) {
                        hostLog.info("Export Configuration Property NAME=" + configProp.getName() + " VALUE=" + configProp.getValue());
                    }
                }
            }
        }
    }

    /**
     * Set the security setting in the catalog from the deployment file
     * @param catalog the catalog to be updated
     * @param security security element of the deployment xml
     */
    private static void setSecurityEnabled( Catalog catalog, SecurityType security) {
        Cluster cluster = catalog.getClusters().get("cluster");
        Database database = cluster.getDatabases().get("database");

        boolean enabled = false;
        if (security != null) {
            enabled = security.isEnabled();
        }
        cluster.setSecurityenabled(enabled);

        SecurityProviderString provider = SecurityProviderString.HASH;
        if (enabled && security != null) {
            if (security.getProvider() != null) {
                provider = security.getProvider();
            }
        }
        database.setSecurityprovider(provider.value());
    }

    /**
     * Set the auto-snapshot settings in the catalog from the deployment file
     * @param catalog The catalog to be updated.
     * @param snapshot A reference to the <snapshot> element of the deployment.xml file.
     */
    private static void setSnapshotInfo(Catalog catalog, SnapshotType snapshotSettings) {
        Database db = catalog.getClusters().get("cluster").getDatabases().get("database");
        SnapshotSchedule schedule = db.getSnapshotschedule().add("default");
        if (snapshotSettings != null)
        {
            schedule.setEnabled(snapshotSettings.isEnabled());
            String frequency = snapshotSettings.getFrequency();
            if (!frequency.endsWith("s") &&
                    !frequency.endsWith("m") &&
                    !frequency.endsWith("h")) {
                hostLog.error(
                        "Snapshot frequency " + frequency +
                        " needs to end with time unit specified" +
                        " that is one of [s, m, h] (seconds, minutes, hours)" +
                        " Defaulting snapshot frequency to 10m.");
                frequency = "10m";
            }

            int frequencyInt = 0;
            String frequencySubstring = frequency.substring(0, frequency.length() - 1);
            try {
                frequencyInt = Integer.parseInt(frequencySubstring);
            } catch (Exception e) {
                hostLog.error("Frequency " + frequencySubstring +
                        " is not an integer. Defaulting frequency to 10m.");
                frequency = "10m";
                frequencyInt = 10;
            }

            String prefix = snapshotSettings.getPrefix();
            if (prefix == null || prefix.isEmpty()) {
                hostLog.error("Snapshot prefix " + prefix +
                " is not a valid prefix. Using prefix of 'SNAPSHOTNONCE' ");
                prefix = "SNAPSHOTNONCE";
            }

            if (prefix.contains("-") || prefix.contains(",")) {
                String oldprefix = prefix;
                prefix = prefix.replaceAll("-", "_");
                prefix = prefix.replaceAll(",", "_");
                hostLog.error("Snapshot prefix " + oldprefix + " cannot include , or -." +
                        " Using the prefix: " + prefix + " instead.");
            }

            int retain = snapshotSettings.getRetain();
            if (retain < 1) {
                hostLog.error("Snapshot retain value " + retain +
                        " is not a valid value. Must be 1 or greater." +
                        " Defaulting snapshot retain to 1.");
                retain = 1;
            }

            schedule.setFrequencyunit(
                    frequency.substring(frequency.length() - 1, frequency.length()));
            schedule.setFrequencyvalue(frequencyInt);
            schedule.setPrefix(prefix);
            schedule.setRetain(retain);
        }
        else
        {
            schedule.setEnabled(false);
        }
    }

    private static File getFeaturePath(PathsType paths, PathEntry pathEntry,
                                       File voltDbRoot,
                                       String pathDescription, String defaultPath)
    {
        File featurePath;
        if (paths == null || pathEntry == null) {
            featurePath = new VoltFile(voltDbRoot, defaultPath);
        } else {
            featurePath = new VoltFile(pathEntry.getPath());
            if (!featurePath.isAbsolute())
            {
                featurePath = new VoltFile(voltDbRoot, pathEntry.getPath());
            }
        }
        if (!featurePath.exists()) {
            hostLog.info("Creating " + pathDescription + " directory: " +
                         featurePath.getAbsolutePath());
            if (!featurePath.mkdirs()) {
                hostLog.fatal("Failed to create " + pathDescription + " directory \"" +
                              featurePath + "\"");
            }
        }
        return featurePath;
    }

    /**
     * Set voltroot path, and set the path overrides for export overflow, partition, etc.
     * @param catalog The catalog to be updated.
     * @param paths A reference to the <paths> element of the deployment.xml file.
     * @param printLog Whether or not to print paths info.
     */
    private static void setPathsInfo(Catalog catalog, PathsType paths, boolean crashOnFailedValidation) {
        File voltDbRoot;
        final Cluster cluster = catalog.getClusters().get("cluster");
        // Handles default voltdbroot (and completely missing "paths" element).
        voltDbRoot = getVoltDbRoot(paths);

        validateDirectory("volt root", voltDbRoot, crashOnFailedValidation);

        PathEntry path_entry = null;
        if (paths != null)
        {
            path_entry = paths.getSnapshots();
        }
        File snapshotPath =
            getFeaturePath(paths, path_entry, voltDbRoot,
                           "snapshot", "snapshots");
        validateDirectory("snapshot path", snapshotPath, crashOnFailedValidation);

        path_entry = null;
        if (paths != null)
        {
            path_entry = paths.getExportoverflow();
        }
        File exportOverflowPath =
            getFeaturePath(paths, path_entry, voltDbRoot, "export overflow",
                           "export_overflow");
        validateDirectory("export overflow", exportOverflowPath, crashOnFailedValidation);

        // only use these directories in the enterprise version
        File commandLogPath = null;
        File commandLogSnapshotPath = null;

        path_entry = null;
        if (paths != null)
        {
            path_entry = paths.getCommandlog();
        }
        if (VoltDB.instance().getConfig().m_isEnterprise) {
            commandLogPath =
                    getFeaturePath(paths, path_entry, voltDbRoot, "command log", "command_log");
            validateDirectory("command log", commandLogPath, crashOnFailedValidation);
        }
        else {
            // dumb defaults if you ask for logging in community version
            commandLogPath = new VoltFile(voltDbRoot, "command_log");
        }

        path_entry = null;
        if (paths != null)
        {
            path_entry = paths.getCommandlogsnapshot();
        }
        if (VoltDB.instance().getConfig().m_isEnterprise) {
            commandLogSnapshotPath =
                getFeaturePath(paths, path_entry, voltDbRoot, "command log snapshot", "command_log_snapshot");
            validateDirectory("command log snapshot", commandLogSnapshotPath, crashOnFailedValidation);
        }
        else {
            // dumb defaults if you ask for logging in community version
            commandLogSnapshotPath = new VoltFile(voltDbRoot, "command_log_snapshot");;
        }

        //Set the volt root in the catalog
        catalog.getClusters().get("cluster").setVoltroot(voltDbRoot.getPath());

        //Set the auto-snapshot schedule path if there are auto-snapshots
        SnapshotSchedule schedule = cluster.getDatabases().
            get("database").getSnapshotschedule().get("default");
        if (schedule != null) {
            schedule.setPath(snapshotPath.getPath());
        }

        //Update the path in the schedule for ppd
        schedule = cluster.getFaultsnapshots().get("CLUSTER_PARTITION");
        if (schedule != null) {
            schedule.setPath(snapshotPath.getPath());
        }

        //Also set the export overflow directory
        cluster.setExportoverflow(exportOverflowPath.getPath());

        //Set the command log paths, also creates the command log entry in the catalog
        final org.voltdb.catalog.CommandLog commandLogConfig = cluster.getLogconfig().add("log");
        commandLogConfig.setInternalsnapshotpath(commandLogSnapshotPath.getPath());
        commandLogConfig.setLogpath(commandLogPath.getPath());
    }

    /**
     * Get a File object representing voltdbroot. Create directory if missing.
     * Use paths if non-null to get override default location.
     *
     * @param paths override paths or null
     * @return File object for voltdbroot
     */
    public static File getVoltDbRoot(PathsType paths) {
        File voltDbRoot;
        if (paths == null || paths.getVoltdbroot() == null || paths.getVoltdbroot().getPath() == null) {
            voltDbRoot = new VoltFile("voltdbroot");
            if (!voltDbRoot.exists()) {
                hostLog.info("Creating voltdbroot directory: " + voltDbRoot.getAbsolutePath());
                if (!voltDbRoot.mkdir()) {
                    hostLog.fatal("Failed to create voltdbroot directory \"" + voltDbRoot.getAbsolutePath() + "\"");
                }
            }
        } else {
            voltDbRoot = new VoltFile(paths.getVoltdbroot().getPath());
        }
        return voltDbRoot;
    }

    /**
     * Set user info in the catalog.
     * @param catalog The catalog to be updated.
     * @param users A reference to the <users> element of the deployment.xml file.
     */
    private static void setUsersInfo(Catalog catalog, UsersType users) {
        if (users == null) {
            return;
        }

        // TODO: The database name is not available in deployment.xml (it is defined in project.xml). However, it must
        // always be named "database", so I've temporarily hardcoded it here until a more robust solution is available.
        Database db = catalog.getClusters().get("cluster").getDatabases().get("database");

        SecureRandom sr = new SecureRandom();
        for (UsersType.User user : users.getUser()) {

            String sha1hex = user.getPassword();
            if (user.isPlaintext()) {
                sha1hex = extractPassword(user.getPassword());
            }
            org.voltdb.catalog.User catUser = db.getUsers().add(user.getName());

            String hashedPW =
                    BCrypt.hashpw(
                            sha1hex,
                            BCrypt.gensalt(BCrypt.GENSALT_DEFAULT_LOG2_ROUNDS,sr));
            catUser.setShadowpassword(hashedPW);

            // process the @groups and @roles comma separated list
            for (final String role : mergeUserRoles(user)) {
                final GroupRef groupRef = catUser.getGroups().add(role);
                final Group catalogGroup = db.getGroups().get(role);
                if (catalogGroup != null) {
                    groupRef.setGroup(catalogGroup);
                }
            }
        }
    }

    /**
     * Takes the list of roles specified in the groups, and roles user
     * attributes and merges the into one set that contains no duplicates
     * @param user an instance of {@link UsersType.User}
     * @return a {@link Set} of role name
     */
    public static Set<String> mergeUserRoles(final UsersType.User user) {
        Set<String> roles = new TreeSet<String>();
        if (user == null) return roles;

        if (user.getGroups() != null && !user.getGroups().trim().isEmpty()) {
            String [] grouplist = user.getGroups().trim().split(",");
            for (String group: grouplist) {
                if( group == null || group.trim().isEmpty()) continue;
                roles.add(group.trim());
            }
        }

        if (user.getRoles() != null && !user.getRoles().trim().isEmpty()) {
            String [] rolelist = user.getRoles().trim().split(",");
            for (String role: rolelist) {
                if( role == null || role.trim().isEmpty()) continue;
                roles.add(role.trim());
            }
        }

        return roles;
    }

    private static void setHTTPDInfo(Catalog catalog, HttpdType httpd) {
        // defaults
        int httpdPort = -1;
        boolean jsonEnabled = false;

        Cluster cluster = catalog.getClusters().get("cluster");

        // if the httpd info is available, use it
        if (httpd != null && httpd.isEnabled()) {
           httpdPort = httpd.getPort();
           HttpdType.Jsonapi jsonapi = httpd.getJsonapi();
           if (jsonapi != null)
               jsonEnabled = jsonapi.isEnabled();
        }

        // set the catalog info
        cluster.setHttpdportno(httpdPort);
        cluster.setJsonapi(jsonEnabled);
    }

    /** Read a hashed password from password.
     *  SHA-1 hash it once to match what we will get from the wire protocol
     *  and then hex encode it
     * */
    private static String extractPassword(String password) {
        MessageDigest md = null;
        try {
            md = MessageDigest.getInstance("SHA-1");
        } catch (final NoSuchAlgorithmException e) {
            hostLog.l7dlog(Level.FATAL, LogKeys.compiler_VoltCompiler_NoSuchAlgorithm.name(), e);
            System.exit(-1);
        }
        final byte passwordHash[] = md.digest(password.getBytes(Charsets.UTF_8));
        return Encoder.hexEncode(passwordHash);
    }

    /**
     * This code appeared repeatedly.  Extract method to take bytes for the catalog
     * or deployment file, do the irritating exception crash test, jam the bytes in,
     * and get the SHA-1 hash.
     */
    public static byte[] makeCatalogOrDeploymentHash(byte[] inbytes)
    {
        MessageDigest md = null;
        try {
            md = MessageDigest.getInstance("SHA-1");
        } catch (NoSuchAlgorithmException e) {
            VoltDB.crashLocalVoltDB("Bad JVM has no SHA-1 hash.", true, e);
        }
        md.update(inbytes);
        byte[] hash = md.digest();
        assert(hash.length == 20); // sha-1 length
        return hash;
    }

    private static ByteBuffer makeCatalogVersionAndBytes(
                int catalogVersion,
                long txnId,
                long uniqueId,
                byte[] catalogHash,
                byte[] deploymentHash,
                byte[] catalogBytes)
    {
        ByteBuffer versionAndBytes =
            ByteBuffer.allocate(catalogBytes.length +
                    4 +  // catalog version
                    8 +  // txnID
                    8 +  // unique ID
                    20 + // catalog SHA-1 hash
                    20   // deployment SHA-1 hash
                    );
        versionAndBytes.putInt(catalogVersion);
        versionAndBytes.putLong(txnId);
        versionAndBytes.putLong(uniqueId);
        versionAndBytes.put(catalogHash);
        versionAndBytes.put(deploymentHash);
        versionAndBytes.put(catalogBytes);
        return versionAndBytes;
    }

    public static void uploadCatalogToZK(ZooKeeper zk,
                int catalogVersion,
                long txnId,
                long uniqueId,
                byte[] catalogHash,
                byte[] deploymentHash,
                byte[] catalogBytes) throws KeeperException, InterruptedException
    {
        ByteBuffer versionAndBytes = makeCatalogVersionAndBytes(catalogVersion,
                txnId, uniqueId, catalogHash, catalogBytes, deploymentHash);
        zk.create(VoltZK.catalogbytes,
                versionAndBytes.array(), Ids.OPEN_ACL_UNSAFE, CreateMode.PERSISTENT);
    }

    public static void setCatalogToZK(ZooKeeper zk,
            int catalogVersion,
            long txnId,
            long uniqueId,
            byte[] catalogHash,
            byte[] deploymentHash,
            byte[] catalogBytes) throws KeeperException, InterruptedException
    {
        ByteBuffer versionAndBytes = makeCatalogVersionAndBytes(catalogVersion,
                txnId, uniqueId, catalogHash, deploymentHash, catalogBytes);
        zk.setData(VoltZK.catalogbytes, versionAndBytes.array(), -1);
    }

    public static class CatalogAndIds {
        public final long txnId;
        public final long uniqueId;
        public final int version;
        public final byte[] catalogHash;
        public final byte[] deploymentHash;
        public final byte[] bytes;

        public CatalogAndIds(long txnId,
                long uniqueId,
                int catalogVersion,
                byte[] catalogHash,
                byte[] deploymentHash,
                byte[] catalogBytes) {
            this.txnId = txnId;
            this.uniqueId = uniqueId;
            this.version = catalogVersion;
            this.catalogHash = catalogHash;
            this.deploymentHash = deploymentHash;
            this.bytes = catalogBytes;
        }

        @Override
        public String toString()
        {
            return String.format("Catalog: TXN ID %d, catalog hash %s, deployment hash %s\n",
                    txnId,
                    Encoder.hexEncode(catalogHash).substring(0, 10),
                    Encoder.hexEncode(deploymentHash).substring(0, 10));
        }
    }

    public static CatalogAndIds getCatalogFromZK(ZooKeeper zk) throws KeeperException, InterruptedException {
        ByteBuffer versionAndBytes =
                ByteBuffer.wrap(zk.getData(VoltZK.catalogbytes, false, null));
        int version = versionAndBytes.getInt();
        long catalogTxnId = versionAndBytes.getLong();
        long catalogUniqueId = versionAndBytes.getLong();
        byte[] catalogHash = new byte[20]; // sha-1 hash size
        versionAndBytes.get(catalogHash);
        byte[] deploymentHash = new byte[20]; // sha-1 hash size
        versionAndBytes.get(deploymentHash);
        byte[] catalogBytes = new byte[versionAndBytes.remaining()];
        versionAndBytes.get(catalogBytes);
        versionAndBytes = null;
        return new CatalogAndIds(catalogTxnId, catalogUniqueId, version, catalogHash,
                deploymentHash, catalogBytes);
    }

    /**
     * Given plan graphs and a SQL stmt, compute a bi-directonal usage map between
     * schema (indexes, table & views) and SQL/Procedures.
     * Use "annotation" objects to store this extra information in the catalog
     * during compilation and catalog report generation.
     */
    public static void updateUsageAnnotations(Database db,
                                              Statement stmt,
                                              AbstractPlanNode topPlan,
                                              AbstractPlanNode bottomPlan)
    {
        Map<String, StmtTargetTableScan> tablesRead = new TreeMap<String, StmtTargetTableScan>();
        Collection<String> indexes = new TreeSet<String>();
        if (topPlan != null) {
            topPlan.getTablesAndIndexes(tablesRead, indexes);
        }
        if (bottomPlan != null) {
            bottomPlan.getTablesAndIndexes(tablesRead, indexes);
        }

        String updated = null;
        if ( ! stmt.getReadonly()) {
            updated = topPlan.getUpdatedTable();
            if (updated == null) {
                updated = bottomPlan.getUpdatedTable();
            }
            assert(updated != null);
        }

        Set<String> readTableNames = tablesRead.keySet();

        for (Table table : db.getTables()) {
            if (readTableNames.contains(table.getTypeName())) {
                readTableNames.remove(table.getTypeName());
                for (String indexName : indexes) {
                    Index index = table.getIndexes().get(indexName);
                    if (index != null) {
                        updateIndexUsageAnnotation(index, stmt);
                    }
                }
                if (updated != null && updated.equals(table.getTypeName())) {
                    // make useage only in either read or updated, not both
                    updateTableUsageAnnotation(table, stmt, true);
                    updated = null;
                    continue;
                }
                updateTableUsageAnnotation(table, stmt, false);
            }
            else if (updated != null && updated.equals(table.getTypeName())) {
                updateTableUsageAnnotation(table, stmt, true);
                updated = null;
            }
        }

        assert(tablesRead.size() == 0);
        assert(updated == null);
    }

    private static void updateIndexUsageAnnotation(Index index, Statement stmt) {
        Procedure proc = (Procedure) stmt.getParent();
        // skip CRUD generated procs
        if (proc.getDefaultproc()) {
            return;
        }

        IndexAnnotation ia = (IndexAnnotation) index.getAnnotation();
        if (ia == null) {
            ia = new IndexAnnotation();
            index.setAnnotation(ia);
        }
        ia.statementsThatUseThis.add(stmt);
        ia.proceduresThatUseThis.add(proc);

        ProcedureAnnotation pa = (ProcedureAnnotation) proc.getAnnotation();
        if (pa == null) {
            pa = new ProcedureAnnotation();
            proc.setAnnotation(pa);
        }
        pa.indexesUsed.add(index);

        StatementAnnotation sa = (StatementAnnotation) stmt.getAnnotation();
        if (sa == null) {
            sa = new StatementAnnotation();
            stmt.setAnnotation(sa);
        }
        sa.indexesUsed.add(index);
    }

    private static void updateTableUsageAnnotation(Table table, Statement stmt, boolean read) {
        Procedure proc = (Procedure) stmt.getParent();
        // skip CRUD generated procs
        if (proc.getDefaultproc()) {
            return;
        }

        TableAnnotation ta = (TableAnnotation) table.getAnnotation();
        if (ta == null) {
            ta = new TableAnnotation();
            table.setAnnotation(ta);
        }
        if (read) {
            ta.statementsThatReadThis.add(stmt);
            ta.proceduresThatReadThis.add(proc);
        }
        else {
            ta.statementsThatUpdateThis.add(stmt);
            ta.proceduresThatUpdateThis.add(proc);
        }

        ProcedureAnnotation pa = (ProcedureAnnotation) proc.getAnnotation();
        if (pa == null) {
            pa = new ProcedureAnnotation();
            proc.setAnnotation(pa);
        }
        if (read) {
            pa.tablesRead.add(table);
        }
        else {
            pa.tablesUpdated.add(table);
        }

        StatementAnnotation sa = (StatementAnnotation) stmt.getAnnotation();
        if (sa == null) {
            sa = new StatementAnnotation();
            stmt.setAnnotation(sa);
        }
        if (read) {
            sa.tablesRead.add(table);
        }
        else {
            sa.tablesUpdated.add(table);
        }
    }

    /**
     * Get all normal tables from the catalog. A normal table is one that's NOT a materialized
     * view, nor an export table. For the lack of a better name, I call it normal.
     * @param catalog         Catalog database
     * @param isReplicated    true to return only replicated tables,
     *                        false to return all partitioned tables
     * @return A list of tables
     */
    public static List<Table> getNormalTables(Database catalog, boolean isReplicated) {
        List<Table> tables = new ArrayList<Table>();
        for (Table table : catalog.getTables()) {
            if ((table.getIsreplicated() == isReplicated) &&
                table.getMaterializer() == null &&
                !CatalogUtil.isTableExportOnly(catalog, table)) {
                tables.add(table);
            }
        }
        return tables;
    }

    /**
     * Iterate through all the tables in the catalog, find a table with an id that matches the
     * given table id, and return its name.
     *
     * @param catalog  Catalog database
     * @param tableId  table id
     * @return table name associated with the given table id (null if no association is found)
     */
    public static String getTableNameFromId(Database catalog, int tableId) {
        String tableName = null;
        for (Table table: catalog.getTables()) {
            if (table.getRelativeIndex() == tableId) {
                tableName = table.getTypeName();
            }
        }
        return tableName;
    }

    // Calculate the width of an index:
    // -- if the index is a pure-column index, return number of columns in the index
    // -- if the index is an expression index, return number of expressions used to create the index
    public static int getCatalogIndexSize(Index index) {
        int indexSize = 0;
        String jsonstring = index.getExpressionsjson();

        if (jsonstring.isEmpty()) {
            indexSize = getSortedCatalogItems(index.getColumns(), "index").size();
        } else {
            try {
                indexSize = AbstractExpression.fromJSONArrayString(jsonstring, null).size();
            } catch (JSONException e) {
                // TODO Auto-generated catch block
                e.printStackTrace();
            }
        }

        return indexSize;
    }

    /**
     * Return if given proc is durable if its a sysproc SystemProcedureCatalog is consulted. All non sys procs are all
     * durable.
     *
     * @param procName
     * @return true if proc is durable for non sys procs return true (durable)
     */
    public static boolean isDurableProc(String procName) {
        //For sysprocs look at sysproc catalog.
        if (procName.charAt(0) == '@') {
            SystemProcedureCatalog.Config sysProc = SystemProcedureCatalog.listing.get(procName);
            if (sysProc != null) {
                return sysProc.isDurable();
            }
        }
        return true;
    }

    /**
     * Build an empty catalog jar file.
     * @return jar file or null (on failure)
     * @throws IOException on failure to create temporary jar file
     */
    public static File createTemporaryEmptyCatalogJarFile() throws IOException {
        File emptyJarFile = File.createTempFile("catalog-empty", ".jar");
        emptyJarFile.deleteOnExit();
        VoltCompiler compiler = new VoltCompiler();
        if (!compiler.compileEmptyCatalog(emptyJarFile.getAbsolutePath())) {
            return null;
        }
        return emptyJarFile;
    }

}<|MERGE_RESOLUTION|>--- conflicted
+++ resolved
@@ -836,11 +836,8 @@
             case FILE: exportClientClassName = "org.voltdb.exportclient.ExportToFileClient"; break;
             case JDBC: exportClientClassName = "org.voltdb.exportclient.JDBCExportClient"; break;
             case KAFKA: exportClientClassName = "org.voltdb.exportclient.KafkaExportClient"; break;
-<<<<<<< HEAD
-            case HTTP: exportClientClassName = "org.voltdb.exportclient.HttpExportClient"; break;
-=======
             case RABBITMQ: exportClientClassName = "org.voltdb.exportclient.RabbitMQExportClient"; break;
->>>>>>> 88c4b056
+			case HTTP: exportClientClassName = "org.voltdb.exportclient.HttpExportClient"; break;
             //Validate that we can load the class.
             case CUSTOM:
                 try {
