/* This file is part of VoltDB.
 * Copyright (C) 2008-2019 VoltDB Inc.
 *
 * This program is free software: you can redistribute it and/or modify
 * it under the terms of the GNU Affero General Public License as
 * published by the Free Software Foundation, either version 3 of the
 * License, or (at your option) any later version.
 *
 * This program is distributed in the hope that it will be useful,
 * but WITHOUT ANY WARRANTY; without even the implied warranty of
 * MERCHANTABILITY or FITNESS FOR A PARTICULAR PURPOSE.  See the
 * GNU Affero General Public License for more details.
 *
 * You should have received a copy of the GNU Affero General Public License
 * along with VoltDB.  If not, see <http://www.gnu.org/licenses/>.
 */

package org.voltdb.utils;

import java.io.ByteArrayInputStream;
import java.io.File;
import java.io.FileInputStream;
import java.io.FileNotFoundException;
import java.io.IOException;
import java.io.InputStream;
import java.io.StringWriter;
import java.net.MalformedURLException;
import java.net.URISyntaxException;
import java.net.URL;
import java.nio.ByteBuffer;
import java.nio.charset.StandardCharsets;
import java.security.MessageDigest;
import java.security.NoSuchAlgorithmException;
import java.security.SecureRandom;
import java.util.ArrayList;
import java.util.Arrays;
import java.util.Collection;
import java.util.HashMap;
import java.util.HashSet;
import java.util.Iterator;
import java.util.LinkedList;
import java.util.List;
import java.util.Map;
import java.util.NavigableSet;
import java.util.Objects;
import java.util.Properties;
import java.util.Set;
import java.util.SortedMap;
import java.util.SortedSet;
import java.util.TreeMap;
import java.util.TreeSet;
import java.util.UUID;
import java.util.regex.Matcher;
import java.util.regex.Pattern;

import javax.xml.bind.JAXBContext;
import javax.xml.bind.JAXBElement;
import javax.xml.bind.JAXBException;
import javax.xml.bind.Marshaller;
import javax.xml.bind.Unmarshaller;
import javax.xml.namespace.QName;
import javax.xml.validation.Schema;
import javax.xml.validation.SchemaFactory;

import org.apache.commons.lang3.ArrayUtils;
import org.apache.commons.lang3.StringUtils;
import org.apache.hadoop_voltpatches.util.PureJavaCrc32;
import org.apache.hadoop_voltpatches.util.PureJavaCrc32C;
import org.apache.zookeeper_voltpatches.CreateMode;
import org.apache.zookeeper_voltpatches.KeeperException;
import org.apache.zookeeper_voltpatches.ZooDefs.Ids;
import org.apache.zookeeper_voltpatches.ZooKeeper;
import org.hsqldb_voltpatches.TimeToLiveVoltDB;
import org.hsqldb_voltpatches.lib.StringUtil;
import org.json_voltpatches.JSONException;
import org.mindrot.BCrypt;
import org.voltcore.logging.Level;
import org.voltcore.logging.VoltLogger;
import org.voltcore.utils.Pair;
import org.voltdb.CatalogContext;
import org.voltdb.DefaultProcedureManager;
import org.voltdb.HealthMonitor;
import org.voltdb.LoadedProcedureSet;
import org.voltdb.ProcedureRunner;
import org.voltdb.RealVoltDB;
import org.voltdb.SystemProcedureCatalog;
import org.voltdb.TableType;
import org.voltdb.VoltDB;
import org.voltdb.VoltTable;
import org.voltdb.VoltType;
import org.voltdb.VoltZK;
import org.voltdb.catalog.Catalog;
import org.voltdb.catalog.CatalogMap;
import org.voltdb.catalog.CatalogType;
import org.voltdb.catalog.Cluster;
import org.voltdb.catalog.Column;
import org.voltdb.catalog.ColumnRef;
import org.voltdb.catalog.Connector;
import org.voltdb.catalog.ConnectorProperty;
import org.voltdb.catalog.ConnectorTableInfo;
import org.voltdb.catalog.Constraint;
import org.voltdb.catalog.Database;
import org.voltdb.catalog.Deployment;
import org.voltdb.catalog.Group;
import org.voltdb.catalog.GroupRef;
import org.voltdb.catalog.Index;
import org.voltdb.catalog.PlanFragment;
import org.voltdb.catalog.Procedure;
import org.voltdb.catalog.SnapshotSchedule;
import org.voltdb.catalog.Statement;
import org.voltdb.catalog.Systemsettings;
import org.voltdb.catalog.Table;
import org.voltdb.client.ClientAuthScheme;
import org.voltdb.common.Constants;
import org.voltdb.compiler.VoltCompiler;
import org.voltdb.compiler.deploymentfile.ClusterType;
import org.voltdb.compiler.deploymentfile.CommandLogType;
import org.voltdb.compiler.deploymentfile.CommandLogType.Frequency;
import org.voltdb.compiler.deploymentfile.ConnectionType;
import org.voltdb.compiler.deploymentfile.DeploymentType;
import org.voltdb.compiler.deploymentfile.DrRoleType;
import org.voltdb.compiler.deploymentfile.DrType;
import org.voltdb.compiler.deploymentfile.ExportConfigurationType;
import org.voltdb.compiler.deploymentfile.ExportType;
import org.voltdb.compiler.deploymentfile.FlushIntervalType;
import org.voltdb.compiler.deploymentfile.HeartbeatType;
import org.voltdb.compiler.deploymentfile.HttpdType;
import org.voltdb.compiler.deploymentfile.ImportConfigurationType;
import org.voltdb.compiler.deploymentfile.ImportType;
import org.voltdb.compiler.deploymentfile.PartitionDetectionType;
import org.voltdb.compiler.deploymentfile.PathsType;
import org.voltdb.compiler.deploymentfile.PropertyType;
import org.voltdb.compiler.deploymentfile.ResourceMonitorType;
import org.voltdb.compiler.deploymentfile.SchemaType;
import org.voltdb.compiler.deploymentfile.SecurityType;
import org.voltdb.compiler.deploymentfile.ServerExportEnum;
import org.voltdb.compiler.deploymentfile.ServerImportEnum;
import org.voltdb.compiler.deploymentfile.SnapshotType;
import org.voltdb.compiler.deploymentfile.SnmpType;
import org.voltdb.compiler.deploymentfile.SslType;
import org.voltdb.compiler.deploymentfile.SystemSettingsType;
import org.voltdb.compiler.deploymentfile.UsersType;
import org.voltdb.export.ExportDataProcessor;
import org.voltdb.export.ExportManager;
import org.voltdb.expressions.AbstractExpression;
import org.voltdb.importer.ImportDataProcessor;
import org.voltdb.importer.formatter.AbstractFormatterFactory;
import org.voltdb.importer.formatter.FormatterBuilder;
import org.voltdb.planner.ActivePlanRepository;
import org.voltdb.planner.parseinfo.StmtTableScan;
import org.voltdb.planner.parseinfo.StmtTargetTableScan;
import org.voltdb.plannodes.AbstractPlanNode;
import org.voltdb.settings.ClusterSettings;
import org.voltdb.settings.DbSettings;
import org.voltdb.settings.NodeSettings;
import org.voltdb.snmp.DummySnmpTrapSender;
import org.voltdb.types.ConstraintType;
import org.voltdb.types.ExpressionType;
import org.xml.sax.SAXException;

import com.google_voltpatches.common.base.Charsets;
import com.google_voltpatches.common.base.Preconditions;
import com.google_voltpatches.common.collect.ImmutableMap;
import com.google_voltpatches.common.collect.ImmutableSortedSet;
import com.google_voltpatches.common.collect.Maps;
import com.google_voltpatches.common.collect.Sets;

/**
 *
 */
public abstract class CatalogUtil {

    private static final VoltLogger hostLog = new VoltLogger("HOST");

    public static final String CATALOG_FILENAME = "catalog.txt";
    public static final String CATALOG_BUILDINFO_FILENAME = "buildinfo.txt";
    public static final String CATALOG_REPORT_FILENAME = "catalog-report.html";
    public static final String CATALOG_EMPTY_DDL_FILENAME = "ddl.sql";

    public static final String SIGNATURE_TABLE_NAME_SEPARATOR = "|";
    public static final String SIGNATURE_DELIMITER = ",";

    public static final String ADMIN = "administrator";

    // DR conflicts export table name prefix
    public static final String DR_CONFLICTS_PARTITIONED_EXPORT_TABLE = "VOLTDB_AUTOGEN_XDCR_CONFLICTS_PARTITIONED";
    public static final String DR_CONFLICTS_REPLICATED_EXPORT_TABLE = "VOLTDB_AUTOGEN_XDCR_CONFLICTS_REPLICATED";
    // DR conflicts export group name
    public static final String DR_CONFLICTS_TABLE_EXPORT_GROUP = "VOLTDB_XDCR_CONFLICTS";
    public static final String DEFAULT_DR_CONFLICTS_EXPORT_TYPE = "csv";
    public static final String DEFAULT_DR_CONFLICTS_NONCE = "LOG";
    public static final String DEFAULT_DR_CONFLICTS_DIR = "xdcr_conflicts";
    public static final String DR_HIDDEN_COLUMN_NAME = "dr_clusterid_timestamp";
    public static final String VIEW_HIDDEN_COLUMN_NAME = "count_star";
    public static final String MIGRATE_HIDDEN_COLUMN_NAME = "migrate_column";


    final static Pattern JAR_EXTENSION_RE  = Pattern.compile("(?:.+)\\.jar/(?:.+)" ,Pattern.CASE_INSENSITIVE);
    public final static Pattern XML_COMMENT_RE = Pattern.compile("<!--.+?-->",Pattern.MULTILINE|Pattern.DOTALL);
    public final static Pattern HOSTCOUNT_RE = Pattern.compile(
            "\\bhostcount\\s*=\\s*(?:\"\\s*\\d+\\s*\"|'\\s*\\d+\\s*')",Pattern.MULTILINE);

    public static final VoltTable.ColumnInfo DR_HIDDEN_COLUMN_INFO =
            new VoltTable.ColumnInfo(DR_HIDDEN_COLUMN_NAME, VoltType.BIGINT);
    public static final VoltTable.ColumnInfo VIEW_HIDDEN_COLUMN_INFO =
            new VoltTable.ColumnInfo(VIEW_HIDDEN_COLUMN_NAME, VoltType.BIGINT);
    public static final VoltTable.ColumnInfo MIGRATE_HIDDEN_COLUMN_INFO =
            new VoltTable.ColumnInfo(MIGRATE_HIDDEN_COLUMN_NAME, VoltType.BIGINT);

    public static final String ROW_LENGTH_LIMIT = "row.length.limit";
    public static final int EXPORT_INTERNAL_FIELD_Length = 41; // 8 * 5 + 1;

    public final static String[] CATALOG_DEFAULT_ARTIFACTS = {
            VoltCompiler.AUTOGEN_DDL_FILE_NAME,
            CATALOG_BUILDINFO_FILENAME,
            CATALOG_REPORT_FILENAME,
            CATALOG_EMPTY_DDL_FILENAME,
            CATALOG_FILENAME,
    };

    private static boolean m_exportEnabled = false;
    public static final String CATALOG_FILE_NAME = "catalog.jar";
    public static final String STAGED_CATALOG_PATH = Constants.CONFIG_DIR + File.separator + "staged-catalog.jar";
    public static final String VOLTDB_BUNDLE_LOCATION_PROPERTY_NAME = "voltdbbundlelocation";

    private static JAXBContext m_jc;
    private static Schema m_schema;

    static {
        try {
            // This schema shot the sheriff.
            m_jc = JAXBContext.newInstance("org.voltdb.compiler.deploymentfile");
            SchemaFactory sf = SchemaFactory.newInstance(javax.xml.XMLConstants.W3C_XML_SCHEMA_NS_URI);
            m_schema = sf.newSchema(VoltDB.class.getResource("compiler/DeploymentFileSchema.xsd"));
        } catch (JAXBException ex) {
            m_jc = null;
            m_schema = null;
            hostLog.error("Failed to create JAXB Context for deployment.", ex);
        } catch (SAXException e) {
            m_jc = null;
            m_schema = null;
            hostLog.error("Error schema validating deployment.xml file. " + e.getMessage());
        }
    }

    /**
     * Load a catalog from the jar bytes.
     *
     * @param catalogBytes
     * @param isXDCR
     * @return Pair containing updated InMemoryJarFile and upgraded version (or null if it wasn't upgraded)
     * @throws IOException
     *             If the catalog cannot be loaded because it's incompatible, or
     *             if there is no version information in the catalog.
     */
    public static Pair<InMemoryJarfile, String> loadAndUpgradeCatalogFromJar(byte[] catalogBytes, boolean isXDCR)
        throws IOException
    {
        // Throws IOException on load failure.
        InMemoryJarfile jarfile = loadInMemoryJarFile(catalogBytes);

        return loadAndUpgradeCatalogFromJar(jarfile, isXDCR);
    }

    /**
     * Load a catalog from the InMemoryJarfile.
     *
     * @param jarfile
     * @return Pair containing updated InMemoryJarFile and upgraded version (or null if it wasn't upgraded)
     * @throws IOException if there is no version information in the catalog.
     */
    public static Pair<InMemoryJarfile, String> loadAndUpgradeCatalogFromJar(InMemoryJarfile jarfile, boolean isXDCR)
        throws IOException
    {
        // Let VoltCompiler do a version check and upgrade the catalog on the fly.
        // I.e. jarfile may be modified.
        VoltCompiler compiler = new VoltCompiler(isXDCR);
        String upgradedFromVersion = compiler.upgradeCatalogAsNeeded(jarfile);
        return new Pair<>(jarfile, upgradedFromVersion);
    }

    /**
     * Convenience method to extract the catalog commands from an InMemoryJarfile as a string
     */
    public static String getSerializedCatalogStringFromJar(InMemoryJarfile jarfile)
    {
        byte[] serializedCatalogBytes = jarfile.get(CatalogUtil.CATALOG_FILENAME);
        String serializedCatalog = new String(serializedCatalogBytes, Constants.UTF8ENCODING);
        return serializedCatalog;
    }

    /**
     * Get the catalog build info from the jar bytes.
     * Performs sanity checks on the build info and version strings.
     *
     * @param jarfile in-memory catalog jar file
     * @return build info lines
     * @throws IOException If the catalog or the version string cannot be loaded.
     */
    public static String[] getBuildInfoFromJar(InMemoryJarfile jarfile)
            throws IOException
    {
        // Read the raw build info bytes.
        byte[] buildInfoBytes = jarfile.get(CATALOG_BUILDINFO_FILENAME);
        if (buildInfoBytes == null) {
            throw new IOException("Catalog build information not found - please build your application " +
                    "using the current version of VoltDB.");
        }

        // Convert the bytes to a string and split by lines.
        String buildInfo;
        buildInfo = new String(buildInfoBytes, Constants.UTF8ENCODING);
        String[] buildInfoLines = buildInfo.split("\n");

        // Sanity check the number of lines and the version string.
        if (buildInfoLines.length < 1) {
            throw new IOException("Catalog build info has no version string.");
        }
        String versionFromCatalog = buildInfoLines[0].trim();
        if (!CatalogUtil.isCatalogVersionValid(versionFromCatalog)) {
            throw new IOException(String.format(
                    "Catalog build info version (%s) is bad.", versionFromCatalog));
        }

        // Trim leading/trailing whitespace.
        for (int i = 0; i < buildInfoLines.length; ++i) {
            buildInfoLines[i] = buildInfoLines[i].trim();
        }

        return buildInfoLines;
    }

    /**
     * Get the auto generated DDL from the catalog jar.
     *
     * @param jarfile in-memory catalog jar file
     * @return Auto generated DDL stored in catalog.jar
     * @throws IOException If the catalog or the auto generated ddl cannot be loaded.
     */
    public static String getAutoGenDDLFromJar(InMemoryJarfile jarfile)
            throws IOException
    {
        // Read the raw auto generated ddl bytes.
        byte[] ddlBytes = jarfile.get(VoltCompiler.AUTOGEN_DDL_FILE_NAME);
        if (ddlBytes == null) {
            throw new IOException("Auto generated schema DDL not found - please make sure the database is " +
                    "initialized with valid schema.");
        }
        String ddl = new String(ddlBytes, StandardCharsets.UTF_8);
        return ddl.trim();
    }

    /**
     * Removes the default voltdb artifact files from catalog and returns the resulltant
     * jar file. This will contain dependency files needed for generated stored procs
     *
     * @param jarfile in-memory catalog jar file
     * @return In-memory jar file containing dependency files for stored procedures
     */
    public static InMemoryJarfile getCatalogJarWithoutDefaultArtifacts(final InMemoryJarfile jarfile) {
        InMemoryJarfile cloneJar = jarfile.deepCopy();
        for (String entry : CATALOG_DEFAULT_ARTIFACTS) {
            cloneJar.remove(entry);
        }
        return cloneJar;
    }

    /**
     * Load an in-memory catalog jar file from jar bytes.
     *
     * @param catalogBytes
     * @param log
     * @return The in-memory jar containing the loaded catalog.
     * @throws IOException If the catalog cannot be loaded.
     */
    public static InMemoryJarfile loadInMemoryJarFile(byte[] catalogBytes)
            throws IOException
    {
        assert(catalogBytes != null);

        InMemoryJarfile jarfile = new InMemoryJarfile(catalogBytes);
        if (!jarfile.containsKey(CATALOG_FILENAME)) {
            throw new IOException("Database catalog not found - please build your application " +
                    "using the current version of VoltDB.");
        }

        return jarfile;
    }

    /**
     * Tell if a table is a single table view without a COUNT(*) column.
     * In that case, the table will have a hidden COUNT(*) column which we need to
     * include in the snapshot.
     * @param table The table to check.
     * @return true if we need to snapshot a hidden COUNT(*) column.
     */
    public static boolean needsViewHiddenColumn(Table table) {
        // The table must be a view, and it can only have one source table.
        // We do not care if the source table is persistent or streamed.

        // If the table is not a materialized view, skip.
        if (table.getMaterializer() == null) {
            return false;
        }

        // If the table is a materialized view, then search if there is a COUNT(*) column.
        // We only allow the users to omit the COUNT(*) column if the view is built on
        // one single table. So we do not check again here.
        for (Column c : table.getColumns()) {
            if (ExpressionType.get(c.getAggregatetype()) == ExpressionType.AGGREGATE_COUNT_STAR) {
                return false;
            }
        }
        return true;
    }

    /**
     * Test if a table is a persistent table view and should be included in the snapshot.
     * @param db The database catalog
     * @param table The table to test.</br>
     * @return If the table is a persistent table view that should be snapshotted.
     */
    public static boolean isSnapshotablePersistentTableView(Database db, Table table) {
        Table materializer = table.getMaterializer();
        if (materializer == null) {
            // Return false if it is not a materialized view.
            return false;
        }
        if (CatalogUtil.isStream(db, materializer)) {
            // The view source table should not be a streamed table.
            return false;
        }
        if (! table.getIsreplicated() && table.getPartitioncolumn() == null) {
            // If the view table is implicitly partitioned (maybe was not in snapshot),
            // its maintenance is not turned off during the snapshot restore process.
            // Let it take care of its own data by itself.
            // Do not attempt to restore data for it.
            return false;
        }
        return true;
    }

    /**
     * Test if a table is a streamed table view and should be included in the snapshot.
     * @param db The database catalog
     * @param table The table to test.</br>
     * @return If the table is a streamed table view that should be snapshotted.
     */
    public static boolean isSnapshotableStreamedTableView(Database db, Table table) {
        Table materializer = table.getMaterializer();
        if (materializer == null) {
            // Return false if it is not a materialized view.
            return false;
        }
        if (! CatalogUtil.isStream(db, materializer)) {
            // Test if the view source table is a streamed table.
            return false;
        }
        // Non-partitioned export table are not allowed so it should not get here.
        Column sourcePartitionColumn = materializer.getPartitioncolumn();
        if (sourcePartitionColumn == null) {
            return false;
        }
        // Make sure the partition column is present in the view.
        // Export table views are special, we use column names to match..
        Column pc = table.getColumns().get(sourcePartitionColumn.getName());
        if (pc == null) {
            return false;
        }
        return true;
    }

    /**
     * Get a unique id for a plan fragment by munging the indices of it's parents
     * and grandparents in the catalog.
     *
     * @param frag Catalog fragment to identify
     * @return unique id for fragment
     */
    public static long getUniqueIdForFragment(PlanFragment frag) {
        long retval = 0;
        CatalogType parent = frag.getParent();
        retval = ((long) parent.getParent().getRelativeIndex()) << 32;
        retval += ((long) parent.getRelativeIndex()) << 16;
        retval += frag.getRelativeIndex();

        return retval;
    }

    /**
     *
     * @param catalogTable a catalog table providing the schema
     * @return An empty table with the same schema as a given catalog table.
     */
    public static VoltTable getVoltTable(Table catalogTable) {
        List<Column> catalogColumns = CatalogUtil.getSortedCatalogItems(catalogTable.getColumns(), "index");

        VoltTable.ColumnInfo[] columns = new VoltTable.ColumnInfo[catalogColumns.size()];

        int i = 0;
        for (Column catCol : catalogColumns) {
            columns[i++] = catalogColumnToInfo(catCol);
        }

        return new VoltTable(columns);
    }

    /**
     *
     * @param catalogTable a catalog table providing the schema
     * @param hiddenColumnInfos variable-length ColumnInfo objects for hidden columns
     * @return An empty table with the same schema as a given catalog table.
     */
    public static VoltTable getVoltTable(Table catalogTable, VoltTable.ColumnInfo... hiddenColumns) {
        List<Column> catalogColumns = CatalogUtil.getSortedCatalogItems(catalogTable.getColumns(), "index");

        VoltTable.ColumnInfo[] columns = new VoltTable.ColumnInfo[catalogColumns.size() + hiddenColumns.length];

        int i = 0;
        for (Column catCol : catalogColumns) {
            columns[i++] = catalogColumnToInfo(catCol);
        }
        for (VoltTable.ColumnInfo hiddenColumnInfo : hiddenColumns) {
            columns[i++] = hiddenColumnInfo;
        }

        return new VoltTable(columns);
    }

    /**
     * Given a set of catalog items, return a sorted list of them, sorted by
     * the value of a specified field. The field is specified by name. If the
     * field doesn't exist, trip an assertion. This is primarily used to sort
     * a table's columns or a procedure's parameters.
     *
     * @param <T> The type of item to sort.
     * @param items The set of catalog items.
     * @param sortFieldName The name of the field to sort on.
     * @return A list of catalog items, sorted on the specified field.
     */
    public static <T extends CatalogType> List<T> getSortedCatalogItems(CatalogMap<T> items, String sortFieldName) {
        List<T> retval = new ArrayList<>();
        getSortedCatalogItems(items, sortFieldName, retval);
        return retval;
    }

    /**
     * A getSortedCatalogItems variant with the result list filled in-place
     * @param <T> The type of item to sort.
     * @param items The set of catalog items.
     * @param sortFieldName The name of the field to sort on.
     * @param result An output list of catalog items, sorted on the specified field.
     */
    public static <T extends CatalogType> void getSortedCatalogItems(CatalogMap<T> items,
            String sortFieldName, List<T> result) {
        assert (items != null);
        assert (sortFieldName != null);

        // build a treemap based on the field value
        TreeMap<Object, T> map = new TreeMap<>();
        boolean hasField = false;
        for (T item : items) {
            // check the first time through for the field
            if (hasField == false) {
                hasField = ArrayUtils.contains(item.getFields(), sortFieldName);
            }
            assert (hasField == true);

            map.put(item.getField(sortFieldName), item);
        }

        result.addAll(map.values());
    }

    /**
     * For a given Table catalog object, return the PrimaryKey Index catalog object
     * @param catalogTable
     * @return The index representing the primary key.
     * @throws Exception if the table does not define a primary key
     */
    public static Index getPrimaryKeyIndex(Table catalogTable) throws Exception {

        // We first need to find the pkey constraint
        Constraint catalog_constraint = null;
        for (Constraint c : catalogTable.getConstraints()) {
            if (c.getType() == ConstraintType.PRIMARY_KEY.getValue()) {
                catalog_constraint = c;
                break;
            }
        }
        if (catalog_constraint == null) {
            throw new Exception("ERROR: Table '" + catalogTable.getTypeName() +
                    "' does not have a PRIMARY KEY constraint");
        }

        // And then grab the index that it is using
        return (catalog_constraint.getIndex());
    }

    /**
     * Return all the of the primary key columns for a particular table
     * If the table does not have a primary key, then the returned list will be empty
     * @param catalogTable
     * @return An ordered list of the primary key columns
     */
    public static Collection<Column> getPrimaryKeyColumns(Table catalogTable) {
        Collection<Column> columns = new ArrayList<>();
        Index catalog_idx = null;
        try {
            catalog_idx = CatalogUtil.getPrimaryKeyIndex(catalogTable);
        } catch (Exception ex) {
            // IGNORE
            return (columns);
        }
        assert(catalog_idx != null);

        for (ColumnRef catalog_col_ref : getSortedCatalogItems(catalog_idx.getColumns(), "index")) {
            columns.add(catalog_col_ref.getColumn());
        }
        return (columns);
    }

    public static NavigableSet<Table> getExportTables(Database db) {
        ImmutableSortedSet.Builder<Table> exportTables = ImmutableSortedSet.naturalOrder();
        for (Connector connector : db.getConnectors()) {
            for (ConnectorTableInfo tinfo : connector.getTableinfo()) {
                exportTables.add(tinfo.getTable());
            }
        }
        return exportTables.build();
    }

    public static NavigableSet<Table> getExportTablesExcludeViewOnly(CatalogMap<Connector> connectors) {
        ImmutableSortedSet.Builder<Table> exportTables = ImmutableSortedSet.naturalOrder();
        for (Connector connector : connectors) {
            for (ConnectorTableInfo tinfo : connector.getTableinfo()) {
                Table t = tinfo.getTable();
                if (t.getTabletype() == TableType.CONNECTOR_LESS_STREAM.get()) {
                    // Skip view-only streams
                    continue;
                }
                exportTables.add(t);
            }
        }
        return exportTables.build();
    }

    public static CatalogMap<Connector> getConnectors(CatalogContext catalogContext) {
        return catalogContext.database.getConnectors();
    }

    public static boolean hasEnabledConnectors(CatalogMap<Connector> connectors) {
        for (Connector conn : connectors) {
            if (conn.getEnabled() && !conn.getTableinfo().isEmpty()) {
                return true;
            }
        }
        return false;
    }

    public static List<String> getDisabledConnectors() {
        List<String> disabledConnectors = new LinkedList<>();
        for (Connector conn : getConnectors(VoltDB.instance().getCatalogContext())) {
            if (!conn.getEnabled() && !conn.getTableinfo().isEmpty()) {
                disabledConnectors.add(conn.getTypeName());
            }
        }
        return disabledConnectors;
    }

    public static boolean hasExportedTables(CatalogMap<Connector> connectors) {
        for (Connector conn : connectors) {
            if (!conn.getTableinfo().isEmpty()) {
                return true;
            }
        }
        return false;
    }

    public static void dumpConnectors(VoltLogger logger, CatalogMap<Connector> connectors) {

        if (!logger.isDebugEnabled()) {
            return;
        }
        StringBuilder sb = new StringBuilder("Connectors:\n");
        for (Connector conn : connectors) {
            sb.append("\tname:    " + conn.getTypeName() + "\n");
            sb.append("\tenabled: " + conn.getEnabled() + "\n");
            if (conn.getTableinfo().isEmpty()) {
                sb.append("\tno tables ...\n");
            }
            else {
                sb.append("\ttables:\n");
                for (ConnectorTableInfo ti : conn.getTableinfo()) {
                    sb.append("\t\t table name: " + ti.getTypeName() + "\n");
                }
            }
        }
        logger.debug(sb.toString());
    }

    public static NavigableSet<String> getExportTableNames(Database db) {
        ImmutableSortedSet.Builder<String> exportTables = ImmutableSortedSet.naturalOrder();
        for (Connector connector : db.getConnectors()) {
            for (ConnectorTableInfo tinfo : connector.getTableinfo()) {
                exportTables.add(tinfo.getTable().getTypeName());
            }
        }
        return exportTables.build();
    }

    /**
     * Return true if a table was explicitly declared as a STREAM in the DDL
     *
     * @param database
     * @param table
     * @return true if a table is export or false otherwise
     */
    public static boolean isStream(org.voltdb.catalog.Database database,
                                            org.voltdb.catalog.Table table) {
        int type = table.getTabletype();
        // Starting from V9.2 we should not read pre-9.0 snapshots
        // However, many JUnit tests mock the environment with invalid table types
        // assert(!TableType.isInvalidType(type));
        if (TableType.isInvalidType(type)) {
            // This implementation uses connectors instead of just looking at the tableType
            // because snapshots or catalogs from pre-9.0 versions (DR) will not have this new tableType field.
            for (Connector connector : database.getConnectors()) {
                // iterate the connector tableinfo list looking for tableIndex
                // tableInfo has a reference to a table - can compare the reference
                // to the desired table by looking at the relative index. ick.
                for (ConnectorTableInfo tableInfo : connector.getTableinfo()) {
                    if (tableInfo.getTable().getRelativeIndex() == table.getRelativeIndex()) {
                        return true;
                    }
                }
            }
            // Found no connectors
            return false;
        } else {
            return TableType.isStream(type);
        }
    }

    public static boolean isExportEnabled() {
        return m_exportEnabled;
    }

    public static String getExportTargetIfExportTableOrNullOtherwise(org.voltdb.catalog.Database database,
                                                                    org.voltdb.catalog.Table table)
    {
        for (Connector connector : database.getConnectors()) {
            // iterate the connector tableinfo list looking for tableIndex
            // tableInfo has a reference to a table - can compare the reference
            // to the desired table by looking at the relative index. ick.
            for (ConnectorTableInfo tableInfo : connector.getTableinfo()) {
                if (tableInfo.getTable().getRelativeIndex() == table.getRelativeIndex()) {
                    return connector.getTypeName();
                }
            }
        }
        return null;
    }


    /**
     * Return true if a table is the source table for a materialized view.
     */
    public static boolean isTableMaterializeViewSource(org.voltdb.catalog.Database database,
                                                       org.voltdb.catalog.Table table)
    {
        CatalogMap<Table> tables = database.getTables();
        for (Table t : tables) {
            Table matsrc = t.getMaterializer();
            if ((matsrc != null) && (matsrc.getRelativeIndex() == table.getRelativeIndex())) {
                return true;
            }
        }
        return false;
    }

    /**
     * Return list of materialized view for table.
     */
    public static List<Table> getMaterializeViews(org.voltdb.catalog.Database database,
                                                       org.voltdb.catalog.Table table)
    {
        ArrayList<Table> tlist = new ArrayList<>();
        CatalogMap<Table> tables = database.getTables();
        for (Table t : tables) {
            Table matsrc = t.getMaterializer();
            if ((matsrc != null) && (matsrc.getRelativeIndex() == table.getRelativeIndex())) {
                tlist.add(t);
            }
        }
        return tlist;
    }

    /**
     * Check if a catalog compiled with the given version of VoltDB is
     * compatible with the current version of VoltDB.
     *
     * @param catalogVersionStr
     *            The version string of the VoltDB that compiled the catalog.
     * @return true if it's compatible, false otherwise.
     */

    public static boolean isCatalogCompatible(String catalogVersionStr)
    {
        if (catalogVersionStr == null || catalogVersionStr.isEmpty()) {
            return false;
        }

        //Check that it is a properly formed verstion string
        Object[] catalogVersion = MiscUtils.parseVersionString(catalogVersionStr);
        if (catalogVersion == null) {
            throw new IllegalArgumentException("Invalid version string " + catalogVersionStr);
        }

        if (!catalogVersionStr.equals(VoltDB.instance().getVersionString())) {
            return false;
        }

        return true;
    }

    /**
     * Check if a catalog version string is valid.
     *
     * @param catalogVersionStr
     *            The version string of the VoltDB that compiled the catalog.
     * @return true if it's valid, false otherwise.
     */

    public static boolean isCatalogVersionValid(String catalogVersionStr)
    {
        // Do we have a version string?
        if (catalogVersionStr == null || catalogVersionStr.isEmpty()) {
            return false;
        }

        //Check that it is a properly formed version string
        Object[] catalogVersion = MiscUtils.parseVersionString(catalogVersionStr);
        if (catalogVersion == null) {
            return false;
        }

        // It's valid.
        return true;
    }

    public static String compileDeployment(Catalog catalog, String deploymentURL,
            boolean isPlaceHolderCatalog)
    {
        DeploymentType deployment = CatalogUtil.parseDeployment(deploymentURL);
        if (deployment == null) {
            return "Error parsing deployment file: " + deploymentURL;
        }
        return compileDeployment(catalog, deployment, isPlaceHolderCatalog);
    }


    public static String compileDeploymentString(Catalog catalog, String deploymentString,
                     boolean isPlaceHolderCatalog)
    {
        DeploymentType deployment = CatalogUtil.parseDeploymentFromString(deploymentString);
        if (deployment == null) {
            return "Error parsing deployment string";
        }
        return compileDeployment(catalog, deployment, isPlaceHolderCatalog);
    }

    /**
     * Parse the deployment.xml file and add its data into the catalog.
     * @param catalog Catalog to be updated.
     * @param deployment Parsed representation of the deployment.xml file.
     * @param isPlaceHolderCatalog if the catalog is isPlaceHolderCatalog and we are verifying
     *        only deployment xml.
     * @return String containing any errors parsing/validating the deployment. NULL on success.
     */
    public static String compileDeployment(Catalog catalog,
            DeploymentType deployment,
            boolean isPlaceHolderCatalog)
    {
        String errmsg = null;

        try {
            validateDeployment(catalog, deployment);
            Cluster catCluster = catalog.getClusters().get("cluster");

            // add our hacky Deployment to the catalog
<<<<<<< HEAD
            if (catCluster.getDeployment().get("deployment") == null) {
                catCluster.getDeployment().add("deployment");
=======
            if (getCluster(catalog).getDeployment().get("deployment") == null) {
                getCluster(catalog).getDeployment().add("deployment");
>>>>>>> b9f10722
            }

            // set the cluster info
            setClusterInfo(catalog, deployment);

            //Set the snapshot schedule
            setSnapshotInfo(catalog, deployment.getSnapshot());

            //Set enable security
            setSecurityEnabled(catalog, deployment.getSecurity());

            // set the users info
            // We'll skip this when building the dummy catalog on startup
            // so that we don't spew misleading user/role warnings
            if (!isPlaceHolderCatalog) {
                setUsersInfo(catalog, deployment.getUsers());
            }

            // set the HTTPD info
            setHTTPDInfo(catalog, deployment.getHttpd(), deployment.getSsl());

            DrType drType = deployment.getDr();
            Integer drFlushInterval = drType == null ? null : drType.getFlushInterval();
            if (drFlushInterval == null) {
                drFlushInterval = deployment.getSystemsettings().getFlushInterval().getDr().getInterval();
            }
            if (drFlushInterval < catCluster.getGlobalflushinterval()) {
                hostLog.warn("DR flush interval (" + drFlushInterval + "ms) in the configuration " +
                        "is smaller than the global minimum (" + catCluster.getGlobalflushinterval() + "ms)");
            }
            if (drFlushInterval <= 0) {
                throw new RuntimeException("DR Flush Interval must be greater than zero");
            }

            setDrInfo(catalog, deployment.getDr(), deployment.getCluster(), drFlushInterval, isPlaceHolderCatalog);

            int exportFlushInterval = deployment.getSystemsettings().getFlushInterval().getExport().getInterval();
            catCluster.setExportflushinterval(exportFlushInterval);
            if (exportFlushInterval < catCluster.getGlobalflushinterval()) {
                hostLog.warn("Export flush interval (" + exportFlushInterval + "ms) in the configuration " +
                        "is smaller than the global minimum (" + catCluster.getGlobalflushinterval() + "ms)");
            }
            if (exportFlushInterval <= 0) {
                throw new RuntimeException("Export Flush Interval must be greater than zero");
            }
            if (!isPlaceHolderCatalog) {
                setExportInfo(catalog, deployment.getExport());
                setImportInfo(catalog, deployment.getImport());
                setSnmpInfo(deployment.getSnmp());
            }

            setCommandLogInfo( catalog, deployment.getCommandlog());
            //This is here so we can update our local list of paths.
            //I would not have needed this if validateResourceMonitorInfo didnt exist here.
            VoltDB.instance().loadLegacyPathProperties(deployment);

            setupPaths(deployment.getPaths());
            validateResourceMonitorInfo(deployment);
        }
        catch (Exception e) {
            // Anything that goes wrong anywhere in trying to handle the deployment file
            // should return an error, and let the caller decide what to do (crash or not, for
            // example)
            errmsg = "Error validating deployment configuration: " + e.getMessage();
            hostLog.error(errmsg);
            return errmsg;
        }

        return null;
    }

    private static void validateResourceMonitorInfo(DeploymentType deployment) {
        // call resource monitor ctor so that it does all validations.
        new HealthMonitor(deployment.getSystemsettings(), new DummySnmpTrapSender());
    }


    /*
     * Command log element is created in setPathsInfo
     */
    private static void setCommandLogInfo(Catalog catalog, CommandLogType commandlog) {
        int fsyncInterval = 200;
        int maxTxnsBeforeFsync = Integer.MAX_VALUE;
        org.voltdb.catalog.CommandLog config = getCluster(catalog).getLogconfig().get("log");
        if (config == null) {
            config = getCluster(catalog).getLogconfig().add("log");
        }

        Frequency freq = commandlog.getFrequency();
        if (freq != null) {
            long maxTxnsBeforeFsyncTemp = freq.getTransactions();
            if (maxTxnsBeforeFsyncTemp < 1 || maxTxnsBeforeFsyncTemp > Integer.MAX_VALUE) {
                throw new RuntimeException("Invalid command log max txns before fsync (" + maxTxnsBeforeFsync
                        + ") specified. Supplied value must be between 1 and (2^31 - 1) txns");
            }
            maxTxnsBeforeFsync = (int)maxTxnsBeforeFsyncTemp;
            fsyncInterval = freq.getTime();
            if (fsyncInterval < 1 | fsyncInterval > 5000) {
                throw new RuntimeException("Invalid command log fsync interval(" + fsyncInterval
                        + ") specified. Supplied value must be between 1 and 5000 milliseconds");
            }
        }
        config.setEnabled(commandlog.isEnabled());
        config.setSynchronous(commandlog.isSynchronous());
        config.setFsyncinterval(fsyncInterval);
        config.setMaxtxns(maxTxnsBeforeFsync);
        config.setLogsize(commandlog.getLogsize());
    }

    /**
     * Parses the deployment XML file.
     * @param deploymentURL Path to the deployment.xml file.
     * @return a reference to the root <deployment> element.
     */
    public static DeploymentType parseDeployment(String deploymentURL) {
        // get the URL/path for the deployment and prep an InputStream
        InputStream deployIS = null;
        try {
            URL deployURL = new URL(deploymentURL);
            deployIS = deployURL.openStream();
        } catch (MalformedURLException ex) {
            // Invalid URL. Try as a file.
            try {
                deployIS = new FileInputStream(deploymentURL);
            } catch (FileNotFoundException e) {
                deployIS = null;
            }
        } catch (IOException ioex) {
            deployIS = null;
        }

        // make sure the file exists
        if (deployIS == null) {
            hostLog.error("Could not locate deployment info at given URL: " + deploymentURL);
            return null;
        } else {
            hostLog.info("URL of deployment info: " + deploymentURL);
        }

        return getDeployment(deployIS);
    }

    /**
     * Parses the deployment XML string.
     * @param deploymentString The deployment file content.
     * @return a reference to the root <deployment> element.
     */
    public static DeploymentType parseDeploymentFromString(String deploymentString) {
        ByteArrayInputStream byteIS;
        byteIS = new ByteArrayInputStream(deploymentString.getBytes(Constants.UTF8ENCODING));
        // get deployment info from xml file
        return getDeployment(byteIS);
    }

    /**
     * Get a reference to the root <deployment> element from the deployment.xml file.
     * @param deployIS
     * @return Returns a reference to the root <deployment> element.
     */
    @SuppressWarnings("unchecked")
    public static DeploymentType getDeployment(InputStream deployIS) {
        try {
            if (m_jc == null || m_schema == null) {
                throw new RuntimeException("Error schema validation.");
            }
            Unmarshaller unmarshaller = m_jc.createUnmarshaller();
            unmarshaller.setSchema(m_schema);
            JAXBElement<DeploymentType> result =
                (JAXBElement<DeploymentType>) unmarshaller.unmarshal(deployIS);
            DeploymentType deployment = result.getValue();
            populateDefaultDeployment(deployment);
            return deployment;
        } catch (JAXBException e) {
            // Convert some linked exceptions to more friendly errors.
            if (e.getLinkedException() instanceof java.io.FileNotFoundException) {
                hostLog.error(e.getLinkedException().getMessage());
                return null;
            } else if (e.getLinkedException() instanceof org.xml.sax.SAXParseException) {
                hostLog.error("Error schema validating deployment.xml file. " + e.getLinkedException().getMessage());
                return null;
            } else {
                throw new RuntimeException(e);
            }
        }
    }

    public static void populateDefaultDeployment(DeploymentType deployment) {
        //partition detection
        PartitionDetectionType pd = deployment.getPartitionDetection();
        if (pd == null) {
            pd = new PartitionDetectionType();
            deployment.setPartitionDetection(pd);
        }
        //heartbeat
        if (deployment.getHeartbeat() == null) {
            HeartbeatType hb = new HeartbeatType();
            deployment.setHeartbeat(hb);
        }

        SslType ssl = deployment.getSsl();
        if (ssl == null) {
            ssl = new SslType();
            deployment.setSsl(ssl);
        }
        //httpd
        HttpdType httpd = deployment.getHttpd();
        if (httpd == null) {
            httpd = new HttpdType();
            // Find next available port starting with the default
            httpd.setPort(Constants.HTTP_PORT_AUTO);
            deployment.setHttpd(httpd);
        }
        //jsonApi
        HttpdType.Jsonapi jsonApi = httpd.getJsonapi();
        if (jsonApi == null) {
            jsonApi = new HttpdType.Jsonapi();
            httpd.setJsonapi(jsonApi);
        }
        //snapshot
        if (deployment.getSnapshot() == null) {
            SnapshotType snap = new SnapshotType();
            snap.setEnabled(false);
            deployment.setSnapshot(snap);
        }
        //Security
        if (deployment.getSecurity() == null) {
            SecurityType sec = new SecurityType();
            deployment.setSecurity(sec);
        }
        //Paths
        if (deployment.getPaths() == null) {
            PathsType paths = new PathsType();
            deployment.setPaths(paths);
        }
        //create paths entries
        PathsType paths = deployment.getPaths();
        if (paths.getVoltdbroot() == null) {
            PathsType.Voltdbroot root = new PathsType.Voltdbroot();
            paths.setVoltdbroot(root);
        }
        //snapshot
        if (paths.getSnapshots() == null) {
            PathsType.Snapshots snap = new PathsType.Snapshots();
            paths.setSnapshots(snap);
        }
        if (paths.getCommandlog() == null) {
            //cl
            PathsType.Commandlog cl = new PathsType.Commandlog();
            paths.setCommandlog(cl);
        }
        if (paths.getCommandlogsnapshot() == null) {
            //cl snap
            PathsType.Commandlogsnapshot clsnap = new PathsType.Commandlogsnapshot();
            paths.setCommandlogsnapshot(clsnap);
        }
        if (paths.getExportoverflow() == null) {
            //export overflow
            PathsType.Exportoverflow exp = new PathsType.Exportoverflow();
            paths.setExportoverflow(exp);
        }
        if (paths.getDroverflow() == null) {
            final PathsType.Droverflow droverflow = new PathsType.Droverflow();
            paths.setDroverflow(droverflow);
        }
        if (paths.getLargequeryswap() == null) {
            final PathsType.Largequeryswap largequeryswap = new PathsType.Largequeryswap();
            paths.setLargequeryswap(largequeryswap);
        }

        //Command log info
        if (deployment.getCommandlog() == null) {
            boolean enabled = false;
            if (MiscUtils.isPro()) {
                enabled = true;
            }
            CommandLogType cl = new CommandLogType();
            cl.setEnabled(enabled);
            Frequency freq = new Frequency();
            cl.setFrequency(freq);
            deployment.setCommandlog(cl);
        }
        //System settings
        SystemSettingsType ss = deployment.getSystemsettings();
        if (deployment.getSystemsettings() == null) {
            ss = new SystemSettingsType();
            deployment.setSystemsettings(ss);
        }
        SystemSettingsType.Elastic sse = ss.getElastic();
        if (sse == null) {
            sse = new SystemSettingsType.Elastic();
            ss.setElastic(sse);
        }
        SystemSettingsType.Query query = ss.getQuery();
        if (query == null) {
            query = new SystemSettingsType.Query();
            ss.setQuery(query);
        }
        SystemSettingsType.Procedure procedure = ss.getProcedure();
        if (procedure == null) {
            procedure = new SystemSettingsType.Procedure();
            ss.setProcedure(procedure);
        }
        SystemSettingsType.Snapshot snap = ss.getSnapshot();
        if (snap == null) {
            snap = new SystemSettingsType.Snapshot();
            ss.setSnapshot(snap);
        }
        SystemSettingsType.Temptables tt = ss.getTemptables();
        if (tt == null) {
            tt = new SystemSettingsType.Temptables();
            ss.setTemptables(tt);
        }
        ResourceMonitorType rm = ss.getResourcemonitor();
        if (rm == null) {
            rm = new ResourceMonitorType();
            ss.setResourcemonitor(rm);
        }
        ResourceMonitorType.Memorylimit mem = rm.getMemorylimit();
        if (mem == null) {
            mem = new ResourceMonitorType.Memorylimit();
            rm.setMemorylimit(mem);
        }
        FlushIntervalType fi = ss.getFlushInterval();
        if (fi == null) {
            fi = new FlushIntervalType();
            ss.setFlushInterval(fi);
        }
        if (fi.getExport() == null) {
            fi.setExport(new FlushIntervalType.Export());
        }
        if (fi.getDr() == null) {
            fi.setDr(new FlushIntervalType.Dr());
        }
    }

    /**
     * Computes a MD5 digest (128 bits -> 2 longs -> UUID which is comprised of
     * two longs) of a deployment file stripped of all comments and its hostcount
     * attribute set to 0.
     *
     * @param deploymentBytes
     * @return MD5 digest for for configuration
     */
    public static UUID makeDeploymentHashForConfig(byte[] deploymentBytes) {
        String normalized = new String(deploymentBytes, StandardCharsets.UTF_8);
        Matcher matcher = XML_COMMENT_RE.matcher(normalized);
        normalized = matcher.replaceAll("");
        matcher = HOSTCOUNT_RE.matcher(normalized);
        normalized = matcher.replaceFirst("hostcount=\"0\"");
        return Digester.md5AsUUID(normalized);
    }

    /**
     * Given the deployment object generate the XML
     * @param deployment
     * @return XML of deployment object.
     * @throws IOException
     */
    public static String getDeployment(DeploymentType deployment) throws IOException {
        return getDeployment(deployment, false);
    }

    /**
     * Given the deployment object generate the XML
     *
     * @param deployment
     * @param indent
     * @return XML of deployment object.
     * @throws IOException
     */
    public static String getDeployment(DeploymentType deployment, boolean indent) throws IOException {
        try {
            if (m_jc == null || m_schema == null) {
                throw new RuntimeException("Error schema validation.");
            }
            Marshaller marshaller = m_jc.createMarshaller();
            marshaller.setSchema(m_schema);
            marshaller.setProperty(Marshaller.JAXB_FORMATTED_OUTPUT, Boolean.valueOf(indent));
            StringWriter sw = new StringWriter();
            marshaller.marshal(new JAXBElement<>(new QName("","deployment"), DeploymentType.class, deployment), sw);
            return sw.toString();
        } catch (JAXBException e) {
            // Convert some linked exceptions to more friendly errors.
            if (e.getLinkedException() instanceof java.io.FileNotFoundException) {
                hostLog.error(e.getLinkedException().getMessage());
                return null;
            } else if (e.getLinkedException() instanceof org.xml.sax.SAXParseException) {
                hostLog.error("Error schema validating deployment.xml file. " + e.getLinkedException().getMessage());
                return null;
            } else {
                throw new RuntimeException(e);
            }
        }
    }

    /**
     * Validate the contents of the deployment.xml file.
     * This is for validating VoltDB requirements, not XML schema correctness
     * @param catalog Catalog to be validated against.
     * @param deployment Reference to root <deployment> element of deployment file to be validated.
     * @throw throws a RuntimeException if any validation fails
     */
    private static void validateDeployment(Catalog catalog, DeploymentType deployment) {
        if (deployment.getSecurity() != null && deployment.getSecurity().isEnabled()) {
            if (deployment.getUsers() == null) {
                String msg = "Cannot enable security without defining at least one user in " +
                        "the built-in ADMINISTRATOR role in the deployment file.";
                throw new RuntimeException(msg);
            }

            boolean foundAdminUser = false;
            for (UsersType.User user : deployment.getUsers().getUser()) {
                if (user.getRoles() == null) {
                    continue;
                }

                for (String role : extractUserRoles(user)) {
                    if (role.equalsIgnoreCase(ADMIN)) {
                        foundAdminUser = true;
                        break;
                    }
                }
            }

            if (!foundAdminUser) {
                String msg = "Cannot enable security without defining at least one user in " +
                        "the built-in ADMINISTRATOR role in the deployment file.";
                throw new RuntimeException(msg);
            }
        }
    }

    public final static Map<String, String> asClusterSettingsMap(DeploymentType depl) {
        return ImmutableMap.<String,String>builder()
                .put(ClusterSettings.HOST_COUNT, Integer.toString(depl.getCluster().getHostcount()))
                .put(ClusterSettings.CANGAMANGA, Integer.toString(depl.getSystemsettings().getQuery().getTimeout()))
                .build();
    }

    public final static Map<String,String> asNodeSettingsMap(DeploymentType depl) {
        PathsType paths = depl.getPaths();
        return ImmutableMap.<String,String>builder()
                .put(NodeSettings.VOLTDBROOT_PATH_KEY, paths.getVoltdbroot().getPath())
                .put(NodeSettings.CL_PATH_KEY, paths.getCommandlog().getPath())
                .put(NodeSettings.CL_SNAPSHOT_PATH_KEY, paths.getCommandlogsnapshot().getPath())
                .put(NodeSettings.SNAPTHOT_PATH_KEY, paths.getSnapshots().getPath())
                .put(NodeSettings.EXPORT_OVERFLOW_PATH_KEY, paths.getExportoverflow().getPath())
                .put(NodeSettings.DR_OVERFLOW_PATH_KEY, paths.getDroverflow().getPath())
                .put(NodeSettings.LARGE_QUERY_SWAP_PATH_KEY, paths.getLargequeryswap().getPath())
                .put(NodeSettings.LOCAL_SITES_COUNT_KEY, Integer.toString(depl.getCluster().getSitesperhost()))
                .build();
    }

    public final static DbSettings asDbSettings(String deploymentURL) {
        return asDbSettings(parseDeployment(deploymentURL));
    }

    public final static DbSettings asDbSettings(DeploymentType depl) {
        return new DbSettings(depl);
    }

    /**
     * Set cluster info in the catalog.
     * @param leader The leader hostname
     * @param catalog The catalog to be updated.
     * @param printLog Whether or not to print cluster configuration.
     */
    private static void setClusterInfo(Catalog catalog, DeploymentType deployment) {
        ClusterType cluster = deployment.getCluster();
        int kFactor = cluster.getKfactor();

        Cluster catCluster = getCluster(catalog);
        // copy the deployment info that is currently not recorded anywhere else
        Deployment catDeploy = catCluster.getDeployment().get("deployment");
        catDeploy.setKfactor(kFactor);
        if (deployment.getPartitionDetection().isEnabled()) {
            catCluster.setNetworkpartition(true);
        }
        else {
            catCluster.setNetworkpartition(false);
        }

        setSystemSettings(deployment, catDeploy);

        catCluster.setHeartbeattimeout(deployment.getHeartbeat().getTimeout());
        catCluster.setGlobalflushinterval(deployment.getSystemsettings().getFlushInterval().getMinimum());
        if (catCluster.getGlobalflushinterval() <= 0) {
            throw new RuntimeException("SystemSettings FlushInterval Minimum must be greater than zero");
        }

        // copy schema modification behavior from xml to catalog
        if (cluster.getSchema() != null) {
            catCluster.setUseddlschema(cluster.getSchema() == SchemaType.DDL);
        }
        else {
            // Don't think we can get here, deployment schema guarantees a default value
            hostLog.warn("Schema modification setting not found. " +
                    "Forcing default behavior of UpdateCatalog to modify database schema.");
            catCluster.setUseddlschema(false);
        }
    }

    private static void setSystemSettings(DeploymentType deployment,
                                          Deployment catDeployment)
    {
        // Create catalog Systemsettings
        Systemsettings syssettings = catDeployment.getSystemsettings().get("systemsettings");
        if (syssettings == null) {
            syssettings = catDeployment.getSystemsettings().add("systemsettings");
        }

        syssettings.setTemptablemaxsize(deployment.getSystemsettings().getTemptables().getMaxsize());
        syssettings.setSnapshotpriority(deployment.getSystemsettings().getSnapshot().getPriority());
        syssettings.setElasticduration(deployment.getSystemsettings().getElastic().getDuration());
        syssettings.setElasticthroughput(deployment.getSystemsettings().getElastic().getThroughput());
        syssettings.setQuerytimeout(deployment.getSystemsettings().getQuery().getTimeout());
    }

    public static void validateDirectory(String type, File path) {
        String error = null;
        do {
            if (!path.exists()) {
                error = "Specified " + type + " \"" + path + "\" does not exist"; break;
            }
            if (!path.isDirectory()) {
                error = "Specified " + type + " \"" + path + "\" is not a directory"; break;
            }
            if (!path.canRead()) {
                error = "Specified " + type + " \"" + path + "\" is not readable"; break;
            }
            if (!path.canWrite()) {
                error = "Specified " + type + " \"" + path + "\" is not writable"; break;
            }
            if (!path.canExecute()) {
                error = "Specified " + type + " \"" + path + "\" is not executable"; break;
            }
        } while(false);
        if (error != null) {
            throw new RuntimeException(error);
        }
    }

    private static Properties checkExportProcessorConfiguration(ExportConfigurationType exportConfiguration) {
        // on-server export always uses the guest processor
        String exportClientClassName = null;

        switch(exportConfiguration.getType()) {
            case FILE: exportClientClassName = "org.voltdb.exportclient.ExportToFileClient"; break;
            case JDBC: exportClientClassName = "org.voltdb.exportclient.JDBCExportClient"; break;
            case KAFKA: exportClientClassName = "org.voltdb.exportclient.kafka.KafkaExportClient"; break;
            case RABBITMQ: exportClientClassName = "org.voltdb.exportclient.RabbitMQExportClient"; break;
            case HTTP: exportClientClassName = "org.voltdb.exportclient.HttpExportClient"; break;
            case ELASTICSEARCH: exportClientClassName = "org.voltdb.exportclient.ElasticSearchHttpExportClient"; break;
            //Validate that we can load the class.
            case CUSTOM:
                exportClientClassName = exportConfiguration.getExportconnectorclass();
                if (exportConfiguration.isEnabled()) {
                    try {
                        CatalogUtil.class.getClassLoader().loadClass(exportClientClassName);
                    }
                    catch (ClassNotFoundException ex) {
                        String msg =
                                "Custom Export failed to configure, failed to load" +
                                " export plugin class: " + exportConfiguration.getExportconnectorclass() +
                                " Disabling export.";
                        hostLog.error(msg);
                        throw new DeploymentCheckException(msg);
                    }
                }
            break;
        }

        Properties processorProperties = new Properties();

        if (exportClientClassName != null && exportClientClassName.trim().length() > 0) {
            String dexportClientClassName = System.getProperty(ExportDataProcessor.EXPORT_TO_TYPE, exportClientClassName);
            //Override for tests
            if (dexportClientClassName != null && dexportClientClassName.trim().length() > 0 &&
                    exportConfiguration.getType().equals(ServerExportEnum.CUSTOM)) {
                processorProperties.setProperty(ExportDataProcessor.EXPORT_TO_TYPE, dexportClientClassName);
            } else {
                processorProperties.setProperty(ExportDataProcessor.EXPORT_TO_TYPE, exportClientClassName);
            }
        }

        if (exportConfiguration != null) {
            List<PropertyType> configProperties = exportConfiguration.getProperty();
            if (configProperties != null && ! configProperties.isEmpty()) {

                for( PropertyType configProp: configProperties) {
                    String key = configProp.getName();
                    String value = configProp.getValue();
                    if (key.toLowerCase().contains("passw")) {
                        // Don't trim password
                        processorProperties.setProperty(key, value);
                    } else {
                        processorProperties.setProperty(key, value.trim());
                    }
                }
            }
        }

        if (!exportConfiguration.isEnabled()) {
            return processorProperties;
        }

        // Instantiate the Guest Processor
        Class<?> processorClazz = null;
        try {
            processorClazz = Class.forName(ExportManager.PROCESSOR_CLASS);
        } catch (ClassNotFoundException e) {
            throw new DeploymentCheckException("Export is being used in wrong version of VoltDB software.");
        }
        ExportDataProcessor processor = null;
        try {
            processor = (ExportDataProcessor)processorClazz.newInstance();
        } catch (InstantiationException | IllegalAccessException e) {
            hostLog.error("Unable to instantiate export processor", e);
            throw new DeploymentCheckException("Unable to instantiate export processor", e);
        }
        try {
            processorProperties.put(ExportManager.CONFIG_CHECK_ONLY, "true");
            processor.checkProcessorConfig(processorProperties);
            processor.shutdown();
        } catch (Exception e) {
            hostLog.error("Export processor failed its configuration check", e);
            throw new DeploymentCheckException("Export processor failed its configuration check: " + e.getMessage(), e);
        }

        processorProperties.remove(ExportManager.CONFIG_CHECK_ONLY);


        return processorProperties;
    }

    public static class ImportConfiguration {
        private final Properties m_moduleProps;
        private FormatterBuilder m_formatterBuilder;

        public ImportConfiguration(String formatName, Properties moduleProps, Properties formatterProps) {
            m_moduleProps = moduleProps;
            m_formatterBuilder = new FormatterBuilder(formatName, formatterProps);

            //map procedures and formatters to topics for kafka 10
            String importBundleJar = m_moduleProps.getProperty(ImportDataProcessor.IMPORT_MODULE);
            if (importBundleJar.indexOf("kafkastream10") > -1) {
                String topics = moduleProps.getProperty("topics");
                if (!StringUtil.isEmpty(topics)) {
                    String procedure = moduleProps.getProperty("procedure");
                    List<String> topicList = Arrays.asList(topics.split("\\s*,\\s*"));
                    if (!topicList.isEmpty()) {
                        Map<String, String> procedures = Maps.newHashMap();
                        Map<String, FormatterBuilder> formatters = Maps.newHashMap();
                        m_moduleProps.put(ImportDataProcessor.KAFKA10_PROCEDURES, procedures);
                        m_moduleProps.put(ImportDataProcessor.KAFKA10_FORMATTERS, formatters);
                        RealVoltDB db = (RealVoltDB)VoltDB.instance();
                        m_moduleProps.setProperty(ImportDataProcessor.VOLTDB_HOST_COUNT,
                                Integer.toString(db.getHostCount()));

                        for (String topic : topicList) {
                            if (procedure != null && !procedure.trim().isEmpty()) {
                                procedures.put(topic, procedure);
                                formatters.put(topic, m_formatterBuilder);
                            }
                        }
                    }
                }
            }
        }

        public Properties getmoduleProperties() {
            return m_moduleProps;
        }

        public Properties getformatterProperties(){
            return m_formatterBuilder.getFormatterProperties();
        }

        public void setFormatterFactory(AbstractFormatterFactory formatterFactory) {
            m_formatterBuilder.setFormatterFactory(formatterFactory);
        }

        public FormatterBuilder getFormatterBuilder() {
            return m_formatterBuilder;
        }

        @SuppressWarnings("unchecked")
        public  Map<String, FormatterBuilder> getFormatterBuilders() {
            Map<String, FormatterBuilder> builders = (Map<String, FormatterBuilder>)m_moduleProps.get(
                                ImportDataProcessor.KAFKA10_FORMATTERS);
            if (builders == null) {
                builders = Maps.newHashMap();
                String importBundleJar = m_moduleProps.getProperty(ImportDataProcessor.IMPORT_MODULE);
                builders.put(importBundleJar, m_formatterBuilder);
            }
            return builders;
        }

        @Override
        public int hashCode() {
            return Objects.hash(m_moduleProps, m_formatterBuilder);
        }

        @Override
        public boolean equals(Object o) {
            if (o == this) {
                return true;
            }
            if (!(o instanceof ImportConfiguration)) {
                return false;
            }
            ImportConfiguration other = (ImportConfiguration) o;
            return m_moduleProps.equals(other.m_moduleProps);
        }

        //merge Kafka 10 importer configurations: store formatters and stored procedures by brokers and group
        //into the properties. Also merge the topics list.
        @SuppressWarnings("unchecked")
        public void mergeProperties(Properties props) {
            Map<String, String> procedures = (Map<String, String>)
                    m_moduleProps.get(ImportDataProcessor.KAFKA10_PROCEDURES);
            Map<String, String> newProcedures = (Map<String, String>) props.get(ImportDataProcessor.KAFKA10_PROCEDURES);
            procedures.putAll(newProcedures);

            Map<String, FormatterBuilder> formatters =
                    (Map<String, FormatterBuilder>) m_moduleProps.get(ImportDataProcessor.KAFKA10_FORMATTERS);
            Map<String, FormatterBuilder> newFormatters =
                    (Map<String, FormatterBuilder>) props.get(ImportDataProcessor.KAFKA10_FORMATTERS);
            formatters.putAll(newFormatters);

            //merge topics
            String topics = m_moduleProps.getProperty("topics") + "," + props.getProperty("topics");
            m_moduleProps.put("topics", topics);
            hostLog.info("merging Kafka importer properties, topics:" + m_moduleProps.getProperty("topics"));
        }

        @SuppressWarnings("unchecked")
        public boolean checkProcedures(CatalogContext catalogContext, VoltLogger importLog, String configName) {
            String procedure = m_moduleProps.getProperty(ImportDataProcessor.IMPORT_PROCEDURE);
            if (procedure == null) {
                importLog.info("Importer " + configName + " has no procedures. The importer will be disabled.");
                return false;
            }
            Procedure catProc = catalogContext.procedures.get(procedure);
            if (catProc == null) {
                catProc = catalogContext.m_defaultProcs.checkForDefaultProcedure(procedure);
            }
            String msg = "Importer " + configName + " procedure %s is missing. will disable this importer " +
                    "until the procedure becomes available.";
            if( catProc == null) {
                importLog.info(String.format(msg, procedure));
                return false;
            }
            Map<String, String> procedures = (Map<String, String>)
                    m_moduleProps.get(ImportDataProcessor.KAFKA10_PROCEDURES);
            if (procedures == null) {
                return true;
            }

            for (String pr : procedures.values()) {
                catProc = catalogContext.procedures.get(pr);
                if (catProc == null) {
                    catProc = catalogContext.m_defaultProcs.checkForDefaultProcedure(pr);
                }
                if( catProc == null) {
                    importLog.info(String.format(msg,  procedure));
                    return false;
                }
            }

            return true;
        }
    }

    private static String buildBundleURL(String bundle, boolean alwaysBundle) {
        String modulePrefix = "osgi|";
        InputStream is;
        try {
            //Make sure we can load stream
            is = (new URL(bundle)).openStream();
        } catch (Exception ex) {
            is = null;
        }
        String bundleUrl = bundle;
        if (is == null) {
            try {
                String bundlelocation = System.getProperty(VOLTDB_BUNDLE_LOCATION_PROPERTY_NAME);
                if (bundlelocation == null || bundlelocation.trim().length() == 0) {
                    String rpath = CatalogUtil.class.getProtectionDomain().getCodeSource().
                            getLocation().toURI().getPath();
                    hostLog.info("Module base is: " + rpath + "/../bundles/");
                    String bpath = (new File(rpath)).getParent() + "/../bundles/" + bundleUrl;
                    is = new FileInputStream(new File(bpath));
                    bundleUrl = "file:" + bpath;
                } else {
                    String bpath = bundlelocation + "/" + bundleUrl;
                    is = new FileInputStream(new File(bpath));
                    bundleUrl = "file:" + bpath;
                }
            } catch (URISyntaxException | FileNotFoundException ex) {
                is = null;
            }
        }

        if (is != null) {
            try {
                is.close();
            } catch (IOException ex) {
            }
        } else if (!alwaysBundle) {
            //Not a URL try as a class
            try {
                CatalogUtil.class.getClassLoader().loadClass(bundleUrl);
                modulePrefix = "class|";
            }
            catch (ClassNotFoundException ex2) {
                String msg =
                        "Import failed to configure, failed to load module by URL or classname provided" +
                        " import module: " + bundleUrl;
                hostLog.error(msg);
                throw new DeploymentCheckException(msg);
            }
        } else {
            String msg =
                    "Import failed to configure, failed to load module by URL or classname provided" +
                    " format module: " + bundleUrl;
            hostLog.error(msg);
            throw new DeploymentCheckException(msg);
        }
        return (alwaysBundle ? bundleUrl : modulePrefix + bundleUrl);
    }

    /**
     * Build Importer configuration optionally log deprecation or any other messages.
     * @param importConfiguration deployment configuration.
     * @param validation if we are validating configuration log any deprecation messages. This
     *        avoids double logging of deprecated or any other messages we would introduce in here.
     * @return
     */
    private static ImportConfiguration buildImportProcessorConfiguration(ImportConfigurationType importConfiguration,
            boolean validation) {
        String importBundleUrl = importConfiguration.getModule();

        if (!importConfiguration.isEnabled()) {
            return null;
        }
        switch(importConfiguration.getType()) {
            case CUSTOM:
                break;
            case KAFKA:
                String version = importConfiguration.getVersion().trim();
                if ("8".equals(version)) {
                    if (validation) {
                        hostLog.warn("Kafka importer version 0.8 has been deprecated.");
                    }
                    importBundleUrl = "kafkastream.jar";
                } else if ("10".equals(version)) {
                    importBundleUrl = "kafkastream10.jar";
                } else {
                    throw new DeploymentCheckException("Kafka " + version + " is not supported.");
                }
                break;
            case KINESIS:
                importBundleUrl = "kinesisstream.jar";
                break;
            default:
                throw new DeploymentCheckException("Import Configuration type must be specified.");
        }

        Properties moduleProps = new Properties();
        Properties formatterProps = new Properties();

        String formatBundle = importConfiguration.getFormat();
        String formatName = null;
        if (formatBundle != null && formatBundle.trim().length() > 0) {
            if ("csv".equalsIgnoreCase(formatBundle) || "tsv".equalsIgnoreCase(formatBundle)) {
                formatName = formatBundle;
                formatBundle = "voltcsvformatter.jar";
            } else if (JAR_EXTENSION_RE.matcher(formatBundle).matches()) {
                int typeIndex = formatBundle.lastIndexOf("/");
                formatName = formatBundle.substring(typeIndex + 1);
                formatBundle = formatBundle.substring(0, typeIndex);
            } else {
                throw new DeploymentCheckException("Import format " + formatBundle + " not valid.");
            }
            formatterProps.setProperty(ImportDataProcessor.IMPORT_FORMATTER, buildBundleURL(formatBundle, true));
        }

        if (importBundleUrl != null && importBundleUrl.trim().length() > 0) {
            moduleProps.setProperty(ImportDataProcessor.IMPORT_MODULE, buildBundleURL(importBundleUrl, false));
        }

        List<PropertyType> importProperties = importConfiguration.getProperty();
        if (importProperties != null && ! importProperties.isEmpty()) {
            for( PropertyType prop: importProperties) {
                String key = prop.getName();
                String value = prop.getValue();
                if (!key.toLowerCase().contains("passw")) {
                    moduleProps.setProperty(key, value.trim());
                } else {
                    //Don't trim passwords
                    moduleProps.setProperty(key, value);
                }
            }
        }

        List<PropertyType> formatProperties = importConfiguration.getFormatProperty();
        if (formatProperties != null && ! formatProperties.isEmpty()) {
            for( PropertyType prop: formatProperties) {
                formatterProps.setProperty(prop.getName(), prop.getValue());
            }
        }

        return new ImportConfiguration(formatName, moduleProps, formatterProps);
    }

    /**
     * Set deployment time settings for export
     * @param catalog The catalog to be updated.
     * @param exportsType A reference to the <exports> element of the deployment.xml file.
     */
    private static void setExportInfo(Catalog catalog, ExportType exportType) {
        final Cluster cluster = getCluster(catalog);
        Database db = cluster.getDatabases().get("database");
        if (DrRoleType.XDCR.value().equals(cluster.getDrrole())) {
            // add default export configuration to DR conflict table
            exportType = addExportConfigToDRConflictsTable(exportType);
        }

        if (exportType == null) {
            return;
        }
        List<String> targetList = new ArrayList<>();

        for (ExportConfigurationType exportConfiguration : exportType.getConfiguration()) {

            boolean connectorEnabled = exportConfiguration.isEnabled();
            String targetName = exportConfiguration.getTarget();
            if (connectorEnabled) {
                m_exportEnabled = true;
                if (targetList.contains(targetName)) {
                    throw new RuntimeException("Multiple connectors can not be assigned to single export target: " +
                            targetName + ".");
                }
                else {
                    targetList.add(targetName);
                }
            }

            Properties processorProperties = checkExportProcessorConfiguration(exportConfiguration);
            org.voltdb.catalog.Connector catconn = db.getConnectors().get(targetName);
            if (catconn == null) {
                if (connectorEnabled) {
                    hostLog.info("Export configuration enabled and provided for export target " + targetName
                            + " in deployment file however no export tables are assigned to the this target. "
                            + "Export target " + targetName + " will be disabled.");
                }
                continue;
            }

            // checking rowLengthLimit
            int rowLengthLimit = Integer.parseInt(processorProperties.getProperty(ROW_LENGTH_LIMIT,"0"));
            if (rowLengthLimit > 0) {
                for (ConnectorTableInfo catTableinfo : catconn.getTableinfo()) {
                    Table tableref = catTableinfo.getTable();
                    int rowLength = Boolean.parseBoolean(processorProperties.getProperty("skipinternals", "false")) ?
                            0 : EXPORT_INTERNAL_FIELD_Length;
                    for (Column catColumn: tableref.getColumns()) {
                        rowLength += catColumn.getSize();
                    }
                    if (rowLength > rowLengthLimit) {
                        hostLog.error("Export configuration for export target " + targetName + " has" +
                                "configured to has row length limit " + rowLengthLimit +
                                ". But the export table " + tableref.getTypeName() +
                                " has estimated row length " + rowLength +
                                ".");
                        throw new RuntimeException("Export table " + tableref.getTypeName() +
                                " row length is " + rowLength + ", exceeding configurated limitation " +
                                rowLengthLimit + ".");
                    }
                }
            }


            for (String name: processorProperties.stringPropertyNames()) {
                ConnectorProperty prop = catconn.getConfig().get(name);
                if (prop == null) {
                    prop = catconn.getConfig().add(name);
                }
                prop.setName(name);
                prop.setValue(processorProperties.getProperty(name));
            }

            // on-server export always uses the guest processor
            catconn.setLoaderclass(ExportManager.PROCESSOR_CLASS);
            catconn.setEnabled(connectorEnabled);

            if (!connectorEnabled) {
                hostLog.info("Export configuration for export target " + targetName + " is present and is " +
                             "configured to be disabled. Export target " + targetName + " will be disabled.");
            } else {
                hostLog.info("Export target " + targetName + " is configured and enabled with type=" +
                        exportConfiguration.getType());
                if (exportConfiguration.getProperty() != null) {
                    hostLog.info("Export target " + targetName + " configuration properties are: ");
                    for (PropertyType configProp : exportConfiguration.getProperty()) {
                        if (!configProp.getName().toLowerCase().contains("password")) {
                            hostLog.info("Export Configuration Property NAME=" + configProp.getName() +
                                    " VALUE=" + configProp.getValue());
                        }
                    }
                }
            }
        }
    }

    /**
     * Set deployment time settings for import
     * @param catalog The catalog to be updated.
     * @param importType A reference to the <exports> element of the deployment.xml file.
     */
    private static void setImportInfo(Catalog catalog, ImportType importType) {
        if (importType == null) {
            return;
        }
        List<String> streamList = new ArrayList<>();
        List<ImportConfigurationType> kafkaConfigs = new ArrayList<>();

        for (ImportConfigurationType importConfiguration : importType.getConfiguration()) {

            boolean connectorEnabled = importConfiguration.isEnabled();
            if (!connectorEnabled) {
                continue;
            }

            if (importConfiguration.getType().equals(ServerImportEnum.KAFKA)) {
                kafkaConfigs.add(importConfiguration);
            }

            if (!streamList.contains(importConfiguration.getModule())) {
                streamList.add(importConfiguration.getModule());
            }

            buildImportProcessorConfiguration(importConfiguration, true);
        }
        validateKafkaConfig(kafkaConfigs);
    }

    /**
     * Check whether two Kafka configurations have both the same topic and group id. If two configurations
     * have the same group id and overlapping sets of topics, a RuntimeException will be thrown.
     * @param configs All parsed Kafka configurations
     */
    private static void validateKafkaConfig(List<ImportConfigurationType> configs) {
        if (configs.isEmpty()) {
            return;
        }
        // We associate each group id with the set of topics that belong to it
        HashMap<String, HashSet<String>> groupidToTopics = new HashMap<>();
        for (ImportConfigurationType config : configs) {
            String groupid = "";
            HashSet<String> topics = new HashSet<>();
            // Fetch topics and group id from each configuration
            for (PropertyType pt : config.getProperty()) {
                if (pt.getName().equals("topics")) {
                    topics.addAll(Arrays.asList(pt.getValue().split("\\s*,\\s*")));
                } else if (pt.getName().equals("groupid")) {
                    groupid = pt.getValue();
                }
            }
            if (groupidToTopics.containsKey(groupid)) {
                // Under this group id, we first union the set of already-stored topics with the set
                // of newly-seen topics.
                HashSet<String> union = new HashSet<>(groupidToTopics.get(groupid));
                union.addAll(topics);
                if (union.size() == (topics.size() + groupidToTopics.get(groupid).size())) {
                    groupidToTopics.put(groupid, union);
                } else {
                    // If the size of the union doesn't equal to the sum of sizes of newly-seen topic set and
                    // already-stored topic set, those two sets must overlap with each other, which means that
                    // there must be two configurations having the same group id and overlapping sets of topics.
                    // Thus, we throw the RuntimeException.
                    throw new RuntimeException("Invalid import configuration. Two Kafka entries have the " +
                            "same groupid and topic.");
                }
            } else {
                groupidToTopics.put(groupid, topics);
            }
        }
    }

    /**
     * Validate Snmp Configuration.
     * @param snmpType
     */
    private static void setSnmpInfo(SnmpType snmpType) {
        if (snmpType == null || !snmpType.isEnabled()) {
            return;
        }
        //Validate Snmp Configuration.
        if (snmpType.getTarget() == null || snmpType.getTarget().trim().length() == 0) {
            throw new IllegalArgumentException("Target must be specified for SNMP configuration.");
        }
        if (snmpType.getAuthkey() != null && snmpType.getAuthkey().length() < 8) {
            throw new IllegalArgumentException("SNMP Authkey must be > 8 characters.");
        }
        if (snmpType.getPrivacykey() != null && snmpType.getPrivacykey().length() < 8) {
            throw new IllegalArgumentException("SNMP Privacy Key must be > 8 characters.");
        }
    }

    public static Map<String, ImportConfiguration> getImportProcessorConfig(ImportType importType) {
        Map<String, ImportConfiguration> processorConfig = new HashMap<>();
        if (importType == null) {
            return processorConfig;
        }
        int i = 0;
        for (ImportConfigurationType importConfiguration : importType.getConfiguration()) {

            boolean connectorEnabled = importConfiguration.isEnabled();
            if (!connectorEnabled) {
                continue;
            }

            ImportConfiguration processorProperties = buildImportProcessorConfiguration(importConfiguration, false);

            processorConfig.put(importConfiguration.getModule() + i++, processorProperties);
        }
        mergeKafka10ImportConfigurations(processorConfig);
        return processorConfig;
    }

    /**
     * aggregate Kafka10 importer configurations.One importer per brokers and kafka group.
     * Formatters and stored procedures can vary by topics.
     */
    private static void mergeKafka10ImportConfigurations(Map<String, ImportConfiguration> processorConfig) {
        if (processorConfig.isEmpty()) {
            return;
        }

        Map<String, ImportConfiguration> kafka10ProcessorConfigs = new HashMap<>();
        Iterator<Map.Entry<String, ImportConfiguration>> iter = processorConfig.entrySet().iterator();
        while (iter.hasNext()) {
            String configName = iter.next().getKey();
            ImportConfiguration importConfig = processorConfig.get(configName);
            Properties properties = importConfig.getmoduleProperties();

            String importBundleJar = properties.getProperty(ImportDataProcessor.IMPORT_MODULE);
            Preconditions.checkNotNull(importBundleJar,
                    "Import source is undefined or custom import plugin class missing.");
            //handle special cases for kafka 10 and maybe late versions
            String[] bundleJar = importBundleJar.split("kafkastream");
            if (bundleJar.length > 1) {
                String version = bundleJar[1].substring(0, bundleJar[1].indexOf(".jar"));
                if (!version.isEmpty()) {
                    int versionNumber = Integer.parseInt(version);
                    if (versionNumber == 10) {
                        kafka10ProcessorConfigs.put(configName, importConfig);
                        iter.remove();
                    }
                }
            }
        }

        if (kafka10ProcessorConfigs.isEmpty()) {
            return;
        }

        Map<String, ImportConfiguration> mergedConfigs = new HashMap<>();
        iter = kafka10ProcessorConfigs.entrySet().iterator();
        while (iter.hasNext()) {
            ImportConfiguration importConfig = iter.next().getValue();
            Properties props = importConfig.getmoduleProperties();

            //organize the kafka10 importer by the broker list and group id
            //All importers must be configured by either broker list or zookeeper in the same group
            //otherwise, these importers can not be correctly merged.
            String brokers = props.getProperty("brokers");
            String groupid = props.getProperty("groupid", "voltdb");
            if (brokers == null) {
                brokers = props.getProperty("zookeeper");
            }
            String brokersGroup = brokers + "_" + groupid;
            ImportConfiguration config = mergedConfigs.get(brokersGroup);
            if (config == null) {
                mergedConfigs.put(brokersGroup, importConfig);
            } else {
                config.mergeProperties(props);
            }
        }
        processorConfig.putAll(mergedConfigs);
    }

    /**
     * Set the security setting in the catalog from the deployment file
     * @param catalog the catalog to be updated
     * @param security security element of the deployment xml
     */
    private static void setSecurityEnabled( Catalog catalog, SecurityType security) {
        Cluster cluster = getCluster(catalog);
        Database database = cluster.getDatabases().get("database");

        cluster.setSecurityenabled(security.isEnabled());
        database.setSecurityprovider(security.getProvider().value());
    }

    /**
     * Set the auto-snapshot settings in the catalog from the deployment file
     * @param catalog The catalog to be updated.
     * @param snapshot A reference to the <snapshot> element of the deployment.xml file.
     */
    private static void setSnapshotInfo(Catalog catalog, SnapshotType snapshotSettings) {
        Database db = getDatabase(catalog);
        SnapshotSchedule schedule = db.getSnapshotschedule().get("default");
        if (schedule == null) {
            schedule = db.getSnapshotschedule().add("default");
        }
        schedule.setEnabled(snapshotSettings.isEnabled());
        String frequency = snapshotSettings.getFrequency();
        if (!frequency.endsWith("s") &&
                !frequency.endsWith("m") &&
                !frequency.endsWith("h")) {
            hostLog.error(
                    "Snapshot frequency " + frequency +
                    " needs to end with time unit specified" +
                    " that is one of [s, m, h] (seconds, minutes, hours)" +
                    " Defaulting snapshot frequency to 10m.");
            frequency = "10m";
        }

        int frequencyInt = 0;
        String frequencySubstring = frequency.substring(0, frequency.length() - 1);
        try {
            frequencyInt = Integer.parseInt(frequencySubstring);
        } catch (Exception e) {
            hostLog.error("Frequency " + frequencySubstring +
                    " is not an integer. Defaulting frequency to 10m.");
            frequency = "10m";
            frequencyInt = 10;
        }

        String prefix = snapshotSettings.getPrefix();
        if (prefix == null || prefix.isEmpty()) {
            hostLog.error("Snapshot prefix " + prefix +
            " is not a valid prefix. Using prefix of 'SNAPSHOTNONCE' ");
            prefix = "SNAPSHOTNONCE";
        }

        if (prefix.contains("-") || prefix.contains(",")) {
            String oldprefix = prefix;
            prefix = prefix.replaceAll("-", "_");
            prefix = prefix.replaceAll(",", "_");
            hostLog.error("Snapshot prefix " + oldprefix + " cannot include , or -." +
                    " Using the prefix: " + prefix + " instead.");
        }

        int retain = snapshotSettings.getRetain();
        if (retain < 1) {
            hostLog.error("Snapshot retain value " + retain +
                    " is not a valid value. Must be 1 or greater." +
                    " Defaulting snapshot retain to 1.");
            retain = 1;
        }

        schedule.setFrequencyunit(
                frequency.substring(frequency.length() - 1, frequency.length()));
        schedule.setFrequencyvalue(frequencyInt);
        schedule.setPrefix(prefix);
        schedule.setRetain(retain);
    }

    /**
     * Set voltroot path, and set the path overrides for export overflow, partition, etc.
     * @param paths A reference to the <paths> element of the deployment.xml file.
     * @param printLog Whether or not to print paths info.
     */
    private static void setupPaths( PathsType paths) {
        File voltDbRoot;
        // Handles default voltdbroot (and completely missing "paths" element).
        voltDbRoot = getVoltDbRoot(paths);
        //Snapshot
        setupSnapshotPaths(paths.getSnapshots(), voltDbRoot);
        //export overflow
        setupExportOverflow(paths.getExportoverflow(), voltDbRoot);
        // only use these directories in the enterprise version
        setupCommandLog(paths.getCommandlog(), voltDbRoot);
        setupCommandLogSnapshot(paths.getCommandlogsnapshot(), voltDbRoot);
        setupDROverflow(paths.getDroverflow(), voltDbRoot);
        setupLargeQuerySwap(paths.getLargequeryswap(), voltDbRoot);
    }

    /**
     * Get a File object representing voltdbroot. Create directory if missing.
     * Use paths if non-null to get override default location.
     *
     * @param paths override paths or null
     * @return File object for voltdbroot
     */
    public static File getVoltDbRoot(PathsType paths) {
        File voltDbRoot;
        if (paths == null || paths.getVoltdbroot() == null ||
                VoltDB.instance().getVoltDBRootPath(paths.getVoltdbroot()) == null) {
            voltDbRoot = new VoltFile(VoltDB.DBROOT);
            if (!voltDbRoot.exists()) {
                hostLog.info("Creating voltdbroot directory: " + voltDbRoot.getAbsolutePath());
                if (!voltDbRoot.mkdirs()) {
                    hostLog.fatal("Failed to create voltdbroot directory \"" + voltDbRoot.getAbsolutePath() + "\"");
                }
            }
        } else {
            voltDbRoot = new VoltFile(VoltDB.instance().getVoltDBRootPath(paths.getVoltdbroot()));
            if (!voltDbRoot.exists()) {
                hostLog.info("Creating voltdbroot directory: " + voltDbRoot.getAbsolutePath());
                if (!voltDbRoot.mkdirs()) {
                    hostLog.fatal("Failed to create voltdbroot directory \"" + voltDbRoot.getAbsolutePath() + "\"");
                }
            }
        }
        validateDirectory("volt root", voltDbRoot);

        return voltDbRoot;
    }

    public static void setupSnapshotPaths(PathsType.Snapshots paths, File voltDbRoot) {
        File snapshotPath;
        snapshotPath = new File(VoltDB.instance().getSnapshotPath(paths));
        if (!snapshotPath.isAbsolute())
        {
            snapshotPath = new VoltFile(voltDbRoot, VoltDB.instance().getSnapshotPath(paths));
        }

        if (!snapshotPath.exists()) {
            hostLog.info("Creating snapshot path directory: " +
                         snapshotPath.getAbsolutePath());
            if (!snapshotPath.mkdirs()) {
                hostLog.fatal("Failed to create snapshot path directory \"" +
                              snapshotPath + "\"");
            }
        }
        validateDirectory("snapshot path", snapshotPath);
    }

    public static void setupCommandLog(PathsType.Commandlog paths, File voltDbRoot) {
        if (!VoltDB.instance().getConfig().m_isEnterprise) {
            // dumb defaults if you ask for logging in community version
            return;
        }
        File commandlogPath;
        commandlogPath = new File(VoltDB.instance().getCommandLogPath(paths));
        if (!commandlogPath.isAbsolute())
        {
            commandlogPath = new VoltFile(voltDbRoot, VoltDB.instance().getCommandLogPath(paths));
        }

        if (!commandlogPath.exists()) {
            hostLog.info("Creating command log directory: " +
                         commandlogPath.getAbsolutePath());
            if (!commandlogPath.mkdirs()) {
                hostLog.fatal("Failed to create command log path directory \"" +
                              commandlogPath + "\"");
            }
        }
        validateDirectory("command log", commandlogPath);
    }

    public static void setupCommandLogSnapshot(PathsType.Commandlogsnapshot paths, File voltDbRoot) {
        if (!VoltDB.instance().getConfig().m_isEnterprise) {
            // dumb defaults if you ask for logging in community version
            new VoltFile(voltDbRoot, "command_log_snapshot");
            return;
        }

        File commandlogSnapshotPath;
        commandlogSnapshotPath = new File(VoltDB.instance().getCommandLogSnapshotPath(paths));
        if (!commandlogSnapshotPath.isAbsolute())
        {
            commandlogSnapshotPath = new VoltFile(voltDbRoot, VoltDB.instance().getCommandLogSnapshotPath(paths));
        }

        if (!commandlogSnapshotPath.exists()) {
            hostLog.info("Creating command log snapshot directory: " +
                         commandlogSnapshotPath.getAbsolutePath());
            if (!commandlogSnapshotPath.mkdirs()) {
                hostLog.fatal("Failed to create command log snapshot path directory \"" +
                              commandlogSnapshotPath + "\"");
            }
        }
        validateDirectory("command log snapshot", commandlogSnapshotPath);
    }

    public static void setupExportOverflow(PathsType.Exportoverflow paths, File voltDbRoot) {
        File exportOverflowPath;
        exportOverflowPath = new File(VoltDB.instance().getExportOverflowPath(paths));
        if (!exportOverflowPath.isAbsolute())
        {
            exportOverflowPath = new VoltFile(voltDbRoot, VoltDB.instance().getExportOverflowPath(paths));
        }

        if (!exportOverflowPath.exists()) {
            hostLog.info("Creating export overflow directory: " +
                         exportOverflowPath.getAbsolutePath());
            if (!exportOverflowPath.mkdirs()) {
                hostLog.fatal("Failed to create export overflow path directory \"" +
                              exportOverflowPath + "\"");
            }
        }
        validateDirectory("export overflow", exportOverflowPath);
    }

    public static File setupDROverflow(PathsType.Droverflow paths, File voltDbRoot) {
        File drOverflowPath;
        drOverflowPath = new File(VoltDB.instance().getDROverflowPath(paths));
        if (!drOverflowPath.isAbsolute())
        {
            drOverflowPath = new VoltFile(voltDbRoot, VoltDB.instance().getDROverflowPath(paths));
        }

        if (!drOverflowPath.exists()) {
            hostLog.info("Creating DR overflow directory: " +
                         drOverflowPath.getAbsolutePath());
            if (!drOverflowPath.mkdirs()) {
                hostLog.fatal("Failed to create DR overflow path directory \"" +
                              drOverflowPath + "\"");
            }
        }
        validateDirectory("DR overflow", drOverflowPath);
        return drOverflowPath;

    }

    public static File setupLargeQuerySwap(PathsType.Largequeryswap paths, File voltDbRoot) {
        File largeQuerySwap;
        largeQuerySwap = new File(VoltDB.instance().getLargeQuerySwapPath(paths));
        if (!largeQuerySwap.isAbsolute())
        {
            largeQuerySwap = new VoltFile(voltDbRoot, VoltDB.instance().getLargeQuerySwapPath(paths));
        }

        if (!largeQuerySwap.exists()) {
            hostLog.info("Creating large query swap directory: " +
                         largeQuerySwap.getAbsolutePath());
            if (!largeQuerySwap.mkdirs()) {
                hostLog.fatal("Failed to create large query swap directory \"" +
                              largeQuerySwap + "\"");
            }
        }
        validateDirectory("large query swap", largeQuerySwap);
        return largeQuerySwap;
    }

    /**
     * Set user info in the catalog.
     * @param catalog The catalog to be updated.
     * @param users A reference to the <users> element of the deployment.xml file.
     * @throws RuntimeException when there is an user with invalid masked password.
     */
    private static void setUsersInfo(Catalog catalog, UsersType users) throws RuntimeException {
        if (users == null) {
            return;
        }

        // The database name is not available in deployment.xml (it is defined
        // in project.xml). However, it must always be named "database", so
        // I've temporarily hardcoded it here until a more robust solution is
        // available.
        Database db = getDatabase(catalog);

        SecureRandom sr = new SecureRandom();

        for (UsersType.User user : users.getUser()) {
            Set<String> roles = extractUserRoles(user);
            String sha1hex = user.getPassword();
            String sha256hex = user.getPassword();
            if (user.isPlaintext()) {
                sha1hex = extractPassword(user.getPassword(), ClientAuthScheme.HASH_SHA1);
                sha256hex = extractPassword(user.getPassword(), ClientAuthScheme.HASH_SHA256);
            } else if (user.getPassword().length() == 104) {
                int sha1len = ClientAuthScheme.getHexencodedDigestLength(ClientAuthScheme.HASH_SHA1);
                sha1hex = sha1hex.substring(0, sha1len);
                sha256hex = sha256hex.substring(sha1len);
            } else {
                // if one user has invalid password, give a warn.
                hostLog.warn("User \"" + user.getName() + "\" has invalid masked password in deployment file.");
                // throw exception disable user with invalid masked password
                throw new RuntimeException("User \"" + user.getName() +
                        "\" has invalid masked password in deployment file");
            }
            org.voltdb.catalog.User catUser = db.getUsers().get(user.getName());
            if (catUser == null) {
                catUser = db.getUsers().add(user.getName());
            }

            // generate salt only once for sha1 and sha256
            String saltGen = BCrypt.gensalt(BCrypt.GENSALT_DEFAULT_LOG2_ROUNDS,sr);
            String hashedPW =
                    BCrypt.hashpw(
                            sha1hex,
                            saltGen);
            String hashedPW256 =
                    BCrypt.hashpw(
                            sha256hex,
                            saltGen);
            catUser.setShadowpassword(hashedPW);
            catUser.setSha256shadowpassword(hashedPW256);
            //use fixed seed for comparison
            catUser.setPassword( BCrypt.hashpw(sha256hex, "$2a$10$pWO/a/OQkFyQWQDpchZdEe"));
            // process the @groups and @roles comma separated list
            for (final String role : roles) {
                final Group catalogGroup = db.getGroups().get(role);
                // if the role doesn't exist, ignore it.
                if (catalogGroup != null) {
                    GroupRef groupRef = catUser.getGroups().get(role);
                    if (groupRef == null) {
                        groupRef = catUser.getGroups().add(role);
                    }
                    groupRef.setGroup(catalogGroup);
                }
                else {
                    hostLog.warn("User \"" + user.getName() +
                            "\" is assigned to non-existent role \"" + role + "\" " +
                            "and may not have the expected database permissions.");
                }
            }
        }
    }

    /**
     * Takes the list of roles specified in the roles user
     * attributes and returns a set from the comma-separated list
     * @param user an instance of {@link UsersType.User}
     * @return a {@link Set} of role name
     */
    private static Set<String> extractUserRoles(final UsersType.User user) {
        Set<String> roles = new TreeSet<>();
        if (user == null) {
            return roles;
        }

        if (user.getRoles() != null && !user.getRoles().trim().isEmpty()) {
            String [] rolelist = user.getRoles().trim().split(",");
            for (String role: rolelist) {
                if( role == null || role.trim().isEmpty()) {
                    continue;
                }
                roles.add(role.trim().toLowerCase());
            }
        }

        return roles;
    }

    private static void setHTTPDInfo(Catalog catalog, HttpdType httpd, SslType ssl) {
        Cluster cluster = getCluster(catalog);

        // set the catalog info
        int defaultPort = VoltDB.DEFAULT_HTTP_PORT;
        if (ssl !=null && ssl.isEnabled()) {
            defaultPort = VoltDB.DEFAULT_HTTPS_PORT;
        }
        cluster.setHttpdportno(httpd.getPort()==null ? defaultPort : httpd.getPort());
        cluster.setJsonapi(httpd.getJsonapi().isEnabled());
    }

    private static void setDrInfo(Catalog catalog, DrType dr, ClusterType clusterType,
            int drFlushInterval, boolean isPlaceHolderCatalog) {
        int clusterId;
        Cluster cluster = getCluster(catalog);
        final Database db = cluster.getDatabases().get("database");
        assert cluster != null;
        if (dr != null) {
            ConnectionType drConnection = dr.getConnection();
            cluster.setDrproducerenabled(dr.isListen());
            cluster.setDrproducerport(dr.getPort());
            cluster.setDrrole(dr.getRole().name().toLowerCase());
            if (dr.getRole() == DrRoleType.XDCR) {
                // Setting this for compatibility mode only, don't use in new code
                db.setIsactiveactivedred(true);
            }

            // Backward compatibility to support cluster id in DR tag
            if (clusterType.getId() == null && dr.getId() != null) {
                clusterId = dr.getId();
            } else if (clusterType.getId() != null && dr.getId() == null) {
                clusterId = clusterType.getId();
            } else if (clusterType.getId() == null && dr.getId() == null) {
                clusterId = 0;
            } else if (clusterType.getId().equals(dr.getId())) {
                clusterId = clusterType.getId();
            } else {
                throw new RuntimeException("Detected two conflicting cluster ids in deployment file, "
                        + "setting cluster id in DR tag is deprecated, please remove");
            }
            cluster.setDrflushinterval(drFlushInterval);
            if (drConnection != null) {
                String drSource = drConnection.getSource();
                cluster.setDrmasterhost(drSource);
                String sslPropertyFile = drConnection.getSsl();
                cluster.setDrconsumersslpropertyfile(sslPropertyFile);
                cluster.setDrconsumerenabled(drConnection.isEnabled());
                if (drConnection.getPreferredSource() != null) {
                    cluster.setPreferredsource(drConnection.getPreferredSource());
                } else { // reset to -1, if this is an update catalog
                    cluster.setPreferredsource(-1);
                }
                String drConsumerSSLInfo = "";
                if (sslPropertyFile != null) {
                    if (sslPropertyFile.trim().isEmpty()) {
                        drConsumerSSLInfo = " with SSL enabled";
                    }
                    else {
                        drConsumerSSLInfo = " with SSL enabled using properties in " + sslPropertyFile;
                    }
                }
                hostLog.info("Configured connection for DR replica role to host " + drSource + drConsumerSSLInfo);
            } else if (dr.getRole() == DrRoleType.XDCR) {
                // consumer should be enabled even without connection source for XDCR
                cluster.setDrconsumerenabled(true);
                cluster.setPreferredsource(-1); // reset to -1, if this is an update catalog
            }
            if (!isPlaceHolderCatalog && dr.getRole() == DrRoleType.XDCR) {
                CatalogMap<Table> tables = db.getTables();
                if (tables.get(DR_CONFLICTS_PARTITIONED_EXPORT_TABLE) == null
                        || tables.get(DR_CONFLICTS_REPLICATED_EXPORT_TABLE) == null) {
                    throw new RuntimeException("The XDCR role cannot be changed on an existing database. "
                            + "Save the contents, initialize a new instance with the desired role, "
                            + "and restore the contents.");
                }
            }
        } else {
            cluster.setDrrole(DrRoleType.NONE.value());
            if (clusterType.getId() != null) {
                clusterId = clusterType.getId();
            } else {
                clusterId = 0;
            }
        }
        cluster.setDrclusterid(clusterId);
    }

    /** Read a hashed password from password.
     *  SHA* hash it once to match what we will get from the wire protocol
     *  and then hex encode it
     * */
    private static String extractPassword(String password, ClientAuthScheme scheme) {
        MessageDigest md = null;
        try {
            md = MessageDigest.getInstance(ClientAuthScheme.getDigestScheme(scheme));
        } catch (final NoSuchAlgorithmException e) {
            hostLog.l7dlog(Level.FATAL, LogKeys.compiler_VoltCompiler_NoSuchAlgorithm.name(), e);
            System.exit(-1);
        }
        final byte passwordHash[] = md.digest(password.getBytes(Charsets.UTF_8));
        return Encoder.hexEncode(passwordHash);
    }

    /**
     * This code appeared repeatedly.  Extract method to take bytes for the catalog
     * or deployment file, do the irritating exception crash test, jam the bytes in,
     * and get the SHA-1 hash.
     */
    public static byte[] makeDeploymentHash(byte[] inbytes)
    {
        MessageDigest md = null;
        try {
            md = MessageDigest.getInstance("SHA-1");
        } catch (NoSuchAlgorithmException e) {
            VoltDB.crashLocalVoltDB("Bad JVM has no SHA-1 hash.", true, e);
        }
        md.update(inbytes);
        byte[] hash = md.digest();
        assert(hash.length == 20); // sha-1 length
        return hash;
    }

    private static ByteBuffer makeCatalogAndDeploymentBytes(
                int version,
                long genId,
                byte[] catalogBytes,
                byte[] catalogHash,
                byte[] deploymentBytes)
    {
        ByteBuffer versionAndBytes =
            ByteBuffer.allocate(
                    4 +  // version number
                    8 +  // generation Id
                    4 +  // catalog bytes length
                    catalogBytes.length +
                    20 + // catalog SHA-1 hash
                    4 +  // deployment bytes length
                    deploymentBytes.length
                    );

        if (catalogHash == null) {
            try {
                catalogHash = (new InMemoryJarfile(catalogBytes)).getSha1Hash();
            }
            catch (IOException ioe) {
                VoltDB.crashLocalVoltDB("Unable to build InMemoryJarfile from bytes, should never happen.",
                        true, ioe);
            }
        }

        versionAndBytes.putInt(version);
        versionAndBytes.putLong(genId);
        versionAndBytes.putInt(catalogBytes.length);
        versionAndBytes.put(catalogBytes);
        versionAndBytes.put(catalogHash);
        versionAndBytes.putInt(deploymentBytes.length);
        versionAndBytes.put(deploymentBytes);
        return versionAndBytes;
    }

    /**
     *  Attempt to create the ZK node and write the catalog/deployment bytes
     *  to ZK.  Used during the initial cluster deployment discovery and
     *  distribution.
     */
    public static void writeCatalogToZK(ZooKeeper zk,
                                        long genId,
                                        byte[] catalogBytes,
                                        byte[] catalogHash,
                                        byte[] deploymentBytes)
        throws KeeperException, InterruptedException
    {
        // use default version 0 as start
        ByteBuffer versionAndBytes = makeCatalogAndDeploymentBytes(0, genId,
                catalogBytes, catalogHash, deploymentBytes);
        zk.create(VoltZK.catalogbytes,
                versionAndBytes.array(), Ids.OPEN_ACL_UNSAFE, CreateMode.PERSISTENT);
    }

    /**
     * Update the catalog/deployment contained in ZK.  Someone somewhere must have
     * called writeCatalogToZK earlier in order to create the ZK node.
     */
    public static void updateCatalogToZK(ZooKeeper zk,
                                        int version,
                                        long genId,
                                        byte[] catalogBytes,
                                        byte[] catalogHash,
                                        byte[] deploymentBytes)
        throws KeeperException, InterruptedException
    {
        ByteBuffer versionAndBytes = makeCatalogAndDeploymentBytes(version, genId,
                catalogBytes, catalogHash, deploymentBytes);
        zk.setData(VoltZK.catalogbytes, versionAndBytes.array(), -1);
    }

    public static class CatalogAndDeployment {
        public final int version;
        public final long genId;
        public final byte[] catalogBytes;
        public final byte[] catalogHash;
        public final byte[] deploymentBytes;

        public CatalogAndDeployment(
                int version,
                long genId,
                byte[] catalogBytes,
                byte[] catalogHash,
                byte[] deploymentBytes)
        {
            this.version = version;
            this.genId = genId;
            this.catalogBytes = catalogBytes;
            this.catalogHash = catalogHash;
            this.deploymentBytes = deploymentBytes;
        }

        @Override
        public String toString()
        {
            return String.format("catalog version %d, catalog hash %s, deployment hash %s",
                                version,
                                Encoder.hexEncode(catalogHash).substring(0, 10),
                                Encoder.hexEncode(deploymentBytes).substring(0, 10));
        }
    }

    /**
     * Retrieve the catalog and deployment configuration from zookeeper.
     * NOTE: In general, people who want the catalog and/or deployment should
     * be getting it from the current CatalogContext, available from
     * VoltDB.instance().  This is primarily for startup and for use by
     * @UpdateCore.
     */
    public static CatalogAndDeployment getCatalogFromZK(ZooKeeper zk)
            throws KeeperException, InterruptedException {
        ByteBuffer catalogDeploymentBytes =
                ByteBuffer.wrap(zk.getData(VoltZK.catalogbytes, false, null));
        int version = catalogDeploymentBytes.getInt();
        long genId = catalogDeploymentBytes.getLong();
        int catalogLength = catalogDeploymentBytes.getInt();
        byte[] catalogBytes = new byte[catalogLength];
        catalogDeploymentBytes.get(catalogBytes);
        byte[] catalogHash = new byte[20]; // sha-1 hash size
        catalogDeploymentBytes.get(catalogHash);
        int deploymentLength = catalogDeploymentBytes.getInt();
        byte[] deploymentBytes = new byte[deploymentLength];
        catalogDeploymentBytes.get(deploymentBytes);
        catalogDeploymentBytes = null;

        return new CatalogAndDeployment(version, genId, catalogBytes, catalogHash, deploymentBytes);
    }

    /**
     * Given plan graphs and a SQL statement, compute a bidirectional usage map between
     * schema (indexes, table & views) and SQL/Procedures.
     * Use "annotation" objects to store this extra information in the catalog
     * during compilation and catalog report generation.
     */
    public static void updateUsageAnnotations(Database db,
                                              Statement stmt,
                                              AbstractPlanNode topPlan,
                                              AbstractPlanNode bottomPlan)
    {
        Map<String, StmtTargetTableScan> tablesRead = new TreeMap<>();
        Collection<String> indexes = new TreeSet<>();
        if (topPlan != null) {
            topPlan.getTablesAndIndexes(tablesRead, indexes);
        }
        if (bottomPlan != null) {
            bottomPlan.getTablesAndIndexes(tablesRead, indexes);
        }

        String updated = "";
        if ( ! stmt.getReadonly()) {
            updated = topPlan.getUpdatedTable();
            if (updated == null) {
                updated = bottomPlan.getUpdatedTable();
            }
            assert(updated.length() > 0);
        }

        Set<String> readTableNames = tablesRead.keySet();
        stmt.setTablesread(StringUtils.join(readTableNames, ","));
        stmt.setTablesupdated(updated);

        Set<String> tableDotIndexNames = new TreeSet<>();

        for (Table table : db.getTables()) {
            if (readTableNames.contains(table.getTypeName())) {
                readTableNames.remove(table.getTypeName());
                for (String indexName : indexes) {
                    Index index = table.getIndexes().get(indexName);
                    if (index != null) {
                        tableDotIndexNames.add(table.getTypeName() + "." + index.getTypeName());
                    }
                }
            }
        }

        String indexString = StringUtils.join(tableDotIndexNames, ",");
        stmt.setIndexesused(indexString);

        assert(tablesRead.size() == 0);
    }

    /**
     * Get all snapshot-able table names from an in-memory catalog jar file.
     * A snapshot-able table is one that's neither an export table nor an implicitly partitioned view.
     * @param jarfile a in-memory catalog jar file
     * @return A pair of two string sets.</br>
     *         The first set contains a complete list of names of snapshot-able tables.</br>
     *         The second set contains a list of names of optional
     *         <strong>single persistent table views</strong> without which the snapshot
     *         is still considered as complete (ENG-11578, ENG-14145).
     */
    public static Pair<Set<String>, Set<String>>
    getSnapshotableTableNamesFromInMemoryJar(InMemoryJarfile jarfile) {
        Set<String> fullTableNames = new HashSet<>();
        Set<String> optionalTableNames = new HashSet<>();
        Catalog catalog = new Catalog();
        catalog.execute(getSerializedCatalogStringFromJar(jarfile));
        Database db = getDatabase(catalog);
        Pair<List<Table>, Set<String>> ret;

        ret = getSnapshotableTables(db, true);
        ret.getFirst().forEach(table -> fullTableNames.add(table.getTypeName()));
        optionalTableNames.addAll(ret.getSecond());

        ret = getSnapshotableTables(db, false);
        ret.getFirst().forEach(table -> fullTableNames.add(table.getTypeName()));
        optionalTableNames.addAll(ret.getSecond());

        return new Pair<Set<String>, Set<String>>(fullTableNames, optionalTableNames);
    }

    /**
     * Get all snapshot-able tables from the catalog. A snapshot-able table is one
     * that's neither an export table nor an implicitly partitioned view.
     * @param catalog         Catalog database
     * @param isReplicated    true to return only replicated tables,
     *                        false to return all partitioned tables
     * @return A pair that contains a complete list of snapshot-able tables and a list
     *         of names of optional <strong>single persistent table views</strong> without
     *         which the snapshot is still considered as complete (ENG-11578, ENG-14145).
     */
    public static Pair<List<Table>, Set<String>>
    getSnapshotableTables(Database catalog, boolean isReplicated) {
        List<Table> tables = new ArrayList<>();
        Set<String> optionalTableNames = new HashSet<>();
        for (Table table : catalog.getTables()) {
            if (table.getIsreplicated() != isReplicated) {
                // We handle replicated tables and partitioned tables separately.
                continue;
            }
            if (isStream(catalog, table)) {
                // Streamed tables are not considered as "normal" tables here.
                continue;
            }
            if (table.getMaterializer() != null) {
                if (isSnapshotablePersistentTableView(catalog, table)) {
                    // Some persistent table views are added to the snapshot starting from
                    // V8.2, they are since then considered as "normal" tables, too.
                    // But their presence in the snapshot is not compulsory for backward
                    // compatibility reasons.
                    optionalTableNames.add(table.getTypeName());
                }
                else if (! isSnapshotableStreamedTableView(catalog, table)) {
                    continue;
                }
            }
            tables.add(table);
        }
        return new Pair<List<Table>, Set<String>>(tables, optionalTableNames);
    }

    /**
     * Get all normal tables from the catalog. A normal table is one that's NOT a materialized
     * view, nor an export table. For the lack of a better name, I call it normal.
     * @param catalog         Catalog database
     * @param isReplicated    true to return only replicated tables,
     *                        false to return all partitioned tables
     * @return A list of tables
     */
    public static List<Table> getNormalTables(Database catalog, boolean isReplicated) {
        List<Table> tables = new ArrayList<>();
        for (Table table : catalog.getTables()) {
            if ((table.getIsreplicated() == isReplicated) &&
                    table.getMaterializer() == null &&
                    !CatalogUtil.isStream(catalog, table)) {
                tables.add(table);
                continue;
            }
            //Handle views which are on STREAM only partitioned STREAM allow view and must have partition
            //column as part of view.
            if ((table.getMaterializer() != null) && !isReplicated
                    && (CatalogUtil.isStream(catalog, table.getMaterializer()))) {
                //Non partitioned export table are not allowed so it should not get here.
                Column bpc = table.getMaterializer().getPartitioncolumn();
                if (bpc != null) {
                    String bPartName = bpc.getName();
                    Column pc = table.getColumns().get(bPartName);
                    if (pc != null) {
                        tables.add(table);
                    }
                }
            }
        }
        return tables;
    }

    /**
     * Iterate through all the tables in the catalog, find a table with an id that matches the
     * given table id, and return its name.
     *
     * @param catalog  Catalog database
     * @param tableId  table id
     * @return table name associated with the given table id (null if no association is found)
     */
    public static Table getTableObjectNameFromId(Database catalog, int tableId) {
        for (Table table: catalog.getTables()) {
            if (table.getRelativeIndex() == tableId) {
                return table;
            }
        }
        return null;
    }

    /**
     * Iterate through all the tables in the catalog, find a table with an id that matches the
     * given table id, and return its name.
     *
     * @param catalog  Catalog database
     * @param tableId  table id
     * @return table name associated with the given table id (null if no association is found)
     */
    public static String getTableNameFromId(Database catalog, int tableId) {
        String tableName = null;
        for (Table table: catalog.getTables()) {
            if (table.getRelativeIndex() == tableId) {
                tableName = table.getTypeName();
            }
        }
        return tableName;
    }

    // Calculate the width of an index:
    // -- if the index is a pure-column index, return number of columns in the index
    // -- if the index is an expression index, return number of expressions used to create the index
    public static int getCatalogIndexSize(Index index) {
        int indexSize = 0;
        String jsonstring = index.getExpressionsjson();

        if (jsonstring.isEmpty()) {
            indexSize = getSortedCatalogItems(index.getColumns(), "index").size();
        } else {
            try {
                indexSize = AbstractExpression.fromJSONArrayString(jsonstring, null).size();
            } catch (JSONException e) {
                e.printStackTrace();
            }
        }

        return indexSize;
    }

    /**
     * Return if given proc is durable if its a sysproc SystemProcedureCatalog is consulted.
     * All non sys procs are all durable.
     *
     * @param procName
     * @return true if proc is durable for non sys procs return true (durable)
     */
    public static boolean isDurableProc(String procName) {
        SystemProcedureCatalog.Config sysProc = SystemProcedureCatalog.listing.get(procName);
        return sysProc == null || sysProc.isDurable();
    }

    /**
     * Build an empty catalog jar file.
     * @return jar file or null (on failure)
     * @throws IOException on failure to create temporary jar file
     * @param isXDCR
     */
    public static File createTemporaryEmptyCatalogJarFile(boolean isXDCR) throws IOException {
        File emptyJarFile = File.createTempFile("catalog-empty", ".jar");
        emptyJarFile.deleteOnExit();
        VoltCompiler compiler = new VoltCompiler(isXDCR);
        if (!compiler.compileEmptyCatalog(emptyJarFile.getAbsolutePath())) {
            return null;
        }
        return emptyJarFile;
    }

    /**
     * Get a string signature for the table represented by the args
     * @param name The name of the table
     * @param schema A sorted map of the columns in the table, keyed by column index
     * @return The table signature string.
     */
    public static String getSignatureForTable(String name, SortedMap<Integer, VoltType> schema) {
        StringBuilder sb = new StringBuilder();
        sb.append(name).append(SIGNATURE_TABLE_NAME_SEPARATOR);
        for (VoltType t : schema.values()) {
            sb.append(t.getSignatureChar());
        }
        return sb.toString();
    }

    /**
     * Deterministically serializes all DR table signatures into a string and calculates the CRC checksum.
     * @param catalog    The catalog
     * @return A pair of CRC checksum and the serialized signature string.
     */
    public static Pair<Long, String> calculateDrTableSignatureAndCrc(Database catalog) {
        SortedSet<Table> tables = Sets.newTreeSet();
        tables.addAll(getSnapshotableTables(catalog, true).getFirst());
        tables.addAll(getSnapshotableTables(catalog, false).getFirst());

        final PureJavaCrc32 crc = new PureJavaCrc32();
        final StringBuilder sb = new StringBuilder();
        String delimiter = "";
        for (Table t : tables) {
            if (t.getIsdred()) {
                crc.update(t.getSignature().getBytes(Charsets.UTF_8));
                sb.append(delimiter).append(t.getSignature());
                delimiter = SIGNATURE_DELIMITER;
            }
        }

        return Pair.of(crc.getValue(), sb.toString());
    }

    /**
     * Deserializes a catalog DR table signature string into a map of table signatures.
     * @param signature    The signature string that includes multiple DR table signatures
     * @return A map of signatures from table names to table signatures.
     */
    public static Map<String, String> deserializeCatalogSignature(String signature) {
        Map<String, String> tableSignatures = Maps.newHashMap();
        for (String oneSig : signature.split(Pattern.quote(SIGNATURE_DELIMITER))) {
            if (!oneSig.isEmpty()) {
                final String[] parts = oneSig.split(Pattern.quote(SIGNATURE_TABLE_NAME_SEPARATOR), 2);
                tableSignatures.put(parts[0], parts[1]);
            }
        }
        return tableSignatures;
    }

    public static class DeploymentCheckException extends RuntimeException {

        private static final long serialVersionUID = 6741313621335268608L;

        public DeploymentCheckException() {
            super();
        }

        public DeploymentCheckException(String message, Throwable cause) {
            super(message, cause);
        }

        public DeploymentCheckException(String message) {
            super(message);
        }

        public DeploymentCheckException(Throwable cause) {
            super(cause);
        }

    }

    /** Given a table, return the DELETE statement that can be executed
     * by a LIMIT PARTITION ROWS constraint, or NULL if there isn't one. */
    public static String getLimitPartitionRowsDeleteStmt(Table table) {
        CatalogMap<Statement> map = table.getTuplelimitdeletestmt();
        if (map.isEmpty()) {
            return null;
        }

        assert (map.size() == 1);
        return map.iterator().next().getSqltext();
    }

    /**
     * Add default configuration to DR conflicts export target if deployment file doesn't have the configuration
     *
     * @param export   list of export configuration
     */
    public static ExportType addExportConfigToDRConflictsTable(ExportType export) {
        if (export == null) {
            export = new ExportType();
        }
        boolean userDefineStream = false;
        for (ExportConfigurationType exportConfiguration : export.getConfiguration()) {
            if (exportConfiguration.getTarget().equals(DR_CONFLICTS_TABLE_EXPORT_GROUP)) {
                userDefineStream = true;
            }
        }

        if (!userDefineStream) {
            ExportConfigurationType defaultConfiguration = new ExportConfigurationType();
            defaultConfiguration.setEnabled(true);
            defaultConfiguration.setTarget(DR_CONFLICTS_TABLE_EXPORT_GROUP);
            defaultConfiguration.setType(ServerExportEnum.FILE);

            // type
            PropertyType type = new PropertyType();
            type.setName("type");
            type.setValue(DEFAULT_DR_CONFLICTS_EXPORT_TYPE);
            defaultConfiguration.getProperty().add(type);

            // nonce
            PropertyType nonce = new PropertyType();
            nonce.setName("nonce");
            nonce.setValue(DEFAULT_DR_CONFLICTS_NONCE);
            defaultConfiguration.getProperty().add(nonce);

            // outdir
            PropertyType outdir = new PropertyType();
            outdir.setName("outdir");
            outdir.setValue(DEFAULT_DR_CONFLICTS_DIR);
            defaultConfiguration.getProperty().add(outdir);

            // k-safe file export
            PropertyType ksafe = new PropertyType();
            ksafe.setName("replicated");
            ksafe.setValue("true");
            defaultConfiguration.getProperty().add(ksafe);

            // skip internal export columns
            PropertyType skipinternal = new PropertyType();
            skipinternal.setName("skipinternals");
            skipinternal.setValue("true");
            defaultConfiguration.getProperty().add(skipinternal);

            export.getConfiguration().add(defaultConfiguration);
        }
        return export;
    }

    /*
     * Given an index return its expressions or list of indexed columns
     *
     * @param index  Catalog Index
     * @param tableScan table
     * @param indexedExprs   index expressions. This list remains empty if the index is just on simple columns.
     * @param indexedColRefs indexed columns. This list remains empty if indexedExprs is in use.
     * @return true if this is a column based index
     */
    public static boolean getCatalogIndexExpressions(Index index, StmtTableScan tableScan,
            List<AbstractExpression> indexedExprs, List<ColumnRef> indexedColRefs) {
        String exprsjson = index.getExpressionsjson();
        if (exprsjson.isEmpty()) {
            CatalogUtil.getSortedCatalogItems(index.getColumns(), "index", indexedColRefs);
        } else {
            try {
                AbstractExpression.fromJSONArrayString(exprsjson, tableScan, indexedExprs);
            } catch (JSONException e) {
                e.printStackTrace();
                assert(false);
            }
        }
        return exprsjson.isEmpty();
    }

    public static Map<String, Column> getDRTableNamePartitionColumnMapping(Database db) {
        Map<String, Column> res = new HashMap<>();
        for (Table tb : db.getTables()) {
            if (!tb.getIsreplicated() && tb.getIsdred()) {
                res.put(tb.getTypeName(), tb.getPartitioncolumn());
            }
        }
        return res;
    }

    /**
     * Creates a shallow clone of {@link DeploymentType} where all its
     * children references are copied except for {@link ClusterType}, and
     * {@link PathsType} which are newly instantiated
     * @param o
     * @return a shallow clone of {@link DeploymentType}
     */
    public static DeploymentType shallowClusterAndPathsClone(DeploymentType o) {
        DeploymentType clone = new DeploymentType();

        clone.setPartitionDetection(o.getPartitionDetection());
        clone.setHeartbeat(o.getHeartbeat());
        clone.setHttpd(o.getHttpd());
        clone.setSnapshot(o.getSnapshot());
        clone.setExport(o.getExport());
        clone.setUsers(o.getUsers());
        clone.setCommandlog(o.getCommandlog());
        clone.setSystemsettings(o.getSystemsettings());
        clone.setSecurity(o.getSecurity());
        clone.setDr(o.getDr());
        clone.setImport(o.getImport());

        ClusterType other = o.getCluster();
        ClusterType cluster = new ClusterType();

        cluster.setHostcount(other.getHostcount());
        cluster.setSitesperhost(other.getSitesperhost());
        cluster.setKfactor(other.getKfactor());
        cluster.setId(other.getId());
        cluster.setSchema(other.getSchema());

        clone.setCluster(cluster);

        PathsType prev = o.getPaths();
        PathsType paths = new PathsType();

        paths.setVoltdbroot(prev.getVoltdbroot());
        paths.setSnapshots(prev.getSnapshots());
        paths.setExportoverflow(prev.getExportoverflow());
        paths.setDroverflow(prev.getDroverflow());
        paths.setCommandlog(prev.getCommandlog());
        paths.setCommandlogsnapshot(prev.getCommandlogsnapshot());
        paths.setLargequeryswap(prev.getLargequeryswap());

        clone.setPaths(paths);
        clone.setSsl(o.getSsl());

        clone.setSnmp(o.getSnmp());
        return clone;
    }

    /**
     * Get a deployment view that represents what needs to be displayed to VMC, which
     * reflects the paths that are used by this cluster member and the actual number of
     * hosts that belong to this cluster whether or not it was elastically expanded
     * @param deployment
     * @return adjusted deployment
     */
    public static DeploymentType updateRuntimeDeploymentPaths(DeploymentType deployment) {
        deployment = CatalogUtil.shallowClusterAndPathsClone(deployment);
        PathsType paths = deployment.getPaths();
        if (paths.getVoltdbroot() == null) {
            PathsType.Voltdbroot root = new PathsType.Voltdbroot();
            root.setPath(VoltDB.instance().getVoltDBRootPath());
            paths.setVoltdbroot(root);
        } else {
            paths.getVoltdbroot().setPath(VoltDB.instance().getVoltDBRootPath());
        }
        // Directly load path config from file
        NodeSettings pathSettings = NodeSettings.create(VoltDB.instance().getConfig().asRelativePathSettingsMap());
        //snapshot
        if (paths.getSnapshots() == null) {
            PathsType.Snapshots snap = new PathsType.Snapshots();
            snap.setPath(pathSettings.getSnapshoth().toString());
            paths.setSnapshots(snap);
        } else {
            paths.getSnapshots().setPath(pathSettings.getSnapshoth().toString());
        }
        if (paths.getCommandlog() == null) {
            //cl
            PathsType.Commandlog cl = new PathsType.Commandlog();
            cl.setPath(pathSettings.getCommandLog().toString());
            paths.setCommandlog(cl);
        } else {
            paths.getCommandlog().setPath(pathSettings.getCommandLog().toString());
        }
        if (paths.getCommandlogsnapshot() == null) {
            //cl snap
            PathsType.Commandlogsnapshot clsnap = new PathsType.Commandlogsnapshot();
            clsnap.setPath(pathSettings.getCommandLogSnapshot().toString());
            paths.setCommandlogsnapshot(clsnap);
        } else {
            paths.getCommandlogsnapshot().setPath(pathSettings.getCommandLogSnapshot().toString());
        }
        if (paths.getExportoverflow() == null) {
            //export overflow
            PathsType.Exportoverflow exp = new PathsType.Exportoverflow();
            exp.setPath(pathSettings.getExportOverflow().toString());
            paths.setExportoverflow(exp);
        } else {
            paths.getExportoverflow().setPath(pathSettings.getExportOverflow().toString());
        }
        if (paths.getDroverflow() == null) {
            //dr overflow
            final PathsType.Droverflow droverflow = new PathsType.Droverflow();
            droverflow.setPath(pathSettings.getDROverflow().toString());
            paths.setDroverflow(droverflow);
        } else {
            paths.getDroverflow().setPath(pathSettings.getDROverflow().toString());
        }
        if (paths.getLargequeryswap() == null) {
            //large query swap
            final PathsType.Largequeryswap largequeryswap = new PathsType.Largequeryswap();
            largequeryswap.setPath(pathSettings.getLargeQuerySwap().toString());
            paths.setLargequeryswap(largequeryswap);
        } else {
            paths.getLargequeryswap().setPath(pathSettings.getLargeQuerySwap().toString());
        }
        return deployment;
    }

    /*
     * Print procedure detail, such as statement text, frag id and json plan.
     *
     * @Param proc  Catalog procedure
     */
    public static String printUserProcedureDetail(Procedure proc) {
        PureJavaCrc32C crc = new PureJavaCrc32C();
        StringBuilder sb = new StringBuilder();
        sb.append("Procedure:" + proc.getTypeName()).append("\n");
        for (Statement stmt : proc.getStatements()) {
            // compute hash for determinism check
            String sqlText = stmt.getSqltext();
            crc.reset();
            crc.update(sqlText.getBytes(Constants.UTF8ENCODING));
            int hash = (int) crc.getValue();
            sb.append("Statement Hash: ").append(hash);
            sb.append(", Statement SQL: ").append(sqlText);
            for (PlanFragment frag : stmt.getFragments()) {
                byte[] planHash = Encoder.hexDecode(frag.getPlanhash());
                long planId = ActivePlanRepository.getFragmentIdForPlanHash(planHash);
                String stmtText = ActivePlanRepository.getStmtTextForPlanHash(planHash);
                byte[] jsonPlan = ActivePlanRepository.planForFragmentId(planId);
                sb.append("Plan Stmt Text:").append(stmtText);
                sb.append(", Plan Fragment Id:").append(planId);
                sb.append(", Json Plan:").append(new String(jsonPlan));
            }
            sb.append("\n");
        }
        return sb.toString();
    }

    public static String printCRUDProcedureDetail(Procedure proc, LoadedProcedureSet procSet) {
        PureJavaCrc32C crc = new PureJavaCrc32C();
        StringBuilder sb = new StringBuilder();
        sb.append("Procedure:" + proc.getTypeName()).append("\n");
        String sqlText = DefaultProcedureManager.sqlForDefaultProc(proc);
        crc.reset();
        crc.update(sqlText.getBytes(Constants.UTF8ENCODING));
        int hash = (int) crc.getValue();
        sb.append("Statement Hash: ").append(hash);
        sb.append(", Statement SQL: ").append(sqlText);
        ProcedureRunner runner = procSet.getProcByName(proc.getTypeName());
        if (runner != null) {
            for (Statement stmt : runner.getCatalogProcedure().getStatements()) {
                for (PlanFragment frag : stmt.getFragments()) {
                    byte[] planHash = Encoder.hexDecode(frag.getPlanhash());
                    long planId = ActivePlanRepository.getFragmentIdForPlanHash(planHash);
                    String stmtText = ActivePlanRepository.getStmtTextForPlanHash(planHash);
                    byte[] jsonPlan = ActivePlanRepository.planForFragmentId(planId);
                    sb.append(", Plan Fragment Id:").append(planId);
                    sb.append(", Plan Stmt Text:").append(stmtText);
                    sb.append(", Json Plan:").append(new String(jsonPlan));
                }
            }
        }
        sb.append("\n");
        return sb.toString();
    }

    /*
     * Check if the procedure is partitioned or not
     */
    public static boolean isProcedurePartitioned(Procedure proc) {
        return proc.getSinglepartition() || proc.getPartitioncolumn2() != null;
    }

    public static Map<String, Table> getTimeToLiveTables(Database db) {
        Map<String, Table> ttls = Maps.newHashMap();
        for (Table t : db.getTables()) {
            if (t.getTimetolive() != null && t.getTimetolive().get(TimeToLiveVoltDB.TTL_NAME) != null) {
                ttls.put(t.getTypeName().toLowerCase(),t);
            }
        }
        return ttls;
    }

    public static boolean isColumnIndexed(Table table, Column column) {
        for (Index index : table.getIndexes()) {
            for (ColumnRef colRef : index.getColumns()) {
                if(column.equals(colRef.getColumn())){
                 return true;
                }
            }
        }
        return false;
    }

    public static boolean getIsreplicated(String tableName) {
        Table table = VoltDB.instance().getCatalogContext().tables.get(tableName);
        if (table != null) {
            return table.getIsreplicated();
        }
        return false;
    }

    public static boolean isPersistentMigrate(String tableName) {
        Table table = VoltDB.instance().getCatalogContext().tables.get(tableName);
        if (table != null) {
            return TableType.isPersistentMigrate(table.getTabletype());
        }
        return false;
    }

    public static boolean hasShadowStream(String tableName) {
        Table table = VoltDB.instance().getCatalogContext().tables.get(tableName);
        if (table != null) {
            return TableType.needsShadowStream(table.getTabletype());
        }
        return false;
    }

    /**
     * Utility method for converting a {@link Column} to a {@link VoltTable.ColumnInfo}
     *
     * @param column Source {@link Column}
     * @return {@code column} converted into a {@link VoltTable.ColumnInfo}
     */
    public static VoltTable.ColumnInfo catalogColumnToInfo(Column column) {
        return new VoltTable.ColumnInfo(column.getTypeName(), VoltType.get((byte) column.getType()));
    }

    public static Cluster getCluster(Catalog catalog) {
        return catalog.getClusters().get("cluster");
    }

    public static Database getDatabase(Catalog catalog) {
        return getCluster(catalog).getDatabases().get("database");
    }
}<|MERGE_RESOLUTION|>--- conflicted
+++ resolved
@@ -886,16 +886,11 @@
 
         try {
             validateDeployment(catalog, deployment);
-            Cluster catCluster = catalog.getClusters().get("cluster");
+            Cluster catCluster = getCluster(catalog);
 
             // add our hacky Deployment to the catalog
-<<<<<<< HEAD
             if (catCluster.getDeployment().get("deployment") == null) {
                 catCluster.getDeployment().add("deployment");
-=======
-            if (getCluster(catalog).getDeployment().get("deployment") == null) {
-                getCluster(catalog).getDeployment().add("deployment");
->>>>>>> b9f10722
             }
 
             // set the cluster info
