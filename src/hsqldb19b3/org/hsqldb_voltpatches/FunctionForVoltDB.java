--- conflicted
+++ resolved
@@ -117,13 +117,11 @@
 
         static final int FUNC_VOLT_FROM_UNIXTIME          = 20023;
 
-<<<<<<< HEAD
         static final int FUNC_VOLT_SET_FIELD              = 20024;
-=======
-        static final int FUNC_VOLT_FORMAT_CURRENCY        = 20024;
+
+        static final int FUNC_VOLT_FORMAT_CURRENCY        = 20025;
 
         static final int FUNC_CONCAT                      = 124;
->>>>>>> 95a2d4c8
 
         private static final FunctionId[] instances = {
 
@@ -143,6 +141,13 @@
                     new short[] { Tokens.OPENBRACKET, Tokens.QUESTION,
                                   Tokens.COMMA, Tokens.QUESTION,
                                   Tokens.CLOSEBRACKET}),
+
+            new FunctionId("set_field", Type.SQL_VARCHAR, FUNC_VOLT_SET_FIELD, -1,
+                    new Type[] { Type.SQL_VARCHAR, Type.SQL_VARCHAR, Type.SQL_VARCHAR },
+                    new short[] { Tokens.OPENBRACKET, Tokens.QUESTION,
+                                  Tokens.COMMA, Tokens.QUESTION,
+                                  Tokens.COMMA, Tokens.QUESTION,
+                                  Tokens.CLOSEBRACKET }),
 
             new FunctionId("array_element", Type.SQL_VARCHAR, FUNC_VOLT_ARRAY_ELEMENT, -1,
                     new Type[] { Type.SQL_VARCHAR, Type.SQL_INTEGER },
@@ -180,14 +185,6 @@
                     new Type[] { Type.SQL_BIGINT },
                     new short[] {  Tokens.OPENBRACKET, Tokens.QUESTION, Tokens.CLOSEBRACKET }),
 
-<<<<<<< HEAD
-            new FunctionId("set_field", Type.SQL_VARCHAR, FUNC_VOLT_SET_FIELD, -1,
-                    new Type[] { Type.SQL_VARCHAR, Type.SQL_VARCHAR, Type.SQL_VARCHAR },
-                    new short[] { Tokens.OPENBRACKET, Tokens.QUESTION,
-                                  Tokens.COMMA, Tokens.QUESTION,
-                                  Tokens.COMMA, Tokens.QUESTION,
-                                  Tokens.CLOSEBRACKET })
-=======
             new FunctionId("format_currency", Type.SQL_VARCHAR, FUNC_VOLT_FORMAT_CURRENCY, -1,
                     new Type[] { Type.SQL_DECIMAL, Type.SQL_INTEGER},
                     new short[] {  Tokens.OPENBRACKET, Tokens.QUESTION, Tokens.COMMA,
@@ -198,7 +195,7 @@
                     new short[] { Tokens.OPENBRACKET, Tokens.QUESTION, Tokens.COMMA, Tokens.QUESTION,
                                   Tokens.X_REPEAT, 2, Tokens.COMMA, Tokens.QUESTION,
                                   Tokens.CLOSEBRACKET }),
->>>>>>> 95a2d4c8
+
         };
 
         private static Map<String, FunctionId> by_LC_name = new HashMap<String, FunctionId>();
