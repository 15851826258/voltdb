/* This file is part of VoltDB.
 * Copyright (C) 2008-2015 VoltDB Inc.
 *
 * This file contains original code and/or modifications of original code.
 * Any modifications made by VoltDB Inc. are licensed under the following
 * terms and conditions:
 *
 * Permission is hereby granted, free of charge, to any person obtaining
 * a copy of this software and associated documentation files (the
 * "Software"), to deal in the Software without restriction, including
 * without limitation the rights to use, copy, modify, merge, publish,
 * distribute, sublicense, and/or sell copies of the Software, and to
 * permit persons to whom the Software is furnished to do so, subject to
 * the following conditions:
 *
 * The above copyright notice and this permission notice shall be
 * included in all copies or substantial portions of the Software.
 *
 * THE SOFTWARE IS PROVIDED "AS IS", WITHOUT WARRANTY OF ANY KIND,
 * EXPRESS OR IMPLIED, INCLUDING BUT NOT LIMITED TO THE WARRANTIES OF
 * MERCHANTABILITY, FITNESS FOR A PARTICULAR PURPOSE AND NONINFRINGEMENT.
 * IN NO EVENT SHALL THE AUTHORS BE LIABLE FOR ANY CLAIM, DAMAGES OR
 * OTHER LIABILITY, WHETHER IN AN ACTION OF CONTRACT, TORT OR OTHERWISE,
 * ARISING FROM, OUT OF OR IN CONNECTION WITH THE SOFTWARE OR THE USE OR
 * OTHER DEALINGS IN THE SOFTWARE.
 */
/* Copyright (C) 2008 by H-Store Project
 * Brown University
 * Massachusetts Institute of Technology
 * Yale University
 *
 * Permission is hereby granted, free of charge, to any person obtaining
 * a copy of this software and associated documentation files (the
 * "Software"), to deal in the Software without restriction, including
 * without limitation the rights to use, copy, modify, merge, publish,
 * distribute, sublicense, and/or sell copies of the Software, and to
 * permit persons to whom the Software is furnished to do so, subject to
 * the following conditions:
 *
 * The above copyright notice and this permission notice shall be
 * included in all copies or substantial portions of the Software.
 *
 * THE SOFTWARE IS PROVIDED "AS IS", WITHOUT WARRANTY OF ANY KIND,
 * EXPRESS OR IMPLIED, INCLUDING BUT NOT LIMITED TO THE WARRANTIES OF
 * MERCHANTABILITY, FITNESS FOR A PARTICULAR PURPOSE AND NONINFRINGEMENT
 * IN NO EVENT SHALL THE AUTHORS BE LIABLE FOR ANY CLAIM, DAMAGES OR
 * OTHER LIABILITY, WHETHER IN AN ACTION OF CONTRACT, TORT OR OTHERWISE,
 * ARISING FROM, OUT OF OR IN CONNECTION WITH THE SOFTWARE OR THE USE OR
 * OTHER DEALINGS IN THE SOFTWARE.
 */

#include <cstdlib>
#include <stdint.h>
#include "harness.h"
#include "common/common.h"
#include "common/types.h"
#include "common/TupleSchema.h"
#include "common/NValue.hpp"
#include "common/ValueFactory.hpp"
#include "common/SerializableEEException.h"
#include "common/tabletuple.h"
#include "storage/tablefactory.h"
#include "storage/persistenttable.h"
#include "storage/DRTupleStream.h"
#include "indexes/tableindex.h"
#include "execution/VoltDBEngine.h"


using std::string;
using std::vector;
using namespace voltdb;

#define NUM_OF_TUPLES 10

class ConstraintTest : public Test {
public:
    ConstraintTest() : table(NULL) {
        this->database_id = 1000;
        m_exceptionBuffer = new char[4096];
        m_engine.setBuffers( NULL, 0, NULL, 0, m_exceptionBuffer, 4096);
        m_engine.resetReusedResultOutputBuffer();
        int partitionCount = 1;
        m_engine.initialize(0, 0, 0, 0, "", false, DEFAULT_TEMP_TABLE_MEMORY);
        m_engine.updateHashinator( HASHINATOR_LEGACY, (char*)&partitionCount, NULL, 0);
    }
    ~ConstraintTest() {
        delete table;
        delete [] m_exceptionBuffer;
    }

protected:
    voltdb::Table* table;
    voltdb::CatalogId database_id;
    voltdb::VoltDBEngine m_engine;
    char signature[20];

    char *m_exceptionBuffer;

    std::vector<std::string> columnNames;
    std::vector<voltdb::ValueType> columnTypes;
    std::vector<int32_t> columnSizes;
    std::vector<bool> columnNullables;

    void addColumn(const char* name, voltdb::ValueType type, uint16_t size, bool allow_null) {
        columnNames.push_back(name);
        columnTypes.push_back(type);
        columnSizes.push_back(size);
        columnNullables.push_back(allow_null);
    };

    void setTable(voltdb::TableIndexScheme *pkey = NULL) {
        assert (columnNames.size() == columnTypes.size());
        assert (columnTypes.size() == columnSizes.size());
        assert (columnSizes.size() == columnNullables.size());
        TupleSchema *schema = TupleSchema::createTupleSchemaForTest(columnTypes, columnSizes, columnNullables);
        if (pkey != NULL) {
            pkey->tupleSchema = schema;
        }
<<<<<<< HEAD
        table = TableFactory::getPersistentTable(this->database_id, "test_table", schema, columnNames, signature, false);
=======
        table = TableFactory::getPersistentTable(this->database_id, "test_table", schema, columnNames, signature);
>>>>>>> 7912fb8c
        if (pkey) {
            TableIndex *pkeyIndex = TableIndexFactory::TableIndexFactory::getInstance(*pkey);
            assert(pkeyIndex);
            table->addIndex(pkeyIndex);
            table->setPrimaryKeyIndex(pkeyIndex);
        }
    };

    void setTable(voltdb::TableIndexScheme &pkey) {
        setTable(&pkey);
    };
};

TEST_F(ConstraintTest, NotNull) {
    //
    // Set the first three columns to be not allow for null values
    //
    bool allow_null[4] = { false, false, false, true };
    for (int ctr = 0; ctr < 4; ctr++) {
        char name[16];
        snprintf(name, 16, "col%02d", ctr);
        addColumn(name, VALUE_TYPE_BIGINT,
                  NValue::getTupleStorageSize(voltdb::VALUE_TYPE_BIGINT),
                  allow_null[ctr]);
    }
    setTable();

    //
    // Insert tuples with different combinations of null values
    // Make sure that none of them get added
    //
    int64_t value = 1;
    for (int ctr0 = 0; ctr0 <= 1; ctr0++) {
        for (int ctr1 = 0; ctr1 <= 1; ctr1++) {
            for (int ctr2 = 0; ctr2 <= 1; ctr2++) {
                for (int ctr3 = 0; ctr3 <= 1; ctr3++) {
                    TableTuple &tuple = this->table->tempTuple();
                    tuple.setAllNulls();
                    if (ctr0) tuple.setNValue(0, voltdb::ValueFactory::getBigIntValue(value++));
                    if (ctr1) tuple.setNValue(1, voltdb::ValueFactory::getBigIntValue(value++));
                    if (ctr2) tuple.setNValue(2, voltdb::ValueFactory::getBigIntValue(value++));
                    if (ctr3) tuple.setNValue(3, voltdb::ValueFactory::getBigIntValue(value++));

                    bool expected = (ctr0 + ctr1 + ctr2 == 3);
                    bool threwException = false;
                    try {
                        bool returned = this->table->insertTuple(tuple);
                        EXPECT_EQ(expected, returned);
                    } catch (SerializableEEException &e) {
                        threwException = true;
                    }
                    EXPECT_EQ(expected, !threwException);
                }
            }
        }
    }
}

TEST_F(ConstraintTest, UniqueOneColumnNotNull) {
    //
    // Check to make sure that a single column pkey works
    //
    const int columnCount = 3;
    bool allow_null[columnCount] = { false, true, true };
    for (int ctr = 0; ctr < columnCount; ctr++) {
        char name[16];
        snprintf(name, 16, "col%02d", ctr);
        addColumn(name, VALUE_TYPE_BIGINT,
                  NValue::getTupleStorageSize(VALUE_TYPE_BIGINT),
                  allow_null[ctr]);
    }

    std::vector<int> pkey_column_indices;
    pkey_column_indices.push_back(0);
    TableIndexScheme pkey("idx_pkey", voltdb::BALANCED_TREE_INDEX,
                          pkey_column_indices, TableIndex::simplyIndexColumns(),
                          true, true, NULL);

    setTable(pkey);

    for (int64_t ctr = 0; ctr < NUM_OF_TUPLES; ctr++) {
        voltdb::TableTuple &tuple = this->table->tempTuple();
        tuple.setAllNulls();
        tuple.setNValue(0, ValueFactory::getBigIntValue(ctr));
        tuple.setNValue(1, ValueFactory::getBigIntValue(ctr));
        tuple.setNValue(2, ValueFactory::getBigIntValue(ctr));

        //
        // This should always succeed
        //
        EXPECT_EQ(true, this->table->insertTuple(tuple));

        bool exceptionThrown = false;
        try {
            //
            // And this should always fail
            //
            EXPECT_EQ(false, this->table->insertTuple(tuple));
        } catch (SerializableEEException &e) {
            exceptionThrown = true;
        }
        EXPECT_TRUE(exceptionThrown);

        exceptionThrown = false;
        try {
            //
            // Even if we change just one value that isn't the primary key, it should still fail!
            //
            tuple.setNValue(1, voltdb::ValueFactory::getBigIntValue(ctr + ctr));
            EXPECT_EQ(false, this->table->insertTuple(tuple));
        } catch (SerializableEEException &e) {
            exceptionThrown = true;
        }
        EXPECT_TRUE(exceptionThrown);

    }
}


TEST_F(ConstraintTest, UniqueOneColumnAllowNull) {
    //
    // Check to make sure that a single column pkey works with null
    //
    const int columnCount = 3;
    bool allow_null[columnCount] = { true, true, true };
    for (int ctr = 0; ctr < columnCount; ctr++) {
        char name[16];
        snprintf(name, 16, "col%02d", ctr);
        addColumn(name, VALUE_TYPE_BIGINT,
                  NValue::getTupleStorageSize(VALUE_TYPE_BIGINT), allow_null[ctr]);
    }

    std::vector<int> pkey_column_indices;
    pkey_column_indices.push_back(0);
    voltdb::TableIndexScheme pkey("idx_pkey", BALANCED_TREE_INDEX,
                                  pkey_column_indices, TableIndex::simplyIndexColumns(),
                                  true, true, NULL);

    setTable(pkey);

    int64_t value_ctr = 0;
    for (int ctr = 0; ctr < 2; ctr++) {
        bool expected_result = (ctr == 0);
        //
        // Insert a regular value
        //
        TableTuple &tuple = this->table->tempTuple();
        tuple.setAllNulls();
        tuple.setNValue(0, ValueFactory::getBigIntValue(INT64_C(1)));
        tuple.setNValue(1, ValueFactory::getBigIntValue(value_ctr++));
        tuple.setNValue(2, ValueFactory::getBigIntValue(value_ctr++));
        bool exceptionThrown = false;
        try {
            EXPECT_EQ(expected_result, this->table->insertTuple(tuple));
        } catch (SerializableEEException &e) {
            exceptionThrown = true;
        }
        EXPECT_EQ(expected_result, !exceptionThrown);

        //
        // Insert a null key value
        //
        TableTuple &tuple2 = this->table->tempTuple();
        tuple2.setAllNulls();
        tuple2.setNValue(1, ValueFactory::getBigIntValue(value_ctr++));
        tuple2.setNValue(2, ValueFactory::getBigIntValue(value_ctr++));
        exceptionThrown = false;
        try {
            EXPECT_EQ(expected_result, this->table->insertTuple(tuple2));
        } catch (SerializableEEException &e) {
            exceptionThrown = true;
        }
        EXPECT_EQ(expected_result, !exceptionThrown);
    }
}

TEST_F(ConstraintTest, UniqueTwoColumnNotNull) {
    //
    // Check to make sure that compound primary keys work
    //
    const int columnCount = 4;
    bool allow_null[columnCount] = { false, true, false, false };
    for (int ctr = 0; ctr < columnCount; ctr++) {
        char name[16];
        snprintf(name, 16, "col%02d", ctr);
        addColumn(name, VALUE_TYPE_BIGINT, NValue::getTupleStorageSize(VALUE_TYPE_BIGINT), allow_null[ctr]);
    }

    std::vector<int> pkey_column_indices;
    pkey_column_indices.push_back(0);
    pkey_column_indices.push_back(2);
    pkey_column_indices.push_back(3);
    TableIndexScheme pkey("idx_pkey", BALANCED_TREE_INDEX,
                          pkey_column_indices, TableIndex::simplyIndexColumns(),
                          true, true, NULL);

    setTable(pkey);

    for (int64_t ctr = 0; ctr < NUM_OF_TUPLES; ctr++) {
        TableTuple &tuple = this->table->tempTuple();
        tuple.setAllNulls();
        tuple.setNValue(0, ValueFactory::getBigIntValue(ctr));
        tuple.setNValue(1, ValueFactory::getBigIntValue(ctr));
        tuple.setNValue(2, ValueFactory::getBigIntValue(ctr));
        tuple.setNValue(3, ValueFactory::getBigIntValue(ctr));
        //
        // This should always succeed
        //
        EXPECT_EQ(true, this->table->insertTuple(tuple));
        bool exceptionThrown = false;
        try {
            //
            // And this should always fail
            //
            EXPECT_EQ(false, this->table->insertTuple(tuple));
        } catch (SerializableEEException &e) {
            exceptionThrown = true;
        }
        EXPECT_TRUE(exceptionThrown);
    }
}

TEST_F(ConstraintTest, UniqueTwoColumnAllowNull) {
    //
    // Check to make sure that compound primary keys work
    //
    const int columnCount = 4;
    bool allow_null[columnCount] = { true, true, true, true };
    for (int ctr = 0; ctr < columnCount; ctr++) {
        char name[16];
        snprintf(name, 16, "col%02d", ctr);
        addColumn(name, VALUE_TYPE_BIGINT, NValue::getTupleStorageSize(VALUE_TYPE_BIGINT), allow_null[ctr]);
    }

    std::vector<int> pkey_column_indices;
    pkey_column_indices.push_back(0);
    pkey_column_indices.push_back(2);
    pkey_column_indices.push_back(3);
    TableIndexScheme pkey("idx_pkey", BALANCED_TREE_INDEX,
                          pkey_column_indices, TableIndex::simplyIndexColumns(),
                          true, true, NULL);

    setTable(pkey);

    int64_t value_ctr = 0;
    for (int ctr = 0; ctr < 2; ctr++) {
        bool expected_result = (ctr == 0);
        //
        // Insert a regular value
        //
        TableTuple &tuple = this->table->tempTuple();
        tuple.setAllNulls();
        tuple.setNValue(0, ValueFactory::getBigIntValue(INT64_C(1)));
        tuple.setNValue(1, ValueFactory::getBigIntValue(value_ctr++));
        tuple.setNValue(2, ValueFactory::getBigIntValue(INT64_C(2)));
        tuple.setNValue(3, ValueFactory::getBigIntValue(INT64_C(3)));
        bool exceptionThrown = false;
        try {
            EXPECT_EQ(expected_result, this->table->insertTuple(tuple));
        } catch (SerializableEEException &e) {
            exceptionThrown = true;
        }
        EXPECT_EQ(expected_result, !exceptionThrown);

        //
        // Insert a null key value
        //
        TableTuple &tuple2 = this->table->tempTuple();
        tuple2.setAllNulls();
        tuple2.setNValue(1, ValueFactory::getBigIntValue(value_ctr++));
        exceptionThrown = false;
        try {
            EXPECT_EQ(expected_result, this->table->insertTuple(tuple2));
        } catch (SerializableEEException &e) {
            exceptionThrown = true;
        }
        EXPECT_EQ(expected_result, !exceptionThrown);
    }
}

int main() {
    return TestSuite::globalInstance()->runAll();
}<|MERGE_RESOLUTION|>--- conflicted
+++ resolved
@@ -116,11 +116,7 @@
         if (pkey != NULL) {
             pkey->tupleSchema = schema;
         }
-<<<<<<< HEAD
-        table = TableFactory::getPersistentTable(this->database_id, "test_table", schema, columnNames, signature, false);
-=======
         table = TableFactory::getPersistentTable(this->database_id, "test_table", schema, columnNames, signature);
->>>>>>> 7912fb8c
         if (pkey) {
             TableIndex *pkeyIndex = TableIndexFactory::TableIndexFactory::getInstance(*pkey);
             assert(pkeyIndex);
