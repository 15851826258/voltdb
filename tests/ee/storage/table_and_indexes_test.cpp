--- conflicted
+++ resolved
@@ -45,11 +45,7 @@
 class TableAndIndexTest : public Test {
     public:
         TableAndIndexTest() {
-<<<<<<< HEAD
-            engine = new ExecutorContext(0, 0, NULL, NULL, NULL, false, "", 0, &drStream);
-=======
-            engine = new ExecutorContext(0, 0, NULL, NULL, NULL, NULL, false, "", 0);
->>>>>>> c025147a
+            engine = new ExecutorContext(0, 0, NULL, NULL, NULL, NULL, false, "", 0, &drStream);
             mem = 0;
 
             vector<voltdb::ValueType> districtColumnTypes;
