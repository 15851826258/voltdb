--- conflicted
+++ resolved
@@ -57,7 +57,6 @@
 import org.voltcore.messaging.HostMessenger;
 import org.voltcore.messaging.LocalObjectMessage;
 import org.voltcore.messaging.Mailbox;
-import org.voltcore.messaging.MessagingException;
 import org.voltcore.network.Connection;
 import org.voltcore.network.VoltNetworkPool;
 import org.voltdb.ClientInterface.ClientInputHandler;
@@ -73,14 +72,6 @@
 import org.voltdb.dtxn.MailboxPublisher;
 import org.voltdb.dtxn.TransactionInitiator;
 import org.voltdb.messaging.FastSerializer;
-<<<<<<< HEAD
-=======
-import org.voltcore.messaging.HostMessenger;
-import org.voltcore.messaging.LocalObjectMessage;
-import org.voltcore.messaging.Mailbox;
-import org.voltcore.network.Connection;
-import org.voltcore.network.VoltNetworkPool;
->>>>>>> b659d0c3
 import org.voltdb.utils.CatalogUtil;
 import org.voltdb.utils.Encoder;
 
@@ -210,7 +201,6 @@
      * @param isEverySite
      * @return StoredProcedureInvocation object passed to createTransaction()
      * @throws IOException
-     * @throws MessagingException
      */
     private StoredProcedureInvocation readAndCheck(ByteBuffer msg, String procName, Object partitionParam,
                                                    boolean isAdmin, boolean isReadonly, boolean isSinglePart,
