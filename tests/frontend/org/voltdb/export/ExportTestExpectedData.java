/* This file is part of VoltDB.
 * Copyright (C) 2008-2019 VoltDB Inc.
 *
 * Permission is hereby granted, free of charge, to any person obtaining
 * a copy of this software and associated documentation files (the
 * "Software"), to deal in the Software without restriction, including
 * without limitation the rights to use, copy, modify, merge, publish,
 * distribute, sublicense, and/or sell copies of the Software, and to
 * permit persons to whom the Software is furnished to do so, subject to
 * the following conditions:
 *
 * The above copyright notice and this permission notice shall be
 * included in all copies or substantial portions of the Software.
 *
 * THE SOFTWARE IS PROVIDED "AS IS", WITHOUT WARRANTY OF ANY KIND,
 * EXPRESS OR IMPLIED, INCLUDING BUT NOT LIMITED TO THE WARRANTIES OF
 * MERCHANTABILITY, FITNESS FOR A PARTICULAR PURPOSE AND NONINFRINGEMENT.
 * IN NO EVENT SHALL THE AUTHORS BE LIABLE FOR ANY CLAIM, DAMAGES OR
 * OTHER LIABILITY, WHETHER IN AN ACTION OF CONTRACT, TORT OR OTHERWISE,
 * ARISING FROM, OUT OF OR IN CONNECTION WITH THE SOFTWARE OR THE USE OR
 * OTHER DEALINGS IN THE SOFTWARE.
 */

package org.voltdb.export;

import static org.hamcrest.MatcherAssert.assertThat;
import static org.junit.Assert.assertEquals;

import java.util.HashMap;
import java.util.Map;
import java.util.Map.Entry;

import org.voltdb.VoltType;
import org.voltdb.client.Client;
import org.voltdb.client.ClientImpl;
import org.voltdb.export.TestExportBaseSocketExport.ServerListener;
import org.voltdb.exportclient.ExportDecoderBase;

public class ExportTestExpectedData {
    // hash table name + partition to verifier
    public final Map<String, ExportToSocketTestVerifier> m_verifiers = new HashMap<>();
    public final Map<String, Boolean> m_seen_verifiers = new HashMap<>();
    public final Map<String, Integer> m_expectedRowCount = new HashMap<>();

    private final Map<String, ServerListener> m_severSockets;
    // TODO: support per-table replicated stream check
    private final boolean m_replicated;
    private final boolean m_exact;
    private final long m_copies;
    public boolean m_verifySequenceNumber = true;
    public boolean m_verbose = true;

    public ExportTestExpectedData(Map<String, ServerListener> serverSockets, boolean isExportReplicated, boolean exact,
            int copies) {
        m_severSockets = serverSockets;
        m_replicated = isExportReplicated;
        m_exact = exact;
        m_copies = copies;
    }

    public synchronized void addRow(Client client, String tableName, Object partitionHash, Object[] data) {
        long partition = ((ClientImpl) client).getPartitionForParameter(VoltType.typeFromObject(partitionHash)
                .getValue(), partitionHash);
        ExportToSocketTestVerifier verifier = m_verifiers.get(tableName + partition);
        if (verifier == null) {
            verifier = new ExportToSocketTestVerifier(tableName, (int) partition);
            m_verifiers.put(tableName + partition, verifier);
            m_seen_verifiers.put(tableName + partition, Boolean.TRUE);
        }
        verifier.addRow(data);
        Integer count = m_expectedRowCount.get(tableName);
        if (count == null) {
            m_expectedRowCount.put(tableName,1);
        }
         else {
            m_expectedRowCount.put(tableName,count+1);
        }
    }

    public synchronized void verifyRows() throws Exception {
        /*
         * Process the row data in each table
         */
        for (Entry<String, ServerListener> f : m_severSockets.entrySet()) {
            String tableName = f.getKey();
            System.out.println("Processing Table:" + tableName);

            String next[] = null;
<<<<<<< HEAD
            assertEquals(getSize(tableName), f.getValue().getSize());
            if (!m_exact) {
                continue;
            }
=======
            assertEquals(getExpectedRowCount(tableName), f.getValue().getReceivedRowCount());
>>>>>>> 3213b6e9
            while ((next = f.getValue().getNext()) != null) {
                final int partitionId = Integer.valueOf(next[3]);
                if (m_verbose) {
                    StringBuilder sb = new StringBuilder();
                    for (String s : next) {
                        sb.append(s).append(", ");
                    }
                    System.out.println(sb);
                }
                ExportToSocketTestVerifier verifier = m_verifiers.get(tableName + partitionId);
                Long rowSeq = Long.parseLong(next[ExportDecoderBase.INTERNAL_FIELD_COUNT]);

                // verify occurrence if replicated
                if (m_replicated) {
                    assertEquals(m_copies, f.getValue().getCount(rowSeq));
                }

                assertThat( next, verifier.isExpectedRow(m_verifySequenceNumber));
            }
        }
    }

    private int getExpectedRowCount(String tableName) {
        return m_expectedRowCount.containsKey(tableName) ? m_expectedRowCount.get(tableName) : 0;
    }

    public long getExportedDataCount() {
        long retval = 0;
        for (ExportToSocketTestVerifier verifier : m_verifiers.values()) {
            retval += verifier.getSize();
        }
        return retval;
    }
}<|MERGE_RESOLUTION|>--- conflicted
+++ resolved
@@ -86,14 +86,10 @@
             System.out.println("Processing Table:" + tableName);
 
             String next[] = null;
-<<<<<<< HEAD
-            assertEquals(getSize(tableName), f.getValue().getSize());
+            assertEquals(getExpectedRowCount(tableName), f.getValue().getReceivedRowCount());
             if (!m_exact) {
                 continue;
             }
-=======
-            assertEquals(getExpectedRowCount(tableName), f.getValue().getReceivedRowCount());
->>>>>>> 3213b6e9
             while ((next = f.getValue().getNext()) != null) {
                 final int partitionId = Integer.valueOf(next[3]);
                 if (m_verbose) {
