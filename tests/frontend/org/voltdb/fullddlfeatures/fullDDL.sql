-- CREATE INDEX
-- basic features

CREATE TABLE T1
(
    width INTEGER
,   length INTEGER
,   volume INTEGER
);

CREATE UNIQUE INDEX area
ON
T1
(
    width * length
);

CREATE TABLE T2
(
    width INTEGER
,   length INTEGER
,   area INTEGER NOT NULL
,   volume INTEGER
);

PARTITION TABLE T2
ON
COLUMN
    area
;

CREATE ASSUMEUNIQUE INDEX absVal
ON
T2
(
    ABS(area * 2)
,   ABS(volume / 2)
);

-- hash index

CREATE TABLE T3
(
    val INTEGER
,   str VARCHAR(30)
,   id INTEGER
);

CREATE UNIQUE INDEX abs_Hash_idx
ON
T3
(
    ABS(val)
);

CREATE UNIQUE INDEX nomeaninghashweirdidx
ON
T3
(
    ABS(id)
);

-- function in index definition

CREATE INDEX strMatch
ON
T3
(
    FIELD
    (
        str
    ,   'arbitrary'
    )
,   id
);


-- CREATE ROLE
-- basic

CREATE ROLE guest;

CREATE ROLE admin
WITH
    sysproc
,   adhoc
,   defaultproc;


-- CREATE PROCEDURE AS
-- as sql stmt

CREATE TABLE User
(
    age INTEGER
,   name VARCHAR(20)
);

CREATE PROCEDURE p1
ALLOW
    admin
AS
    SELECT COUNT(*)
         , name
    FROM User
    WHERE age = ?
    GROUP BY name;

CREATE PROCEDURE p2
ALLOW
    admin
AS
    INSERT INTO User
    VALUES (?, ?);

-- as source code

--CREATE PROCEDURE p3
--ALLOW
--    admin
--AS
--    ###
--    stmt = new SQLStmt('SELECT age, name FROM User WHERE age = ?')
--    transactOn = { int key ->
--                   voltQueueSQL(stmt,key)
--                   voltExecuteSQL(true)
--	             }
--    ### LANGUAGE GROOVY
--;


-- CREATE PROCEDURE FROM CLASS
-- basic

CREATE PROCEDURE
ALLOW
    admin
FROM CLASS
    org.voltdb_testprocs.fullddlfeatures.testCreateProcFromClassProc
;


-- CREATE TABLE
-- test all supported SQL datatypes

CREATE TABLE T4
(
    C1 TINYINT DEFAULT 127 NOT NULL
,   C2 SMALLINT DEFAULT 32767 NOT NULL
,   C3 INTEGER DEFAULT 2147483647 NOT NULL
,   C4 BIGINT NOT NULL
,   C5 FLOAT NOT NULL
,   C6 DECIMAL NOT NULL
,   C7 VARCHAR(32) NOT NULL
,   C8 VARBINARY(32) NOT NULL
,   C9 TIMESTAMP DEFAULT NOW NOT NULL
,   C10 TIMESTAMP DEFAULT CURRENT_TIMESTAMP
,   PRIMARY KEY
    (
        C1
    ,   C9
    )
);

-- test maximum varchar size

CREATE TABLE T5
(
    C VARCHAR(1048576 BYTES)
);

CREATE TABLE T6
(
    C VARCHAR(262144)
);

-- test maximum varbinary size

CREATE TABLE T7
(
    C VARBINARY(1048576)
);

-- test maximum limit partition rows

CREATE TABLE T8
(
    C INTEGER
,   LIMIT PARTITION ROWS 2147483647
);

-- column constraint

CREATE TABLE T9
(
    C1 INTEGER PRIMARY KEY NOT NULL
,   C2 SMALLINT UNIQUE NOT NULL
);

CREATE TABLE T10
(
    C INTEGER DEFAULT 123 NOT NULL
,   CONSTRAINT con UNIQUE
    (
        C
    )
);

CREATE TABLE T11
(
    C INTEGER DEFAULT 123 NOT NULL
,   CONSTRAINT pk1 PRIMARY KEY
    (
        C
    )
);

CREATE TABLE T12
(
    C1 INTEGER NOT NULL
,   C2 INTEGER DEFAULT 123 NOT NULL
,   CONSTRAINT au ASSUMEUNIQUE
    (
        C2
    )
);
PARTITION TABLE T12 ON COLUMN C1;

-- table constraints

CREATE TABLE T13
(
    C INTEGER
,   CONSTRAINT pk2 PRIMARY KEY
    (
        C
    )
);

CREATE TABLE T14
(
    C INTEGER
,   CONSTRAINT uni1 UNIQUE
    (
        C
    )
);

CREATE TABLE T15
(
    C INTEGER
,   C2 TINYINT NOT NULL
,   CONSTRAINT assumeuni ASSUMEUNIQUE
    (
        C
    )
);
PARTITION TABLE T15 ON COLUMN C2;

CREATE TABLE T16
(
    C INTEGER
,   CONSTRAINT lpr1 LIMIT PARTITION ROWS 1
);

-- table constraint without keyword

CREATE TABLE T17
(
    C INTEGER
,   PRIMARY KEY
    (
        C
    )
);

CREATE TABLE T18
(
    C INTEGER
,   UNIQUE
    (
        C
    )
);

CREATE TABLE T19
(
    C INTEGER
,   C2 TINYINT NOT NULL
,   ASSUMEUNIQUE
    (
        C
    )
);
PARTITION TABLE T19 ON COLUMN C2;

CREATE TABLE T20
(
    C INTEGER
,   LIMIT PARTITION ROWS 123
);


-- both column and table constraints

CREATE TABLE T21
(
    C1 TINYINT DEFAULT 127 NOT NULL
,   C2 SMALLINT DEFAULT 32767 NOT NULL
,   C3 INTEGER DEFAULT 2147483647 NOT NULL
,   C4 BIGINT NOT NULL
,   C5 FLOAT NOT NULL
,   C6 DECIMAL ASSUMEUNIQUE NOT NULL
,   C7 VARCHAR(32) NOT NULL
,   C8 VARBINARY(32) NOT NULL
,   C9 TIMESTAMP DEFAULT NOW NOT NULL
,   C10 TIMESTAMP DEFAULT CURRENT_TIMESTAMP
,   ASSUMEUNIQUE
    (
        C1
    ,   C9
    )
);
PARTITION TABLE T21 ON COLUMN C3;

CREATE TABLE T22
(
    C1 TINYINT DEFAULT 127 NOT NULL UNIQUE
,   C2 SMALLINT DEFAULT 32767 NOT NULL
,   C3 INTEGER DEFAULT 2147483647 NOT NULL
,   C4 BIGINT NOT NULL
,   C5 FLOAT NOT NULL
,   C6 DECIMAL UNIQUE NOT NULL
,   C7 VARCHAR(32) NOT NULL
,   C8 VARBINARY(32) NOT NULL
,   C9 TIMESTAMP DEFAULT NOW NOT NULL
,   C10 TIMESTAMP DEFAULT CURRENT_TIMESTAMP
,   UNIQUE
    (
        C1
    ,   C9
    )
);

CREATE TABLE T23
(
    C1 INTEGER NOT NULL
,   C2 SMALLINT UNIQUE
,   C3 VARCHAR(32) NOT NULL
,   C4 TINYINT NOT NULL
,   C5 TIMESTAMP NOT NULL
,   C6 BIGINT NOT NULL
,   C7 FLOAT NOT NULL
,   C8 DECIMAL NOT NULL
,   C9 INTEGER
,   CONSTRAINT hash_pk PRIMARY KEY
    (
        C1
    ,   C5
    )
,   CONSTRAINT uni2 UNIQUE
    (
        C1
    ,   C7
    ),
    CONSTRAINT lpr2 LIMIT PARTITION ROWS 123
);


-- CREATE VIEW
-- basic

CREATE TABLE T24
(
    C1 INTEGER
,   C2 INTEGER
);

CREATE VIEW VT1
(
    C1
,   C2
,   TOTAL
)
AS
    SELECT C1
        ,  C2
        ,  COUNT(*)
    FROM T24
    GROUP BY C1
          ,  C2
;

CREATE VIEW VT2
(
    C1
,   C2
,   TOTAL
,   SUMUP
)
AS
    SELECT C1
        ,  C2
        ,  COUNT(*)
        ,  SUM(C2)
    AS
        newTble
    FROM T24
    WHERE T24.C1 < 1000
    GROUP BY C1
          ,  C2
;


-- EXPORT TABLE
-- basic

CREATE TABLE T25
(
    id INTEGER NOT NULL
);
EXPORT TABLE T25;


-- IMPORT CLASS
-- basic

-- IMPORT CLASS org.voltdb_testprocs.fullddlfeatures.NoMeaningClass;
-- CREATE PROCEDURE FROM CLASS org.voltdb_testprocs.fullddlfeatures.testImportProc;


-- PARTITION PROCEDURE
-- basic

CREATE TABLE T26
(
    age BIGINT NOT NULL
,   gender TINYINT
);

CREATE PROCEDURE p4
ALLOW
    admin
AS
    SELECT COUNT(*)
    FROM T26
    WHERE age = ?;

PARTITION TABLE T26 ON COLUMN age;

PARTITION PROCEDURE p4
ON
TABLE
    T26
COLUMN
    age
PARAMETER
    0
;

PARTITION PROCEDURE testCreateProcFromClassProc
ON
TABLE
    T26
COLUMN
    age
;


-- PARTITION TABLE
-- basic

CREATE TABLE T27
(
    C INTEGER NOT NULL
);

PARTITION TABLE T27 ON COLUMN C;

-- CREATE PROCEDURE
-- Verify that the sqlcmd parsing survives two consecutive create procedures

CREATE TABLE T28
(
    C1 BIGINT
,   C2 BIGINT
);

CREATE TABLE T29
(
    C1 INTEGER
,   LIMIT PARTITION ROWS 5 EXECUTE (DELETE FROM T29 WHERE C1 > 0)
);

CREATE TABLE T30
(
    C1 INTEGER
,   CONSTRAINT lpr5exec
    LIMIT PARTITION ROWS 5 EXECUTE (DELETE FROM T30 WHERE C1 > 0)
);

CREATE PROCEDURE FOO1 AS SELECT * FROM T28;
CREATE PROCEDURE FOO2 AS SELECT COUNT(*) FROM T28;

-- Verify that consecutive procedure/view statements survive sqlcmd parsing
CREATE PROCEDURE FOO3 AS SELECT * FROM T28;

CREATE VIEW VT3
(
    C1
,   C2
,   TOTAL
)
AS
    SELECT C1
        ,  C2
        ,  COUNT(*)
    FROM T28
    GROUP BY C1
          ,  C2
;

CREATE PROCEDURE FOO4 AS SELECT * FROM VT3;

-- Verify that create procedure with INSERT INTO SELECT
-- survives sqlcmd
CREATE PROCEDURE INS_T1_SELECT_T1 AS
    INSERT INTO T1 SELECT * FROM T1;

CREATE PROCEDURE INS_T1_COLS_SELECT_T1 AS
    INSERT INTO T1 (WIDTH, LENGTH, VOLUME)
        SELECT WIDTH, LENGTH, VOLUME FROM T1;

CREATE PROCEDURE UPS_T4_SELECT_T4 AS
    INSERT INTO T4 SELECT * FROM T4 ORDER BY C1, C9;

<<<<<<< HEAD

-- DROP VIEWS
CREATE TABLE T30 (
   C1 VARCHAR(15),
   C2 VARCHAR(15),
   C3 VARCHAR(15) NOT NULL,
   PRIMARY KEY (C3)
);

CREATE VIEW VT30A
(
    C1
,   C2
,   TOTAL
) 
AS 
    SELECT C1
        ,  C2
        ,  COUNT(*) 
    FROM T30 
    GROUP BY C1
          ,  C2
;

CREATE VIEW VT30B
(
    C2
,   C1
,   TOTAL
) 
AS 
    SELECT C2
        ,  C1
        ,  COUNT(*) 
    FROM T30 
    GROUP BY C2
          ,  C1
;

DROP VIEW VT000 IF EXISTS;
DROP VIEW VT30A IF EXISTS;
DROP VIEW VT30B;

-- DROP INDEX

CREATE TABLE T31 (
    C1 INTEGER
,   C2 INTEGER
,   C3 INTEGER
,   PRIMARY KEY (C3)
);

CREATE UNIQUE INDEX abs_T31A_idx
ON
T31
(
    ABS(C1*C3)
);

DROP INDEX abs_T31A_idx;
DROP INDEX abs_T000_idx IF EXISTS;

-- DROP PROCEDURE
CREATE TABLE T32 (
   C1 VARCHAR(15),
   C2 VARCHAR(15),
   C3 VARCHAR(15) NOT NULL,
   PRIMARY KEY (C3)
);

PARTITION TABLE T32 ON COLUMN C3;

CREATE PROCEDURE T32A AS SELECT * FROM T32 WHERE C3 = ?;
CREATE PROCEDURE T32B AS SELECT COUNT(*) FROM T32 WHERE C3 = ?;

PARTITION PROCEDURE T32A ON TABLE T32 COLUMN C3;
PARTITION PROCEDURE T32B ON TABLE T32 COLUMN C3;

DROP PROCEDURE T32A;
DROP PROCEDURE T32B;

-- DROP TABLE
-- basic 
CREATE TABLE T33 (
   C1 VARCHAR(15),
);
DROP TABLE T33;
-- cascade and if exists
CREATE TABLE T34 (
   C1 INTEGER,
   C2 INTEGER,
   C3 INTEGER NOT NULL,
   PRIMARY KEY (C3)
);
CREATE VIEW VT34A
(
    C1
,   C2
,   TOTAL
) 
AS 
    SELECT C1
        ,  C2
        ,  COUNT(*) 
    FROM T34
    GROUP BY C1
          ,  C2
;
CREATE UNIQUE INDEX abs_T34A_idx
ON
T34
(
    ABS(C1*C3)
);
DROP TABLE T34 IF EXISTS CASCADE;
DROP TABLE T000 IF EXISTS;
DROP TABLE T001 IF EXISTS CASCADE;


-- ALTER TABLE DROP CONSTRAINT
CREATE TABLE T35
(
    C1 INTEGER PRIMARY KEY NOT NULL
,   C2 SMALLINT UNIQUE NOT NULL
);
ALTER TABLE T35 DROP PRIMARY KEY;

CREATE TABLE T35A (
   C1 INTEGER
,  LIMIT PARTITION ROWS 1
);
ALTER TABLE T35A DROP LIMIT PARTITION ROWS;

CREATE TABLE T36
(
    C INTEGER
,   CONSTRAINT pk36A PRIMARY KEY
    (
        C
    )
);
ALTER TABLE T36 DROP CONSTRAINT pk36A;

CREATE TABLE T37
(
    C INTEGER
,   CONSTRAINT con37A UNIQUE
    (
        C
    )
);
ALTER TABLE T37 DROP CONSTRAINT con37A;

CREATE TABLE T38
(
    C INTEGER
,   CONSTRAINT con38A ASSUMEUNIQUE
    (
        C
    )
);
ALTER TABLE T38 DROP CONSTRAINT con38A;

CREATE TABLE T39
(
    C INTEGER
,   CONSTRAINT lpr39A LIMIT PARTITION ROWS 1
);
ALTER TABLE T39 DROP CONSTRAINT lpr39A;

-- ALTER TABLE ADD CONSTRAINT
CREATE TABLE T40
(
    C1 INTEGER DEFAULT 123 NOT NULL
,   C2 INTEGER
);
ALTER TABLE T40 ADD CONSTRAINT con40A UNIQUE ( C1, C2 );

CREATE TABLE T41
(
    C1 INTEGER
,   C2 INTEGER
);
-- ALTER TABLE T41 ADD CONSTRAINT con41A PRIMARY KEY ( C1 );
-- ALTER TABLE T41 ADD PRIMARY KEY ( C1 );


CREATE TABLE T42
(
    C1 INTEGER
,   C2 INTEGER
);
ALTER TABLE T42 ADD CONSTRAINT con42A ASSUMEUNIQUE ( C1, C2 );

CREATE TABLE T43
(
    C1 INTEGER DEFAULT 123 NOT NULL
);
ALTER TABLE T43 ADD CONSTRAINT con43A LIMIT PARTITION ROWS 1;
=======
CREATE PROCEDURE UPS_T4_COLS_SELECT_T4 AS
    INSERT INTO T4 (C9, C1, C4, C5, C8, C6, C7)
        SELECT C9, C1, C4, C5, C8, C6, C7 FROM T4;
>>>>>>> 84de6cc6
<|MERGE_RESOLUTION|>--- conflicted
+++ resolved
@@ -534,7 +534,9 @@
 CREATE PROCEDURE UPS_T4_SELECT_T4 AS
     INSERT INTO T4 SELECT * FROM T4 ORDER BY C1, C9;
 
-<<<<<<< HEAD
+CREATE PROCEDURE UPS_T4_COLS_SELECT_T4 AS
+    INSERT INTO T4 (C9, C1, C4, C5, C8, C6, C7)
+        SELECT C9, C1, C4, C5, C8, C6, C7 FROM T4;
 
 -- DROP VIEWS
 CREATE TABLE T30 (
@@ -733,9 +735,4 @@
 (
     C1 INTEGER DEFAULT 123 NOT NULL
 );
-ALTER TABLE T43 ADD CONSTRAINT con43A LIMIT PARTITION ROWS 1;
-=======
-CREATE PROCEDURE UPS_T4_COLS_SELECT_T4 AS
-    INSERT INTO T4 (C9, C1, C4, C5, C8, C6, C7)
-        SELECT C9, C1, C4, C5, C8, C6, C7 FROM T4;
->>>>>>> 84de6cc6
+ALTER TABLE T43 ADD CONSTRAINT con43A LIMIT PARTITION ROWS 1;