/* This file is part of VoltDB.
 * Copyright (C) 2008-2012 VoltDB Inc.
 *
 * Permission is hereby granted, free of charge, to any person obtaining
 * a copy of this software and associated documentation files (the
 * "Software"), to deal in the Software without restriction, including
 * without limitation the rights to use, copy, modify, merge, publish,
 * distribute, sublicense, and/or sell copies of the Software, and to
 * permit persons to whom the Software is furnished to do so, subject to
 * the following conditions:
 *
 * The above copyright notice and this permission notice shall be
 * included in all copies or substantial portions of the Software.
 *
 * THE SOFTWARE IS PROVIDED "AS IS", WITHOUT WARRANTY OF ANY KIND,
 * EXPRESS OR IMPLIED, INCLUDING BUT NOT LIMITED TO THE WARRANTIES OF
 * MERCHANTABILITY, FITNESS FOR A PARTICULAR PURPOSE AND NONINFRINGEMENT.
 * IN NO EVENT SHALL THE AUTHORS BE LIABLE FOR ANY CLAIM, DAMAGES OR
 * OTHER LIABILITY, WHETHER IN AN ACTION OF CONTRACT, TORT OR OTHERWISE,
 * ARISING FROM, OUT OF OR IN CONNECTION WITH THE SOFTWARE OR THE USE OR
 * OTHER DEALINGS IN THE SOFTWARE.
 */

package org.voltdb.iv2;

import static org.mockito.Mockito.mock;
import static org.mockito.Mockito.when;

import java.util.ArrayDeque;
import java.util.Deque;

import junit.framework.TestCase;

import org.junit.Test;
import org.voltdb.dtxn.TransactionState;
import org.voltdb.messaging.CompleteTransactionMessage;
import org.voltdb.messaging.FragmentTaskMessage;
import org.voltdb.messaging.Iv2InitiateTaskMessage;

public class Iv2TestTransactionTaskQueue extends TestCase
{

    // Cases to test:
    // several single part txns

    private SpProcedureTask createSpProc(long localTxnId,
                                         TransactionTaskQueue queue)
    {
        // Mock an initiate message; override its txnid to return
        // the default SP value (usually set by ClientInterface).
        Iv2InitiateTaskMessage init = mock(Iv2InitiateTaskMessage.class);
        when(init.getTxnId()).thenReturn(Iv2InitiateTaskMessage.UNUSED_MP_TXNID);
        when(init.getSpHandle()).thenReturn(localTxnId);

        InitiatorMailbox mbox = mock(InitiatorMailbox.class);
        when(mbox.getHSId()).thenReturn(1337l);

        SpProcedureTask task =
<<<<<<< HEAD
            new SpProcedureTask(mbox, null, localTxnId, queue, init, null);
=======
            new SpProcedureTask(mbox, "TestProc", queue, init);
>>>>>>> 86794b04
        return task;
    }

    private FragmentTask createFrag(long localTxnId, long mpTxnId,
            TransactionTaskQueue queue) {
        return createFrag(localTxnId, mpTxnId, queue, false);
    }
    // Create the first fragment of a MP txn
    private FragmentTask createFrag(long localTxnId, long mpTxnId,
                                    TransactionTaskQueue queue,
                                    boolean forReplay)
    {
        FragmentTaskMessage msg = mock(FragmentTaskMessage.class);
        when(msg.getTxnId()).thenReturn(mpTxnId);
        when(msg.isForReplay()).thenReturn(forReplay);
        InitiatorMailbox mbox = mock(InitiatorMailbox.class);
        when(mbox.getHSId()).thenReturn(1337l);
        ParticipantTransactionState pft =
            new ParticipantTransactionState(localTxnId, msg);
        FragmentTask task =
            new FragmentTask(mbox, pft, queue, msg, null);
        return task;
    }

    // Create follow-on fragments of an MP txn
    private FragmentTask createFrag(TransactionState txn, long mpTxnId,
                                    TransactionTaskQueue queue)
    {
        FragmentTaskMessage msg = mock(FragmentTaskMessage.class);
        when(msg.getTxnId()).thenReturn(mpTxnId);
        InitiatorMailbox mbox = mock(InitiatorMailbox.class);
        when(mbox.getHSId()).thenReturn(1337l);
        FragmentTask task =
            new FragmentTask(mbox, (ParticipantTransactionState)txn, queue, msg, null);
        return task;
    }

    private CompleteTransactionTask createComplete(TransactionState txn,
                                                   long mpTxnId,
                                                   TransactionTaskQueue queue)
    {
        CompleteTransactionMessage msg = mock(CompleteTransactionMessage.class);
        when(msg.getTxnId()).thenReturn(mpTxnId);
        CompleteTransactionTask task =
            new CompleteTransactionTask(txn, queue, msg);
        return task;
    }

    private void addTask(TransactionTask task, TransactionTaskQueue dut,
                         Deque<TransactionTask> teststorage)
    {
        if (teststorage != null) {
            teststorage.addLast(task);
        }
        dut.offer(task);
        dut.flush();
    }

    @Test
    public void testBasicParticipantOps() throws InterruptedException
    {
        long localTxnId = 0;
        long mpTxnId = 0;
        SiteTaskerQueue task_queue = new SiteTaskerQueue();
        TransactionTaskQueue dut = new TransactionTaskQueue(task_queue);
        Deque<TransactionTask> expected_order =
            new ArrayDeque<TransactionTask>();

        // add a few SP procs
        TransactionTask next = createSpProc(localTxnId++, dut);
        addTask(next, dut, expected_order);
        next = createSpProc(localTxnId++, dut);
        addTask(next, dut, expected_order);
        next = createSpProc(localTxnId++, dut);
        addTask(next, dut, expected_order);
        // Should squirt on through the queue
        assertEquals(0, dut.size());

        // Now a fragment task to block things
        long blocking_mp_txnid = mpTxnId;
        next = createFrag(localTxnId++, mpTxnId++, dut);
        TransactionTask block = next;
        addTask(next, dut, expected_order);
        assertEquals(1, dut.size());

        // Add some tasks that are going to be blocked
        // Manually track the should-be-blocked procedures
        // for comparison later.
        ArrayDeque<TransactionTask> blocked = new ArrayDeque<TransactionTask>();
        next = createSpProc(localTxnId++, dut);
        addTask(next, dut, blocked);
        next = createSpProc(localTxnId++, dut);
        addTask(next, dut, blocked);

        // here's our next blocker
        next = createFrag(localTxnId++, mpTxnId++, dut);
        addTask(next, dut, blocked);
        assertEquals(blocked.size() + 1, dut.size());

        // Add a completion for the next blocker, too.  Simulates rollback causing
        // an additional task for this TXN ID to appear before it's blocking the queue
        next = createComplete(next.getTransactionState(), next.getTxnId(), dut);
        addTask(next, dut, blocked);
        assertEquals(blocked.size() + 1, dut.size());
        System.out.println("blocked: " + blocked);

        // now, do more work on the blocked task
        next = createFrag(block.getTransactionState(), blocking_mp_txnid, dut);
        addTask(next, dut, expected_order);
        // Should have passed through and not be in the queue
        assertEquals(blocked.size() + 1, dut.size());

        // now, complete the blocked task
        next = createComplete(block.getTransactionState(), blocking_mp_txnid, dut);
        addTask(next, dut, expected_order);
        // Should have passed through and not be in the queue
        assertEquals(blocked.size() + 1, dut.size());
        // DONE!  Should flush everything to the next blocker
        block.getTransactionState().setDone();
        int offered = dut.flush();
        assertEquals(blocked.size(), offered);
        assertEquals(1, dut.size());
        expected_order.addAll(blocked);

        while (!expected_order.isEmpty())
        {
            TransactionTask next_poll = (TransactionTask)task_queue.poll();
            TransactionTask expected = expected_order.removeFirst();
            assertEquals(expected.getSpHandle(), next_poll.getSpHandle());
            assertEquals(expected.getTxnId(), next_poll.getTxnId());
        }
    }

    @Test
    public void testReplayFragmentFirst() throws InterruptedException
    {
        long localTxnId = 0;
        long mpTxnId = 0;
        SiteTaskerQueue task_queue = new SiteTaskerQueue();
        TransactionTaskQueue dut = new TransactionTaskQueue(task_queue);
        Deque<TransactionTask> expected_order =
            new ArrayDeque<TransactionTask>();

        // add a few SP procs
        TransactionTask next = createSpProc(localTxnId++, dut);
        addTask(next, dut, expected_order);
        next = createSpProc(localTxnId++, dut);
        addTask(next, dut, expected_order);
        next = createSpProc(localTxnId++, dut);
        addTask(next, dut, expected_order);
        // Should squirt on through the queue
        assertEquals(0, dut.size());

        // Now a fragment task that should not block things because it is for replay
        long blocking_mp_txnid = mpTxnId;
        next = createFrag(localTxnId + 3, mpTxnId++, dut, true);
        TransactionTask block = next;
        addTask(next, dut, null);
        //Size is 0 because the fragment is for replay and position is not known
        assertEquals(0, dut.size());

        // Add some tasks that are going to be blocked
        // Manually track the should-be-blocked procedures
        // for comparison later.
        next = createSpProc(localTxnId++, dut);
        addTask(next, dut, expected_order);
        next = createSpProc(localTxnId++, dut);
        addTask(next, dut, expected_order);

        //This is where the fragment task goes
        localTxnId++;
        expected_order.addLast(block);

        //Should be zero because the SPs passed through and the replay frag position is not known
        assertEquals(0, dut.size());
        dut.offerMPSentinel(blocking_mp_txnid);
        assertEquals(1, dut.size());

        while (!expected_order.isEmpty() || !task_queue.isEmpty())
        {
            TransactionTask next_poll = (TransactionTask)task_queue.poll();
            TransactionTask expected = expected_order.removeFirst();
            assertEquals(expected.getSpHandle(), next_poll.getSpHandle());
            assertEquals(expected.getTxnId(), next_poll.getTxnId());
        }
    }

    @Test
    public void testReplaySentinelFirst() throws InterruptedException
    {
        long localTxnId = 0;
        long mpTxnId = 0;
        SiteTaskerQueue task_queue = new SiteTaskerQueue();
        TransactionTaskQueue dut = new TransactionTaskQueue(task_queue);
        Deque<TransactionTask> expected_order =
            new ArrayDeque<TransactionTask>();

        // add a few SP procs
        TransactionTask next = createSpProc(localTxnId++, dut);
        addTask(next, dut, expected_order);
        next = createSpProc(localTxnId++, dut);
        addTask(next, dut, expected_order);
        next = createSpProc(localTxnId++, dut);
        addTask(next, dut, expected_order);
        // Should squirt on through the queue
        assertEquals(0, dut.size());

        // Now offer a sentinel that should block everything that follows
        long blocking_mp_txnid = mpTxnId;
        dut.offerMPSentinel(blocking_mp_txnid);

        // Add some tasks that are going to be blocked
        // Manually track the should-be-blocked procedures
        // for comparison later.
        ArrayDeque<TransactionTask> blocked = new ArrayDeque<TransactionTask>();
        next = createSpProc(localTxnId++, dut);
        addTask(next, dut, blocked);
        next = createSpProc(localTxnId++, dut);
        addTask(next, dut, blocked);
        assertEquals(blocked.size(), dut.size());

        //This is where the fragment task comes in after the sentinel
        TransactionTask block = createFrag(localTxnId++, mpTxnId++, dut, true);
        addTask(block, dut, expected_order);
        //Size is 3 because the complete task didn't happen
        assertEquals(blocked.size() + 1, dut.size());


        // here's our next blocker, sentinel is provided so it is counted
        dut.offerMPSentinel(mpTxnId);
        next = createFrag(localTxnId++, mpTxnId++, dut);
        addTask(next, dut, blocked);
        //Size should now be 4
        assertEquals(blocked.size() + 1, dut.size());

        // Add a completion for the next blocker, too.  Simulates rollback causing
        // an additional task for this TXN ID to appear before it's blocking the queue
        next = createComplete(next.getTransactionState(), next.getTxnId(), dut);
        addTask(next, dut, blocked);
        assertEquals(blocked.size() + 1, dut.size());
        System.out.println("blocked: " + blocked);

        // now, do more work on the 1st/original blocked task
        next = createFrag(block.getTransactionState(), blocking_mp_txnid, dut);
        addTask(next, dut, expected_order);
        // Should have passed through and not be in the queue
        assertEquals(blocked.size() + 1, dut.size());

        // now, complete the blocked task
        next = createComplete(block.getTransactionState(), blocking_mp_txnid, dut);
        addTask(next, dut, expected_order);
        // Should have passed through and not be in the queue
        assertEquals(blocked.size() + 1, dut.size());
        // DONE!  Should flush everything to the next blocker
        block.getTransactionState().setDone();
        int offered = dut.flush();
        assertEquals(blocked.size(), offered);
        assertEquals(1, dut.size());
        expected_order.addAll(blocked);

        while (!expected_order.isEmpty())
        {
            TransactionTask next_poll = (TransactionTask)task_queue.poll();
            TransactionTask expected = expected_order.removeFirst();
            assertEquals(expected.getSpHandle(), next_poll.getSpHandle());
            assertEquals(expected.getTxnId(), next_poll.getTxnId());
        }
    }
}<|MERGE_RESOLUTION|>--- conflicted
+++ resolved
@@ -56,11 +56,7 @@
         when(mbox.getHSId()).thenReturn(1337l);
 
         SpProcedureTask task =
-<<<<<<< HEAD
-            new SpProcedureTask(mbox, null, localTxnId, queue, init, null);
-=======
-            new SpProcedureTask(mbox, "TestProc", queue, init);
->>>>>>> 86794b04
+            new SpProcedureTask(mbox, "TestProc", queue, init, null);
         return task;
     }
 
