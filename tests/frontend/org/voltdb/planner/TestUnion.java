--- conflicted
+++ resolved
@@ -70,11 +70,7 @@
     }
 
     public void testPartitioningMixes() {
-<<<<<<< HEAD
         // Sides are identically single-partitioned.
-=======
-       // Sides are identically single-partitioned.
->>>>>>> 9436196c
         AbstractPlanNode pn = compile("select DESC from T1 WHERE A = 1 UNION select TEXT from T5 WHERE E = 1", 0, false, null);
         assertTrue(pn.getChild(0) instanceof UnionPlanNode);
         UnionPlanNode unionPN = (UnionPlanNode) pn.getChild(0);
