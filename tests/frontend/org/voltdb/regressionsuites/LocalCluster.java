/* This file is part of VoltDB.
 * Copyright (C) 2008-2019 VoltDB Inc.
 *
 * Permission is hereby granted, free of charge, to any person obtaining
 * a copy of this software and associated documentation files (the
 * "Software"), to deal in the Software without restriction, including
 * without limitation the rights to use, copy, modify, merge, publish,
 * distribute, sublicense, and/or sell copies of the Software, and to
 * permit persons to whom the Software is furnished to do so, subject to
 * the following conditions:
 *
 * The above copyright notice and this permission notice shall be
 * included in all copies or substantial portions of the Software.
 *
 * THE SOFTWARE IS PROVIDED "AS IS", WITHOUT WARRANTY OF ANY KIND,
 * EXPRESS OR IMPLIED, INCLUDING BUT NOT LIMITED TO THE WARRANTIES OF
 * MERCHANTABILITY, FITNESS FOR A PARTICULAR PURPOSE AND NONINFRINGEMENT.
 * IN NO EVENT SHALL THE AUTHORS BE LIABLE FOR ANY CLAIM, DAMAGES OR
 * OTHER LIABILITY, WHETHER IN AN ACTION OF CONTRACT, TORT OR OTHERWISE,
 * ARISING FROM, OUT OF OR IN CONNECTION WITH THE SOFTWARE OR THE USE OR
 * OTHER DEALINGS IN THE SOFTWARE.
 */
package org.voltdb.regressionsuites;

import static com.google_voltpatches.common.base.Preconditions.checkArgument;
<<<<<<< HEAD
import static org.junit.Assert.assertNotNull;
=======
import static org.junit.Assert.assertEquals;
>>>>>>> 7b6a4975
import static org.junit.Assert.assertTrue;

import java.io.File;
import java.io.IOException;
import java.nio.file.Files;
import java.nio.file.Paths;
import java.util.ArrayList;
import java.util.Arrays;
import java.util.Collections;
import java.util.HashMap;
import java.util.List;
import java.util.Map;
import java.util.NavigableSet;
import java.util.Random;
import java.util.Set;
import java.util.concurrent.ConcurrentHashMap;
import java.util.regex.Pattern;

import org.eclipse.jetty.util.ConcurrentHashSet;
import org.voltcore.logging.VoltLogger;
import org.voltdb.BackendTarget;
import org.voltdb.EELibraryLoader;
import org.voltdb.ServerThread;
import org.voltdb.StartAction;
import org.voltdb.VoltDB;
import org.voltdb.VoltTable;
import org.voltdb.client.Client;
import org.voltdb.client.ClientConfig;
import org.voltdb.client.ClientFactory;
import org.voltdb.client.ClientResponse;
import org.voltdb.client.ProcCallException;
import org.voltdb.common.Constants;
import org.voltdb.compiler.VoltProjectBuilder;
import org.voltdb.compiler.deploymentfile.DrRoleType;
import org.voltdb.utils.CatalogUtil;
import org.voltdb.utils.CommandLine;
import org.voltdb.utils.VoltFile;

import com.google_voltpatches.common.base.MoreObjects;
import com.google_voltpatches.common.collect.ImmutableSortedSet;

/**
 * Implementation of a VoltServerConfig for a multi-process
 * cluster. All cluster processes run locally (keep this in
 * mind if building memory or load intensive tests.)
 */
public class LocalCluster extends VoltServerConfig {

    public enum FailureState {
        ALL_RUNNING,
        ONE_FAILURE,
        ONE_RECOVERING
    }

    // Used to provide out-of-band HostId determination.
    // NOTE: This mechanism can't be used when m_hasLocalServer is enabled
    public static final String clusterHostIdProperty = "__VOLTDB_CLUSTER_HOSTID__";

    private VoltLogger log = new VoltLogger("HOST");

    // the timestamp salt for the TransactionIdManager
    // will vary between -3 and 3 uniformly
    static final int TIMESTAMP_SALT_VARIANCE = 3;

    int getRandomTimestampSalt() {
        Random r = new Random();
        // if variance is 3, get a range between 0 and 6 inclusive
        int retval = r.nextInt(TIMESTAMP_SALT_VARIANCE * 2 + 1);
        // shift that range so it goes from -3 to 3 inclusive
        retval -= TIMESTAMP_SALT_VARIANCE;
        return retval;
    }

    // how long to wait for startup of external procs
    static final long PIPE_WAIT_MAX_TIMEOUT = 60 * 1000 *2; //*2 == slow machine allowance

    String m_callingClassName = "";
    String m_callingMethodName = "";
    boolean m_compiled = false;
    protected int m_siteCount;
    int m_hostCount;
    int m_missingHostCount = 0;
    int m_kfactor = 0;
    int m_clusterId;
    protected String m_jarFileName;
    boolean m_running = false;
    private final boolean m_debug;
    FailureState m_failureState;
    int m_nextIPCPort = 10000;
    ArrayList<Process> m_cluster = new ArrayList<>();
    int perLocalClusterExtProcessIndex = 0;
    VoltProjectBuilder m_builder;
    private boolean m_expectedToCrash = false;
    private boolean m_expectedToInitialize = true;
    int m_replicationPort = -1;
    private String m_drPublicHost;
    private int m_drPublicPort = -1;

    // log message pattern match results by host
    private Map<Integer, Set<String>> m_logMessageMatchResults = new ConcurrentHashMap<>();
    // log message patterns
    private Map<String, Pattern> m_logMessageMatchPatterns = new ConcurrentHashMap<>();

    Map<String, String> m_hostRoots = new HashMap<>();
    /** Gets the dedicated paths in the filesystem used as a root for each process.
     * Used with NewCLI.
     */
    public Map<String, String> getHostRoots() {
        return m_hostRoots;
    }

    // Dedicated paths in the filesystem to be used as a root for each process
    ArrayList<File> m_subRoots = new ArrayList<>();
    public ArrayList<File> getSubRoots() {
        return m_subRoots;
    }

    // This should be set to true by default, otherwise the client interface
    // may throw different types of exception in other tests, which results
    // to failure
    boolean m_hasLocalServer = true;
    public void setHasLocalServer(boolean hasLocalServer) {
        m_hasLocalServer = hasLocalServer;
    }

    ArrayList<PipeToFile> m_pipes = null;
    ArrayList<CommandLine> m_cmdLines = null;
    ServerThread m_localServer = null;
    ProcessBuilder m_procBuilder;

    //wait before next node is started up in millisecond
    //to help matching the host id on the real cluster with the host id on the local
    //cluster
    private long m_delayBetweenNodeStartupMS = 0;
    private boolean m_httpPortEnabled = false;
    private final ArrayList<EEProcess> m_eeProcs = new ArrayList<>();
    //This is additional process invironment variables that can be passed.
    // This is used to pass JMX port. Any additional use cases can use this too.
    private Map<String, String> m_additionalProcessEnv = null;
    protected final Map<String, String> getAdditionalProcessEnv() {
        return m_additionalProcessEnv;
    }

    // Produce a (presumably) available IP port number.
    public static final PortGeneratorForTest portGenerator = new PortGeneratorForTest();
    private InternalPortGeneratorForTest internalPortGenerator;
    private int numberOfCoordinators = 1;
    private String m_voltdbroot = "";
    private VoltFile m_filePrefix;

    private String[] m_versionOverrides = null;
    private String[] m_versionCheckRegexOverrides = null;
    private String[] m_buildStringOverrides = null;

    private String[] m_modeOverrides = null;
    private String[] m_placementGroups = null;
    // The base command line - each process copies and customizes this.
    // Each local cluster process has a CommandLine instance configured
    // with the port numbers and command line parameter value specific to that
    // instance.
    private final CommandLine templateCmdLine = new CommandLine(StartAction.CREATE);
    //NEW_CLI can be picked up from env var or -D to JVM.
    private boolean isNewCli = Boolean
            .parseBoolean(System.getProperty("NEW_CLI", MoreObjects.firstNonNull(System.getenv("NEW_CLI"), "true")));
    public boolean isNewCli() { return isNewCli; };
    public void setNewCli(boolean flag) {
        isNewCli = flag;
        templateCmdLine.setNewCli(flag);
        templateCmdLine.startCommand("create");
    };

    private boolean isEnableSSL = Boolean.parseBoolean(System.getProperty("ENABLE_SSL", System.getenv("ENABLE_SSL")));
    public boolean isEnableSSL() { return isEnableSSL; };
    public void setEnableSSL(boolean flag) {
        isEnableSSL = flag;
        templateCmdLine.m_sslEnable = flag;
        templateCmdLine.m_sslExternal = flag;
        templateCmdLine.m_sslInternal = flag;
    };

    private String m_prefix = null;
    private boolean m_isPaused = false;
    private boolean m_usesStagedSchema;

    private int m_httpOverridePort = -1;

    /** Schema to use on the mismatched node, or null to initialize a bare node. */
    private String m_mismatchSchema = null;
    /** Node to initialize with a different schema, or null to use the same schema on all nodes. */
    private Integer m_mismatchNode = null;
    /** Set of hosts which were removed from the cluster. This is a bit hacky because it just skips these hosts */
    private Set<Integer> m_removedHosts = Collections.emptySet();

    public void setHttpOverridePort(int port) {
        m_httpOverridePort = port;
    }
    public int getHttpOverridePort() { return m_httpOverridePort; };

    /*
     * Enable pre-compiled regex search in logs
     */
    public void setLogSearchPatterns(List<String> regexes) {
        for (String s : regexes) {
            Pattern p = Pattern.compile(s);
            m_logMessageMatchPatterns.put(s, p);
        }
    }

    public LocalCluster(String jarFileName,
                        int siteCount,
                        int hostCount,
                        int kfactor,
                        BackendTarget target)
    {
        this(jarFileName, siteCount, hostCount, kfactor, target, null);
    }

    public LocalCluster(String jarFileName,
            int siteCount,
            int hostCount,
            int kfactor,
            BackendTarget target,
            int inactiveCount)
{
       this(jarFileName, siteCount, hostCount, kfactor, target, null);
       this.m_missingHostCount = inactiveCount;
}

    public LocalCluster(String jarFileName,
                        int siteCount,
                        int hostCount,
                        int kfactor,
                        BackendTarget target,
                        Map<String, String> env)
    {
        this(jarFileName, siteCount, hostCount, kfactor, target,
                FailureState.ALL_RUNNING, false, env);

    }

    public LocalCluster(String jarFileName,
            int siteCount,
            int hostCount,
            int kfactor,
            int clusterId,
            BackendTarget target)
    {
        this(jarFileName, siteCount, hostCount, kfactor, clusterId, target,
            FailureState.ALL_RUNNING, false, null);
    }

    public LocalCluster(String jarFileName,
                        int siteCount,
                        int hostCount,
                        int kfactor,
                        BackendTarget target,
                        FailureState failureState,
                        boolean debug)
    {
        this(jarFileName, siteCount, hostCount, kfactor, target,
                failureState, debug, null);
    }

    public LocalCluster(String jarFileName,
                        int siteCount,
                        int hostCount,
                        int kfactor,
                        BackendTarget target,
                        FailureState failureState,
                        boolean debug,
                        Map<String, String> env) {
        this(jarFileName, siteCount, hostCount, kfactor, 0, target,
                failureState, debug, env);
    }

    public LocalCluster(String jarFileName,
            int siteCount,
            int hostCount,
            int kfactor,
            int clusterId,
            BackendTarget target,
            FailureState failureState,
            boolean debug,
            Map<String, String> env) {
        this(null, null, jarFileName, siteCount, hostCount, kfactor, clusterId, target, failureState, debug, env);
    }

    public LocalCluster(String schemaToStage,
                        String classesJarToStage,
                        String catalogJarFileName,
                        int siteCount,
                        int hostCount,
                        int kfactor,
                        int clusterId,
                        BackendTarget target,
                        FailureState failureState,
                        boolean debug,
                        Map<String, String> env)
    {
        m_usesStagedSchema = schemaToStage != null || classesJarToStage != null;
        setNewCli(isNewCli() || m_usesStagedSchema);

        assert siteCount > 0 : "site count is less than 1";
        assert hostCount > 0 : "host count is less than 1";

        numberOfCoordinators = hostCount <= 2 ? hostCount : hostCount <= 4 ? 2 : 3;
        internalPortGenerator = new InternalPortGeneratorForTest(portGenerator, numberOfCoordinators);

        m_additionalProcessEnv = env==null ? new HashMap<>() : env;
        if (Boolean.getBoolean(EELibraryLoader.USE_JAVA_LIBRARY_PATH)) {
            // set use.javalib for LocalCluster so that Eclipse runs will be OK.
            m_additionalProcessEnv.put(EELibraryLoader.USE_JAVA_LIBRARY_PATH, "true");
        }
        // get the name of the calling class
        StackTraceElement[] traces = Thread.currentThread().getStackTrace();
        m_callingClassName = "UnknownClass";
        m_callingMethodName = "unknownMethod";
        //ArrayUtils.reverse(traces);
        int i;
        // skip all stack frames below this method
<<<<<<< HEAD
        for (i = 0; ! traces[i].getClassName().equals(getClass().getName()); i++) {
            ;
        }
        // skip all stack frames from localcluster itself
        for (;      traces[i].getClassName().equals(getClass().getName()); i++) {
            ;
        }
=======
        for (i = 0; !traces[i].getClassName().equals(getClass().getName()); i++) {}
        // skip all stack frames from localcluster itself
        for (; traces[i].getClassName().equals(getClass().getName()); i++) {}
>>>>>>> 7b6a4975
        // skip the package name
        int dot = traces[i].getClassName().lastIndexOf('.');
        m_callingClassName = traces[i].getClassName().substring(dot + 1);
        m_callingMethodName = traces[i].getMethodName();

        if (catalogJarFileName == null) {
            if (m_usesStagedSchema == false) {
                log.info("Instantiating empty LocalCluster with class.method: " +
                        m_callingClassName + "." + m_callingMethodName);
            } else {
                log.info("Instantiating LocalCluster with schema and class.method: " +
                        m_callingClassName + "." + m_callingMethodName);
            }
        } else {
            assert m_usesStagedSchema == false : "Cannot use OldCLI catalog with staged schema and/or classes";
            log.info("Instantiating LocalCluster for " + catalogJarFileName + " with class.method: " +
                    m_callingClassName + "." + m_callingMethodName);
        }
        log.info("ClusterId: " + clusterId + " Sites: " + siteCount + " Hosts: " + hostCount + " ReplicationFactor: " + kfactor);

        m_cluster.ensureCapacity(hostCount);

        m_siteCount = siteCount;
        m_hostCount = hostCount;
        templateCmdLine.hostCount(hostCount);
        templateCmdLine.setMissingHostCount(m_missingHostCount);
        setEnableSSL(isEnableSSL);
        m_kfactor = kfactor;
        m_clusterId = clusterId;
        m_debug = debug;
        m_jarFileName = catalogJarFileName;
        m_failureState = m_kfactor < 1 ? FailureState.ALL_RUNNING : failureState;
        m_pipes = new ArrayList<>();
        m_cmdLines = new ArrayList<>();
        // m_userSchema and m_stagedClassesPath are only used by init.
        // start ignores them silently if they are set.
        if (schemaToStage != null) {
            try {
                templateCmdLine.m_userSchemas = Collections
                        .singletonList(VoltProjectBuilder.createFileForSchema(schemaToStage));
                log.info("LocalCluster staged schema as \"" + templateCmdLine.m_userSchemas + "\"");
            } catch (IOException e) {
                throw new RuntimeException(e);
            }
        }
        if (classesJarToStage != null) {
            templateCmdLine.m_stagedClassesPaths = Collections.singletonList(new VoltFile(classesJarToStage));
            log.info("LocalCluster staged classes as \"" + templateCmdLine.m_stagedClassesPaths + "\"");
        }

        // if the user wants valgrind and it makes sense, give it to 'em
        // For now only one host works.
        if (isMemcheckDefined() && target.isValgrindable && m_hostCount == 1) {
            m_target = BackendTarget.NATIVE_EE_VALGRIND_IPC;
        }
        else {
            m_target = target;
        }

        String buildDir = System.getenv("VOLTDB_BUILD_DIR");  // via build.xml
        if (buildDir == null) {
            buildDir = System.getProperty("user.dir") + "/obj/release";
        }
        // Allow importer tests to find their bundles
        String defaultBundleDir = System.getProperty("user.dir") + "/bundles";
        m_additionalProcessEnv.putIfAbsent(
                CatalogUtil.VOLTDB_BUNDLE_LOCATION_PROPERTY_NAME,
                System.getProperty(CatalogUtil.VOLTDB_BUNDLE_LOCATION_PROPERTY_NAME, defaultBundleDir));

        String classPath = System.getProperty("java.class.path");
        if (m_jarFileName != null) {
            classPath += ":" + buildDir + File.separator + m_jarFileName;
        }
        classPath += ":" + buildDir + File.separator + "prod";
        // Remove the stored procedures from the classpath.  Out-of-process nodes will
        // only be able to find procedures and dependent classes in the catalog, as intended
        classPath = classPath.replace(buildDir + File.separator + "testprocs:", "");

        // set the java lib path to the one for this process - Add obj/release/nativelibs
        String javaLibraryPath = System.getProperty("java.library.path");
        if (javaLibraryPath == null || javaLibraryPath.trim().length() == 0) {
            javaLibraryPath = buildDir + "/nativelibs";
        }
        else {
            javaLibraryPath += ":" + buildDir + "/nativelibs";
        }

        // First try 'ant' syntax and then 'eclipse' syntax...
        String log4j = System.getProperty("log4j.configuration");
        if (log4j == null) {
            log4j = "file://" + System.getProperty("user.dir") + "/tests/log4j-allconsole.xml";
        }

        m_procBuilder = new ProcessBuilder();

        // set the working directory to obj/release/prod
        //m_procBuilder.directory(new File(m_buildDir + File.separator + "prod"));
        m_procBuilder.redirectErrorStream(true);

        Thread shutdownThread = new Thread(new ShutDownHookThread());
        java.lang.Runtime.getRuntime().addShutdownHook(shutdownThread);
        this.templateCmdLine.
            addTestOptions(true).
            leader("").
            target(m_target).
            startCommand(isNewCli() ? "probe" : "create").
            jarFileName(VoltDB.Configuration.getPathToCatalogForTest(m_jarFileName)).
            buildDir(buildDir).
            classPath(classPath).
            pathToLicense(ServerThread.getTestLicensePath()).
            log4j(log4j).
            setForceVoltdbCreate(true);
        if (javaLibraryPath!=null) {
            templateCmdLine.javaLibraryPath(javaLibraryPath);
        }
        this.templateCmdLine.m_noLoadLibVOLTDB = m_target == BackendTarget.HSQLDB_BACKEND;
        // "tag" this command line so it's clear which test started it
        this.templateCmdLine.m_tag = m_callingClassName + ":" + m_callingMethodName;
    }

    /** Directs this LocalCluster to initialize one of its nodes with a different schema.
     * Only use this with NewCLI clusters that have an initialized schema.
     *
     * @pre the node specified is not running
     * @param mismatchSchema schema to put on one node, or null if node should be empty
     * @param nodeID node to put the mismatch, or null to re-enable matched schemas
     */
    public void setMismatchSchemaForInit( String mismatchSchema, Integer nodeID ){
        assert isNewCli();
        assert m_usesStagedSchema;
        m_mismatchSchema = mismatchSchema;
        m_mismatchNode = nodeID;
    }

    public CommandLine getTemplateCommandLine() {
        return templateCmdLine;
    }

    public void setToStartPaused() {
       m_isPaused = true;
    }
    /**
     * Override the Valgrind backend with a JNI backend.
     * Called after a constructor but before startup.
     */
    public void overrideAnyRequestForValgrind() {
        if (templateCmdLine.m_backend.isValgrindTarget) {
            m_target = BackendTarget.NATIVE_EE_JNI;
            templateCmdLine.m_backend = BackendTarget.NATIVE_EE_JNI;
        }
    }

    public void overrideStartCommandVerb(String verb) {
        if (verb == null || verb.trim().isEmpty()) {
            return;
        }
        this.templateCmdLine.startCommand(verb);
    }

    public void setCustomCmdLn(String customCmdLn) {
        templateCmdLine.customCmdLn(customCmdLn);
    }

    public void setJavaProperty(String property, String value) {
        templateCmdLine.setJavaProperty(property, value);
    }

    @Override
    public void setCallingMethodName(String name) {
        m_callingMethodName = name;
    }

    public void setCallingClassName(String name) {
        m_callingClassName = name;
    }

    public boolean compile(VoltProjectBuilder builder, final String voltRootPath) {
        if (! m_compiled) {
            m_initialCatalog = builder.compile(templateCmdLine.jarFileName(), m_siteCount, m_hostCount, m_kfactor, voltRootPath, m_clusterId);
            m_compiled = m_initialCatalog != null;
            templateCmdLine.pathToDeployment(builder.getPathToDeployment());
            m_voltdbroot = builder.getPathToVoltRoot().getAbsolutePath();
        }
        return m_compiled;
    }

    @Override
    public boolean compile(VoltProjectBuilder builder) {
        return compile(builder, null);
    }

    /**
     * Update the catalog of a running instance. It is recommended that {@code builder} is the same builder which was
     * used to compile this instance with the appropriate modifications.
     *
     * @param builder {@link VoltProjectBuilder} with updated configuration.
     * @throws ProcCallException    If there was an error calling the procedure
     * @throws InterruptedException If this thread was interrupted
     * @throws IOException          If there was an error writing or reading the updated configuration
     */
    public void updateCatalog(VoltProjectBuilder builder) throws IOException, ProcCallException, InterruptedException {
        m_compiled = false;
        assertTrue(compile(builder));

        String deplymentString = new String(Files.readAllBytes(Paths.get(builder.getPathToDeployment())),
                Constants.UTF8ENCODING);
        Client client = createAdminClient(new ClientConfig());
        try {
            assertEquals(ClientResponse.SUCCESS,
                    client.callProcedure("@UpdateApplicationCatalog", null, deplymentString).getStatus());
        } finally {
            client.close();
        }
    }

    @Override
    public boolean compileWithPartitionDetection(VoltProjectBuilder builder, String snapshotPath, String ppdPrefix) {
        if (!m_compiled) {
            m_compiled = builder.compile(templateCmdLine.jarFileName(), m_siteCount, m_hostCount, m_kfactor,
                    null, m_clusterId, true, snapshotPath, ppdPrefix);
            templateCmdLine.pathToDeployment(builder.getPathToDeployment());
            m_voltdbroot = builder.getPathToVoltRoot().getAbsolutePath();
        }
        return m_compiled;
    }

    @Override
    public boolean compileWithAdminMode(VoltProjectBuilder builder, int adminPort, boolean adminOnStartup)
    {
        if (adminOnStartup) {
            setToStartPaused();
        }

        if (!m_compiled) {
            m_initialCatalog = builder.compile(templateCmdLine.jarFileName(), m_siteCount, m_hostCount, m_kfactor, m_clusterId);
            m_compiled = m_initialCatalog != null;
            templateCmdLine.pathToDeployment(builder.getPathToDeployment());
            m_voltdbroot = builder.getPathToVoltRoot().getAbsolutePath();
        }
        return m_compiled;
    }

    @Override
    public void startUp() {
        startUp(true);
    }

    @Override
    public void startUp(boolean clearLocalDataDirectories) {
        //if cleardirectory is true we dont skip init.
        startUp(clearLocalDataDirectories, ! clearLocalDataDirectories);
    }

    public void setForceVoltdbCreate(boolean newVoltdb) {
        templateCmdLine.setForceVoltdbCreate(newVoltdb);
    }

    public void setDeploymentAndVoltDBRoot(String pathToDeployment, String pathToVoltDBRoot) {
        templateCmdLine.pathToDeployment(pathToDeployment);
        m_voltdbroot = pathToVoltDBRoot;
        m_compiled = true;
    }

    public void setFilePrefix(VoltFile filePrefix) {
        m_filePrefix = filePrefix;
    }

    public void setHostCount(int hostCount)
    {
        m_hostCount = hostCount;
        if (hostCount < numberOfCoordinators) {
            numberOfCoordinators = hostCount;
        }
        // Force recompilation
        m_compiled = false;
    }

    public void setHttpPortEnabled(boolean enabled) {
        m_httpPortEnabled = enabled;
    }

    public void setReplicationPort(int port) {
        m_replicationPort = port;
    }

    public void setDrPublicHost(String host) {
        m_drPublicHost = host;
    }

    public void setDrPublicPort(int port) {
        m_drPublicPort = port;
    }

    private void startLocalServer(int hostId, boolean clearLocalDataDirectories) throws IOException {
        startLocalServer(hostId, clearLocalDataDirectories, templateCmdLine.m_startAction);
    }

    private void startLocalServer(int hostId, boolean clearLocalDataDirectories, StartAction action) throws IOException {
        // Generate a new root for the in-process server if clearing directories.
        File subroot = null;
        if (!isNewCli) {
            try {
                if (m_filePrefix != null) {
                    subroot = m_filePrefix;
                    m_subRoots.add(subroot);
                }
                else if (clearLocalDataDirectories) {
                    subroot = VoltFile.initNewSubrootForThisProcess();
                    m_subRoots.add(subroot);
                }
                else {
                    if (m_subRoots.size() <= hostId) {
                        m_subRoots.add(VoltFile.initNewSubrootForThisProcess());
                    }
                    subroot = m_subRoots.get(hostId);
                }
            }
            catch (IOException e) {
                throw new RuntimeException(e);
            }
        }

        // Make the local Configuration object...
        CommandLine cmdln = (templateCmdLine.makeCopy());
        cmdln.startCommand(action);
        cmdln.setJavaProperty(clusterHostIdProperty, String.valueOf(hostId));
        if (this.m_additionalProcessEnv != null) {
            for (String name : this.m_additionalProcessEnv.keySet()) {
                cmdln.setJavaProperty(name, this.m_additionalProcessEnv.get(name));
            }
        }
        if (!isNewCli) {
            cmdln.voltFilePrefix(subroot.getPath());
        }
        cmdln.internalPort(internalPortGenerator.nextInternalPort(hostId));
        cmdln.port(portGenerator.nextClient());
        cmdln.adminPort(portGenerator.nextAdmin());
        cmdln.zkport(portGenerator.nextZkPort());
        cmdln.httpPort(portGenerator.nextHttp());
        // replication port and its two automatic followers.
        cmdln.drAgentStartPort(m_replicationPort != -1 ? m_replicationPort : portGenerator.nextReplicationPort());
        setDrPublicInterface(cmdln);
        portGenerator.nextReplicationPort();
        portGenerator.nextReplicationPort();
        if (m_target == BackendTarget.NATIVE_EE_VALGRIND_IPC) {
            EEProcess proc = m_eeProcs.get(hostId);
            assert(proc != null);
            cmdln.m_ipcPort = proc.port();
        }
        if (m_target == BackendTarget.NATIVE_EE_IPC) {
            cmdln.m_ipcPort = portGenerator.next();
        }
        if ((m_versionOverrides != null) && (m_versionOverrides.length > hostId)) {
            assert(m_versionOverrides[hostId] != null);
            assert(m_versionCheckRegexOverrides[hostId] != null);
            cmdln.m_versionStringOverrideForTest = m_versionOverrides[hostId];
            cmdln.m_versionCompatibilityRegexOverrideForTest = m_versionCheckRegexOverrides[hostId];
            if ((m_buildStringOverrides != null) && (m_buildStringOverrides.length > hostId)) {
                assert(m_buildStringOverrides[hostId] != null);
                cmdln.m_buildStringOverrideForTest = m_buildStringOverrides[hostId];
            }
        }
        if ((m_modeOverrides != null) && (m_modeOverrides.length > hostId)) {
            assert(m_modeOverrides[hostId] != null);
            cmdln.m_modeOverrideForTest = m_modeOverrides[hostId];
            cmdln.m_isPaused = true;
        }

        // for debug, dump the command line to a unique file.
        // cmdln.dumpToFile("/Users/rbetts/cmd_" + Integer.toString(portGenerator.next()));

        m_cluster.add(null);
        m_pipes.add(null);
        m_cmdLines.add(cmdln);
        if (isNewCli) {
            cmdln.m_startAction = StartAction.PROBE;
            cmdln.enableAdd(action == StartAction.JOIN);
            cmdln.hostCount(m_hostCount - m_removedHosts.size());
            String hostIdStr = cmdln.getJavaProperty(clusterHostIdProperty);
            String root = m_hostRoots.get(hostIdStr);
            //For new CLI dont pass deployment for probe.
            cmdln.pathToDeployment(null);
            cmdln.voltdbRoot(root + File.separator + Constants.DBROOT);
        }
        m_localServer = new ServerThread(cmdln);
        if (m_usesStagedSchema) {
            // ServerThread sets this to true, always - override with our desired behavior.
            // Only do this for staged schema tests - preserve old behavior for others.
            cmdln.setForceVoltdbCreate(clearLocalDataDirectories);
        }
        m_localServer.start();
    }

    /**
     * Gets the voltdbroot directory for the specified host.
     * WARNING: behavior is inconsistent with {@link VoltFile#getServerSpecificRoot(String, boolean)},
     * which returns the parent directory of voltdbroot.
     * @param hostId
     * @return  The location of voltdbroot
     */
    public String getServerSpecificRoot(String hostId) {
        if (isNewCli()) {
            if (!m_hostRoots.containsKey(hostId)) {
                throw new IllegalArgumentException("getServerSpecificRoot possibly called before cluster has started.");
            }
            assert( new File(m_hostRoots.get(hostId)).getName().equals(Constants.DBROOT) == false ) : m_hostRoots.get(hostId);
            return m_hostRoots.get(hostId) + File.separator + Constants.DBROOT;
        }
        else {
            for (CommandLine cl : m_cmdLines) {
                if (cl.getJavaProperty(clusterHostIdProperty).equals(hostId)) {
                    return cl.voltRoot().toString();
                }
            }
            throw new IllegalArgumentException("getServerSpecificRoot could not find specified host (old CLI)");
        }
    }

    void initLocalServer(int hostId, boolean clearLocalDataDirectories) throws IOException {
        // Make the local Configuration object...
        CommandLine cmdln = (templateCmdLine.makeCopy());
        cmdln.startCommand(StartAction.INITIALIZE);
        cmdln.setJavaProperty(clusterHostIdProperty, String.valueOf(hostId));
        if (this.m_additionalProcessEnv != null) {
            for (String name : this.m_additionalProcessEnv.keySet()) {
                cmdln.setJavaProperty(name, this.m_additionalProcessEnv.get(name));
            }
        }
        if (new Integer(hostId).equals(m_mismatchNode)) {
            assert m_usesStagedSchema;
            cmdln.m_userSchemas = m_mismatchSchema == null ? null
                    : Collections.singletonList(VoltProjectBuilder.createFileForSchema(m_mismatchSchema));
        }
        cmdln.setForceVoltdbCreate(clearLocalDataDirectories);

        //If we are initializing lets wait for it to finish.
        ServerThread th = new ServerThread(cmdln);
        File root = VoltFile.getServerSpecificRoot(String.valueOf(hostId), clearLocalDataDirectories);
        assert( root.getName().equals(Constants.DBROOT) == false ) : root.getAbsolutePath();
        cmdln.voltdbRoot(new File(root, Constants.DBROOT));
        try {
            th.initialize();
        }
        catch (VoltDB.SimulatedExitException expected) {
            //All ok
        }
        catch (Exception ex) {
            log.error("Failed to initialize cluster process:" + ex.getMessage(), ex);
            assert (false);
        }
        //Keep track by hostid the voltdbroot
        String hostIdStr = cmdln.getJavaProperty(clusterHostIdProperty);
        m_hostRoots.put(hostIdStr, root.getAbsolutePath());
    }

    private boolean waitForAllReady()
    {
        if (!m_expectedToInitialize) {
            return true;
        }
        long startOfPipeWait = System.currentTimeMillis();
        boolean allReady = false;
        while ( ! allReady) {
            if ((System.currentTimeMillis() - startOfPipeWait) > PIPE_WAIT_MAX_TIMEOUT) {
                return false;
            }

            allReady = true;
            for (PipeToFile pipeToFile : m_pipes) {
                if (pipeToFile == null) {
                    continue;
                }
                synchronized(pipeToFile) {
                    // if prtests/frontend/org/voltdb/regressionsuites/LocalCluster.javaocess is dead, no point in waiting around
                    if (isProcessDead(pipeToFile.getProcess())) {
                        // dead process means the other pipes won't start,
                        // so bail here
                        return false;
                    }

                    // if eof, then no point in waiting around
                    if (pipeToFile.m_eof.get()) {
                        continue;
                    }

                    // if not eof, then wait for statement of readiness
                    if ( ! pipeToFile.m_witnessedReady.get()) {
                        try {
                            // use a timeout to prevent a forever hang
                            pipeToFile.wait(250);
                        }
                        catch (InterruptedException ex) {
                            log.error(ex.toString(), ex);
                        }
                        allReady = false;
                    }
                }
            }
        }
        return true;
    }

    private void printTiming(boolean logtime, String msg) {
        if (logtime) {
            System.out.println("************ " + msg);
        }
    }

    public void startUp(boolean clearLocalDataDirectories, boolean skipInit) {
        if (m_running) {
            return;
        }
        VoltServerConfig.addInstance(this);

        // needs to be called before any call to pick a filename
        VoltDB.setDefaultTimezone();

        if (m_isPaused) {
            // Set paused mode
            templateCmdLine.startPaused();
        }
        System.out.println("New CLI options set to: " + isNewCli);
        // set to true to spew startup timing data
        boolean logtime = false;
        long startTime = 0;
        printTiming(logtime, "Starting cluster at: " + System.currentTimeMillis());

        // clear any logs, export or snapshot data for this run
        if (clearLocalDataDirectories && !isNewCli) {
            try {
                VoltFile.deleteAllSubRoots();
                m_subRoots.clear();
            } catch (IOException e) {
                throw new RuntimeException(e);
            }
        }

        // reset the port generator. RegressionSuite always expects
        // to find ClientInterface and Admin mode on known ports.
        portGenerator.reset();
        internalPortGenerator = new InternalPortGeneratorForTest(portGenerator, numberOfCoordinators);

        templateCmdLine.leaderPort(portGenerator.nextInternalPort());

        NavigableSet<String> coordinators = internalPortGenerator.getCoordinators();
        if (!m_removedHosts.isEmpty()) {
            ImmutableSortedSet.Builder<String> sb = ImmutableSortedSet.naturalOrder();
            int i = 0;
            for (String coordinator : coordinators) {
                if (!m_removedHosts.contains(i++)) {
                    sb.add(coordinator);
                }
            }
            coordinators = sb.build();
        }

        templateCmdLine.coordinators(coordinators);
        if (m_httpPortEnabled) {
            templateCmdLine.httpPort(0); // Set this value to 0 would enable http port assignment
        }

        m_eeProcs.clear();
        int hostCount = m_hostCount - m_missingHostCount;
        for (int ii = 0; ii < hostCount; ii++) {
            String logfile = "LocalCluster_host_" + ii + ".log";
            m_eeProcs.add(new EEProcess(templateCmdLine.target(), m_siteCount, logfile));
        }

        m_pipes.clear();
        m_cluster.clear();
        m_cmdLines.clear();
        if (m_logMessageMatchPatterns != null) {
            resetLogMessageMatchResults();
        }
        int oopStartIndex = 0;

        // create the in-process server instance.
        if (m_hasLocalServer) {
            while (m_removedHosts.contains(oopStartIndex)) {
                ++oopStartIndex;
            }
            try {
                // Init
                if (isNewCli && !skipInit) {
                    initLocalServer(oopStartIndex, clearLocalDataDirectories);
                }
                startLocalServer(oopStartIndex, clearLocalDataDirectories);
            } catch (IOException ioe) {
                throw new RuntimeException(ioe);
            }
            ++oopStartIndex;
        }

        // create all the out-of-process servers
        for (int i = oopStartIndex; i < hostCount; i++) {
            if (m_removedHosts.contains(i)) {
                continue;
            }
            try {
                if (isNewCli && !skipInit) {
                    initOne(i, clearLocalDataDirectories);
                }
                String placementGroup = null;
                if (m_placementGroups != null && m_placementGroups.length == m_hostCount) {
                    placementGroup = m_placementGroups[i];
                }

                startOne(i, clearLocalDataDirectories, StartAction.CREATE, true, placementGroup);
                //wait before next one
                if (m_delayBetweenNodeStartupMS > 0) {
                    try {
                        Thread.sleep(m_delayBetweenNodeStartupMS);
                    } catch (InterruptedException e) {
                    }
                }
            }
            catch (IOException ioe) {
                throw new RuntimeException(ioe);
            }
        }

        printTiming(logtime, "Pre-witness: " + (System.currentTimeMillis() - startTime) + "ms");
        boolean allReady = false;
        allReady = waitForAllReady();
        printTiming(logtime, "Post-witness: " + (System.currentTimeMillis() - startTime) + "ms");

        // verify all processes started up and count failures
        int downProcesses = 0;
        for (Process proc : m_cluster) {
            if ((proc != null) && (isProcessDead(proc))) {
                downProcesses++;
            }
        }

        // throw an exception if there were failures starting up
        if ((downProcesses > 0) || ! allReady) {
            // poke all the external processes to die (no guarantees)
            for (Process proc : m_cluster) {
                if (proc != null) {
                    try { proc.destroy(); } catch (Exception e) {}
                }
            }

            if (downProcesses > 0) {
                int expectedProcesses = m_hostCount - (m_hasLocalServer ? 1 : 0);
                if (!m_expectedToCrash) {
                    throw new RuntimeException(
                            String.format("%d/%d external processes failed to start",
                            downProcesses, expectedProcesses));
                }
            }
            // this error case should only be from a timeout
            else if (!allReady) {
                throw new RuntimeException(
                        "One or more external processes failed to complete initialization.");
            }
        }

        // Finally, make sure the local server thread is running and wait if it is not.
        if (m_hasLocalServer) {
            m_localServer.waitForInitialization();
        }

        printTiming(logtime, "DONE: " + (System.currentTimeMillis() - startTime) + " ms");
        m_running = true;

        // if supposed to kill a server, it's go time
        if (m_failureState != FailureState.ALL_RUNNING) {
            killOne();
        }

        // after killing a server, bring it back in recovery mode
        if (m_failureState == FailureState.ONE_RECOVERING) {
            int hostId = m_hasLocalServer ? 1 : 0;
            recoverOne(logtime, startTime, hostId);
        }
    }

    private void killOne() {
        log.info("Killing one cluster member.");
        int procIndex = 0;
        if (m_hasLocalServer) {
            procIndex = 1;
        }

        Process proc = m_cluster.get(procIndex);
        proc.destroy();
        int retval = 0;
        File valgrindOutputFile = null;
        try {
            retval = proc.waitFor();
            EEProcess eeProc = m_eeProcs.get(procIndex);
            valgrindOutputFile = eeProc.waitForShutdown();
        }
        catch (InterruptedException e) {
            log.info("External VoltDB process is acting crazy.");
        }
        finally {
            m_cluster.set(procIndex, null);
        }

        // exit code 143 is the forcible shutdown code from .destroy()
        if (retval != 0 && retval != 143) {
            log.info("killOne: External VoltDB process terminated abnormally with return: " + retval);
        }

        failIfValgrindErrors(valgrindOutputFile);
    }

    private void initOne(int hostId, boolean clearLocalDataDirectories) throws IOException {
        PipeToFile ptf = null;
        CommandLine cmdln = (templateCmdLine.makeCopy());
        cmdln.setJavaProperty(clusterHostIdProperty, String.valueOf(hostId));
        if (this.m_additionalProcessEnv != null) {
            for (String name : this.m_additionalProcessEnv.keySet()) {
                cmdln.setJavaProperty(name, this.m_additionalProcessEnv.get(name));
            }
        }
        File root = null;
        try {
            //If clear clean VoltFile.getServerSpecificRoot(String.valueOf(hostId))
            root = VoltFile.getServerSpecificRoot(String.valueOf(hostId), clearLocalDataDirectories);
            assert( root.getName().equals(Constants.DBROOT) == false ) : root.getAbsolutePath();
            cmdln = cmdln.voltdbRoot(new File(root, Constants.DBROOT));
            cmdln = cmdln.startCommand(StartAction.INITIALIZE);
            if (clearLocalDataDirectories) {
                cmdln.setForceVoltdbCreate(true);
            } else {
                cmdln.setForceVoltdbCreate(false);
            }
            if (new Integer(hostId).equals(m_mismatchNode)) {
                assert m_usesStagedSchema;
                cmdln.m_userSchemas = m_mismatchSchema == null ? null
                        : Collections.singletonList(VoltProjectBuilder.createFileForSchema(m_mismatchSchema));
            }
            m_procBuilder.command().clear();
            List<String> cmdlnList = cmdln.createCommandLine();
            String cmdLineFull = "Init cmd host=" + String.valueOf(hostId) + " :";
            for (String element : cmdlnList) {
                assert(element != null);
                cmdLineFull += " " + element;
            }
            log.info(cmdLineFull);
            m_procBuilder.command().addAll(cmdlnList);

            // write output to obj/release/testoutput/<test name>-n.txt
            // this may need to be more unique? Also very useful to just
            // set this to a hardcoded path and use "tail -f" to debug.
            String testoutputdir = cmdln.buildDir() + File.separator + "testoutput";
            System.out.println("Process output will be redirected to: " + testoutputdir);
            // make sure the directory exists
            File dir = new File(testoutputdir);
            if (dir.exists()) {
                assert (dir.isDirectory());
            } else {
                boolean status = dir.mkdirs();
                assert (status);
            }

            File dirFile = new VoltFile(testoutputdir);
            if (dirFile.listFiles() != null) {
                for (File f : dirFile.listFiles()) {
                    if (f.getName().startsWith(getName() + "-" + hostId)) {
                        f.delete();
                    }
                }
            }

            Process proc = m_procBuilder.start();
            //Make init process output file begin with init so easy to vi LC*
            String fileName = testoutputdir
                    + File.separator
                    + "init-LC-"
                    + getFileName() + "-"
                    + m_clusterId + "-"
                    + hostId + "-"
                    + "idx" + String.valueOf(perLocalClusterExtProcessIndex++)
                    + ".txt";
            System.out.println("Process output can be found in: " + fileName);

            if (m_logMessageMatchPatterns == null) {
                ptf = new PipeToFile(
                        fileName,
                        proc.getInputStream(),
                        String.valueOf(hostId),
                        false,
                        proc);
            } else {
                if (m_logMessageMatchResults.get(hostId) == null) {
                    m_logMessageMatchResults.put(hostId, new ConcurrentHashSet<>());
                }
                ptf = new PipeToFile(
                        fileName,
                        proc.getInputStream(),
                        String.valueOf(hostId),
                        false,
                        proc,
                        m_logMessageMatchPatterns,
                        m_logMessageMatchResults.get(hostId));
                ptf.setHostId(hostId);
            }
            ptf.setName("ClusterPipe:" + String.valueOf(hostId));
            ptf.start();
            proc.waitFor(); // Wait for the server initialization to finish ?
        }
        catch (IOException ex) {
            log.error("Failed to start cluster process:" + ex.getMessage(), ex);
            assert (false);
        }
        catch (InterruptedException ex) {
            log.error("Failed to start cluster process:" + ex.getMessage(), ex);
            assert (false);
        }
        if ( root != null ) {
            String hostIdStr = cmdln.getJavaProperty(clusterHostIdProperty);
            m_hostRoots.put(hostIdStr, root.getPath());
        }
    }

    void startOne(int hostId, boolean clearLocalDataDirectories,
            StartAction startAction, boolean waitForReady, String placementGroup) throws IOException
    {
        startOne(hostId, clearLocalDataDirectories, startAction, waitForReady, placementGroup, false);
    }

    void startOne(int hostId, boolean clearLocalDataDirectories,
            StartAction startAction, boolean waitForReady, String placementGroup,
            boolean resetLogMessageMatchResults) throws IOException
    {
        PipeToFile ptf = null;
        CommandLine cmdln = (templateCmdLine.makeCopy());
        cmdln.setJavaProperty(clusterHostIdProperty, String.valueOf(hostId));
        if (isNewCli) {
            cmdln.m_startAction = StartAction.PROBE;
            cmdln.enableAdd(startAction == StartAction.JOIN);
            cmdln.hostCount(m_hostCount - m_removedHosts.size());
            String hostIdStr = cmdln.getJavaProperty(clusterHostIdProperty);
            String root = m_hostRoots.get(hostIdStr);
            //For new CLI dont pass deployment for probe.
            cmdln.voltdbRoot(root);
            cmdln.pathToDeployment(null);
            cmdln.setForceVoltdbCreate(clearLocalDataDirectories);
        }

        if (this.m_additionalProcessEnv != null) {
            for (String name : this.m_additionalProcessEnv.keySet()) {
                cmdln.setJavaProperty(name, this.m_additionalProcessEnv.get(name));
            }
        }
        try {
            cmdln.internalPort(internalPortGenerator.nextInternalPort(hostId));
            if (m_replicationPort != -1) {
                int index = m_hasLocalServer ? hostId + 1 : hostId;
                cmdln.drAgentStartPort(m_replicationPort + index);
            } else {
                // set the dragent port. it uses the start value and
                // the next two sequential port numbers - so burn those two.
                cmdln.drAgentStartPort(portGenerator.nextReplicationPort());
                portGenerator.next();
                portGenerator.next();
            }

            setDrPublicInterface(cmdln);

            // add the ipc ports
            if (m_target == BackendTarget.NATIVE_EE_IPC) {
                // set 1 port for the EE process
                cmdln.ipcPort(portGenerator.next());
            }
            if (m_target == BackendTarget.NATIVE_EE_VALGRIND_IPC) {
                EEProcess proc = m_eeProcs.get(hostId);
                assert(proc != null);
                cmdln.m_ipcPort = proc.port();
            }

            cmdln.port(portGenerator.nextClient());
            cmdln.adminPort(portGenerator.nextAdmin());
            if (cmdln.m_httpPort != Constants.HTTP_PORT_DISABLED) {
                cmdln.httpPort(portGenerator.nextHttp());
            }
            cmdln.timestampSalt(getRandomTimestampSalt());
            cmdln.setPlacementGroup(placementGroup);
            if (m_debug) {
                cmdln.debugPort(portGenerator.next());
            }

            cmdln.zkport(portGenerator.nextZkPort());
            if (!isNewCli && startAction == StartAction.JOIN) {
                cmdln.startCommand(startAction);
                int portNoToRejoin = m_cmdLines.get(0).internalPort();
                cmdln.leader(":" + portNoToRejoin);
                cmdln.enableAdd(true);
            }

            // If local directories are being cleared
            // generate a new subroot, otherwise reuse the existing directory
            File subroot = null;
            if (!isNewCli) {
                if (m_filePrefix != null) {
                    subroot = m_filePrefix;
                    m_subRoots.add(subroot);
                } else if (clearLocalDataDirectories) {
                    subroot = VoltFile.getNewSubroot();
                    m_subRoots.add(subroot);
                } else {
                    if (m_subRoots.size() <= hostId) {
                        m_subRoots.add(VoltFile.getNewSubroot());
                    }
                    subroot = m_subRoots.get(hostId);
                }
                cmdln.voltFilePrefix(subroot.getPath());
                cmdln.voltRoot(subroot.getPath() + File.separator + m_voltdbroot);
            }

            if ((m_versionOverrides != null) && (m_versionOverrides.length > hostId)) {
                assert(m_versionOverrides[hostId] != null);
                assert(m_versionCheckRegexOverrides[hostId] != null);
                cmdln.m_versionStringOverrideForTest = m_versionOverrides[hostId];
                cmdln.m_versionCompatibilityRegexOverrideForTest = m_versionCheckRegexOverrides[hostId];
                if ((m_buildStringOverrides != null) && (m_buildStringOverrides.length > hostId)) {
                    assert(m_buildStringOverrides[hostId] != null);
                    cmdln.m_buildStringOverrideForTest = m_buildStringOverrides[hostId];
                }
            }

            if ((m_modeOverrides != null) && (m_modeOverrides.length > hostId)) {
                assert(m_modeOverrides[hostId] != null);
                cmdln.m_modeOverrideForTest = m_modeOverrides[hostId];
            }

            cmdln.setMissingHostCount(m_missingHostCount);
            m_cmdLines.add(cmdln);
            m_procBuilder.command().clear();
            List<String> cmdlnList = cmdln.createCommandLine();
            String cmdLineFull = "Start cmd host=" + String.valueOf(hostId) + " :";
            for (String element : cmdlnList) {
                assert(element != null);
                cmdLineFull += " " + element;
            }
            log.info(cmdLineFull);
            System.out.println(cmdLineFull);
            m_procBuilder.command().addAll(cmdlnList);

            // write output to obj/release/testoutput/<test name>-n.txt
            // this may need to be more unique? Also very useful to just
            // set this to a hardcoded path and use "tail -f" to debug.
            String testoutputdir = cmdln.buildDir() + File.separator + "testoutput";
            System.out.println("Process output will be redirected to: " + testoutputdir);
            // make sure the directory exists
            File dir = new File(testoutputdir);
            if (dir.exists()) {
                assert (dir.isDirectory());
            }
            else {
                boolean status = dir.mkdirs();
                assert (status);
            }

            File dirFile = new VoltFile(testoutputdir);
            if (dirFile.listFiles() != null) {
                for (File f : dirFile.listFiles()) {
                    if (f.getName().startsWith(getName() + "-" + hostId)) {
                        f.delete();
                    }
                }
            }

            Process proc = m_procBuilder.start();
            m_cluster.add(proc);
            String fileName = testoutputdir
                    + File.separator
                    + "LC-"
                    + getFileName() + "-"
                    + m_clusterId + "-"
                    + hostId + "-"
                    + "idx" + String.valueOf(perLocalClusterExtProcessIndex++)
                    + ".txt";
            System.out.println("Process output can be found in: " + fileName);

            if (m_logMessageMatchPatterns == null) {
                ptf = new PipeToFile(
                        fileName,
                        proc.getInputStream(),
                        PipeToFile.m_initToken,
                        false,
                        proc);
            } else {
                if (m_logMessageMatchResults.containsKey(hostId)) {
                    if (resetLogMessageMatchResults) {
                        resetLogMessageMatchResults(hostId);
                    }
                } else {
                    m_logMessageMatchResults.put(hostId, new ConcurrentHashSet<>());
                }
                ptf = new PipeToFile(
                        fileName,
                        proc.getInputStream(),
                        PipeToFile.m_initToken,
                        false,
                        proc,
                        m_logMessageMatchPatterns,
                        m_logMessageMatchResults.get(hostId));
                ptf.setHostId(hostId);
            }

            m_pipes.add(ptf);
            ptf.setName("ClusterPipe:" + String.valueOf(hostId));
            ptf.start();
        }
        catch (IOException ex) {
            log.error("Failed to start cluster process:" + ex.getMessage(), ex);
            assert (false);
        }

        if (waitForReady && (startAction == StartAction.JOIN || startAction == StartAction.PROBE || startAction == StartAction.REJOIN)) {
            waitOnPTFReady(ptf, true, System.currentTimeMillis(), System.currentTimeMillis(), hostId);
        }

        if (hostId > (m_hostCount - 1)) {
            m_hostCount++;
            this.m_compiled = false; //Host count changed, should recompile
        }
    }

    private void setDrPublicInterface(CommandLine cmdln) {
        if (m_drPublicHost != null) {
            cmdln.m_drPublicHost = m_drPublicHost;
        }
        if (m_drPublicPort != -1) {
            cmdln.m_drPublicPort = m_drPublicPort;
        }
    }

    public void setNumberOfCoordinators(int i) {
        checkArgument(i > 0 && i <= m_hostCount,
                "coordinators count %s must be greater than 0, and less or equal to host count %s",
                i, m_hostCount);
        numberOfCoordinators = i;
    }

    /**
     * Use the weird portable java way to figure out if a cluster is alive
     */
    private boolean isProcessDead(Process p) {
        try {
            p.exitValue();
            return true; // if no exception, process died
        }
        catch (IllegalThreadStateException e) {
            return false; // process is still alive
        }
    }

    public boolean recoverOne(int hostId, Integer portOffset, String rejoinHost, boolean liveRejoin) {
        StartAction startAction = isNewCli ? StartAction.PROBE : (liveRejoin ? StartAction.LIVE_REJOIN : StartAction.REJOIN);
        return recoverOne(
                false,
                0,
                hostId,
                portOffset,
                rejoinHost,
                startAction);
    }

    public void joinOne(int hostId) {
        try {
            if (isNewCli && !m_hostRoots.containsKey(Integer.toString(hostId))) {
                initLocalServer(hostId, true);
            }
            startOne(hostId, true, StartAction.JOIN, true, null);
        }
        catch (IOException ioe) {
            throw new RuntimeException(ioe);
        }
    }

    public void joinOne(int hostId, String placementGroup) {
        try {
            if (isNewCli && !m_hostRoots.containsKey(Integer.toString(hostId))) {
                initLocalServer(hostId, true);
            }
            startOne(hostId, true, StartAction.JOIN, true, placementGroup);
        }
        catch (IOException ioe) {
            throw new RuntimeException(ioe);
        }
    }

    //create a new node and join to the cluster via rejoin
    public void rejoinOne(int hostId) {
        rejoinOne(hostId, true);
    }

    public void rejoinOne(int hostId, boolean clearLocalDataDirectories) {
        try {
            if (isNewCli && !m_hostRoots.containsKey(Integer.toString(hostId))) {
                initLocalServer(hostId, true);
            }
            startOne(hostId, clearLocalDataDirectories, StartAction.REJOIN, true, null);
        }
        catch (IOException ioe) {
            throw new RuntimeException(ioe);
        }
    }

    /**
     * join multiple nodes to the cluster
     * @param hostIds a set of new host ids
     */
    public void join(Set<Integer> hostIds) {
        for (int hostId : hostIds) {
            try {
                if (isNewCli && !m_hostRoots.containsKey(Integer.toString(hostId))) {
                    initLocalServer(hostId, true);
                }
                startOne(hostId, true, StartAction.JOIN, false, null);
            }
            catch (IOException ioe) {
                throw new RuntimeException(ioe);
            }
        }
        waitForAllReady();
    }

    /**
     * join multiple nodes to the cluster under their placement groups
     * @param hostIds a set of new host ids and their placement groups
     */
    public void join(Map<Integer, String> hostIdByPlacementGroup) {
        for (Map.Entry<Integer, String> entry : hostIdByPlacementGroup.entrySet()) {
            try {
                if (isNewCli && !m_hostRoots.containsKey(Integer.toString(entry.getKey()))) {
                    initLocalServer(entry.getKey(), true);
                }
                startOne(entry.getKey(), true, StartAction.JOIN, false, entry.getValue());
                if (m_delayBetweenNodeStartupMS > 0) {
                    try {
                        Thread.sleep(m_delayBetweenNodeStartupMS);
                    } catch (InterruptedException e) {
                    }
                }
            }
            catch (IOException ioe) {
                throw new RuntimeException(ioe);
            }
        }
        waitForAllReady();
    }

    /**
     * Update the set of removed hosts to be {@code removeHosts}
     *
     * @param removeHosts Set of hosts which were removed
     */
    public void setRemovedHosts(Set<Integer> removeHosts) {
        m_removedHosts = removeHosts;
    }

    public boolean recoverOne(int hostId, Integer portOffset, String rejoinHost) {
        return recoverOne(false, 0, hostId, portOffset, rejoinHost, StartAction.REJOIN);
    }

    private boolean recoverOne(boolean logtime, long startTime, int hostId) {
        return recoverOne( logtime, startTime, hostId, null, "", StartAction.REJOIN);
    }

    // Re-start a (dead) process. HostId is the enumeration of the host
    // in the cluster (0, 1, ... hostCount-1) -- not an hsid, for example.
    private boolean recoverOne(boolean logtime, long startTime, int hostId, Integer rejoinHostId,
                               String rejoinHost, StartAction startAction) {
        // Lookup the client interface port of the rejoin host
        // I have no idea why this code ignores the user's input
        // based on other state in this class except to say that whoever wrote
        // it this way originally probably eats kittens and hates cake.
        if (rejoinHostId == null || (m_hasLocalServer && hostId != 0)) {
            rejoinHostId = 0;
        }
        if (isNewCli) {
            //If this is new CLI we use probe
            startAction = StartAction.PROBE;
        }
        int portNoToRejoin = m_cmdLines.get(rejoinHostId).internalPort();

        if (hostId == 0 && m_hasLocalServer) {
            templateCmdLine.leaderPort(portNoToRejoin);
            try {
                startLocalServer(rejoinHostId, false, startAction);
                m_localServer.waitForRejoin();
            } catch (IOException ioe) {
                throw new RuntimeException(ioe);
            }
            return true;
        }

        // For some mythical reason rejoinHostId is not actually used for the newly created host,
        // hostNum is used by default (in fact hostNum should equal to hostId, otherwise some tests
        // may fail)
        log.info("Rejoining " + hostId + " to hostID: " + rejoinHostId);

        // rebuild the EE proc set.
        if (templateCmdLine.target().isIPC && m_eeProcs.size() < hostId) {
            EEProcess eeProc = m_eeProcs.get(hostId);
            File valgrindOutputFile = null;
            try {
                valgrindOutputFile = eeProc.waitForShutdown();
            } catch (InterruptedException e) {
                throw new RuntimeException(e);
            }

            failIfValgrindErrors(valgrindOutputFile);
        }
        if (templateCmdLine.target().isIPC) {
            String logfile = "LocalCluster_host_" + hostId + ".log";
            m_eeProcs.set(hostId, new EEProcess(templateCmdLine.target(), m_siteCount, logfile));
        }

        PipeToFile ptf = null;
        long start = 0;
        try {
            CommandLine rejoinCmdLn = m_cmdLines.get(hostId);
            rejoinCmdLn.setForceVoltdbCreate(false);
            // some tests need this
            rejoinCmdLn.javaProperties = templateCmdLine.javaProperties;
            rejoinCmdLn.setJavaProperty(clusterHostIdProperty, String.valueOf(hostId));

            rejoinCmdLn.startCommand(startAction);
            rejoinCmdLn.setJavaProperty(clusterHostIdProperty, String.valueOf(hostId));

            // This shouldn't collide but apparently it sucks.
            // Bump it to avoid collisions on rejoin.
            if (m_debug) {
                rejoinCmdLn.debugPort(portGenerator.next());
            }
            rejoinCmdLn.leader(rejoinHost + ":" + String.valueOf(portNoToRejoin));

            rejoinCmdLn.m_port = portGenerator.nextClient();
            rejoinCmdLn.m_adminPort = portGenerator.nextAdmin();
            rejoinCmdLn.m_httpPort = portGenerator.nextHttp();
            rejoinCmdLn.m_zkInterface = "127.0.0.1:" + portGenerator.next();
            rejoinCmdLn.m_internalPort = internalPortGenerator.nextInternalPort(hostId);
            rejoinCmdLn.m_coordinators = internalPortGenerator.getCoordinators();
            setPortsFromConfig(hostId, rejoinCmdLn);
            if (this.m_additionalProcessEnv != null) {
                for (String name : this.m_additionalProcessEnv.keySet()) {
                    rejoinCmdLn.setJavaProperty(name, this.m_additionalProcessEnv.get(name));
                }
            }

            //rejoin can hotfix
            if ((m_versionOverrides != null) && (m_versionOverrides.length > hostId)) {
                assert(m_versionOverrides[hostId] != null);
                assert(m_versionCheckRegexOverrides[hostId] != null);
                rejoinCmdLn.m_versionStringOverrideForTest = m_versionOverrides[hostId];
                rejoinCmdLn.m_versionCompatibilityRegexOverrideForTest = m_versionCheckRegexOverrides[hostId];
                if ((m_buildStringOverrides != null) && (m_buildStringOverrides.length > hostId)) {
                    assert(m_buildStringOverrides[hostId] != null);
                    rejoinCmdLn.m_buildStringOverrideForTest = m_buildStringOverrides[hostId];
                }
            }
            //Rejoin does not do paused mode.

            List<String> rejoinCmdLnStr = rejoinCmdLn.createCommandLine();
            String cmdLineFull = "Rejoin cmd line:";
            for (String element : rejoinCmdLnStr) {
                cmdLineFull += " " + element;
            }
            log.info(cmdLineFull);

            m_procBuilder.command().clear();
            m_procBuilder.command().addAll(rejoinCmdLnStr);
            Process proc = m_procBuilder.start();
            start = System.currentTimeMillis();

            // write output to obj/release/testoutput/<test name>-n.txt
            // this may need to be more unique? Also very useful to just
            // set this to a hardcoded path and use "tail -f" to debug.
            String testoutputdir = rejoinCmdLn.buildDir() + File.separator + "testoutput";
            // make sure the directory exists
            File dir = new File(testoutputdir);
            if (dir.exists()) {
                assert(dir.isDirectory());
            }
            else {
                boolean status = dir.mkdirs();
                assert(status);
            }

            String filePath = testoutputdir +
                              File.separator +
                              "LC-" +
                              getFileName() + "-" +
                              hostId + "-" +
                              "idx" + String.valueOf(perLocalClusterExtProcessIndex++) +
                              ".rejoined.txt";

            if (m_logMessageMatchPatterns == null) {
                ptf = new PipeToFile(
                        filePath,
                        proc.getInputStream(),
                        PipeToFile.m_initToken,
                        false,
                        proc);
            } else {
                if (m_logMessageMatchResults.containsKey(hostId)) {
                    resetLogMessageMatchResults(hostId);
                } else {
                    m_logMessageMatchResults.put(hostId, new ConcurrentHashSet<>());
                }
                ptf = new PipeToFile(
                        filePath,
                        proc.getInputStream(),
                        PipeToFile.m_initToken,
                        false,
                        proc,
                        m_logMessageMatchPatterns,
                        m_logMessageMatchResults.get(hostId));
                ptf.setHostId(hostId);
            }

            synchronized (this) {
                m_pipes.set(hostId, ptf);
                // replace the existing dead proc
                m_cluster.set(hostId, proc);
                m_cmdLines.set(hostId, rejoinCmdLn);
            }
            Thread t = new Thread(ptf);
            t.setName("ClusterPipe:" + String.valueOf(hostId));
            t.start();
        }
        catch (IOException ex) {
            log.error("Failed to start recovering cluster process:" + ex.getMessage(), ex);
            assert (false);
        }
        m_running = true;
        return waitOnPTFReady(ptf, logtime, startTime, start, hostId);
    }

    /*
     * Wait for the PTF to report initialization/rejoin
     */
    private boolean waitOnPTFReady(PipeToFile ptf, boolean logtime, long startTime, long start, int hostId) {
        // wait for the joining site to be ready
        synchronized (ptf) {
            if (logtime) {
                System.out.println("********** pre witness: " + (System.currentTimeMillis() - startTime) + " ms");
            }
            while (ptf.m_witnessedReady.get() != true) {
                // if eof, then no point in waiting around
                if (ptf.m_eof.get()) {
                    System.out.println("PipeToFile: Reported EOF");
                    break;
                }
                // if process is dead, no point in waiting around
                if (isProcessDead(ptf.getProcess())) {
                    System.out.println("PipeToFile: Reported Dead Process");
                    break;
                }
                try {
                    // wait for explicit notification
                    ptf.wait(1000);
                }
                catch (InterruptedException ex) {
                    log.error(ex.toString(), ex);
                }
            }
        }
        if (ptf.m_witnessedReady.get()) {
            long finish = System.currentTimeMillis();
            log.info("Took " + (finish - start) +
                     " milliseconds, time from init was " + (finish - ptf.m_initTime));
            return true;
        }

        log.info("Recovering process exited before recovery completed");
        try {
            silentKillSingleHost(hostId, true);
        }
        catch (InterruptedException e) {
            e.printStackTrace();
        }
        return false;
    }

    synchronized public void shutdownSave(Client adminClient) throws IOException {
        ClientResponse resp = null;
        try {
            resp = adminClient.callProcedure("@PrepareShutdown");
        } catch (ProcCallException e) {
            throw new IOException(e);
        }
        if (resp == null) {
            throw new IOException("Failed to prepare for shutdown.");
        }
        final long sigil = resp.getResults()[0].asScalarLong();

        long sum = Long.MAX_VALUE;
        while (sum > 0) {
            try {
                resp = adminClient.callProcedure("@Statistics", "liveclients", 0);
            } catch (ProcCallException e) {
                throw new IOException(e.getCause());
            }
            VoltTable t = resp.getResults()[0];
            long trxn=0, bytes=0, msg=0;
            if (t.advanceRow()) {
                trxn = t.getLong(6);
                bytes = t.getLong(7);
                msg = t.getLong(8);
                sum =  trxn + bytes + msg;
            }
            System.out.printf("Outstanding transactions: %d, buffer bytes :%d, response messages:%d\n", trxn, bytes, msg);
            try {
                Thread.sleep(2000);
            } catch (InterruptedException ex) {
                ;
            }
        }
        if (sum != 0) {
            throw new IOException("Failed to clear any pending transactions.");
        }

        try{
            resp = adminClient.callProcedure("@Shutdown", sigil);
        } catch (ProcCallException e) {
            ;
        }
        System.out.println("@Shutdown: cluster has been shutdown via admin mode and last snapshot saved.");
    }

    @Override
    synchronized public void shutDown() throws InterruptedException {
        // there are couple of ways to shutdown. sysproc @kill could be
        // issued to listener. this would require that the test didn't
        // break the cluster somehow.  Or ... just old fashioned kill?

        try {
            if (m_localServer != null) {
                m_localServer.shutdown();
            }
        }
        catch (Exception e) {
            log.error("Failure to shutdown LocalCluster's in-process VoltDB server.", e);
        }
        finally {
            m_running = false;
        }
        shutDownExternal();

        VoltServerConfig.removeInstance(this);
    }

    public void killSingleHost(int hostNum) throws InterruptedException
    {
        log.info("Killing " + hostNum);
        if (hostNum == 0 && m_localServer != null) {
            m_localServer.shutdown();
        }
        else {
            silentKillSingleHost(hostNum, false);
        }
    }

    private void silentKillSingleHost(int hostNum, boolean forceKillEEProcs) throws InterruptedException {
        Process proc = null;
        //PipeToFile ptf = null;
        EEProcess eeProc = null;
        PipeToFile ptf;
        synchronized (this) {
           proc = m_cluster.get(hostNum);
           //ptf = m_pipes.get(hostNum);
           m_cluster.set(hostNum, null);
           ptf = m_pipes.get(hostNum);
           m_pipes.set(hostNum, null);
           if (m_eeProcs.size() > hostNum) {
               eeProc = m_eeProcs.get(hostNum);
           }
        }

        if (ptf != null && ptf.m_filename != null) {
            //new File(ptf.m_filename).delete();
        }
        if (proc != null) {
            proc.destroy();
            proc.waitFor();
        }

        // if (ptf != null) {
        //     new File(ptf.m_filename).delete();
        // }

        if (eeProc != null) {
            if (forceKillEEProcs) {
                eeProc.destroy();
            }
            File valgrindOutputFile = eeProc.waitForShutdown();
            failIfValgrindErrors(valgrindOutputFile);
        }
    }

    public void shutDownExternal() throws InterruptedException {
        shutDownExternal(false);
    }

    public void waitForNodesToShutdown() {
        if (m_cluster != null) {

            // join on all procs
            for (Process proc : m_cluster) {
                if (proc == null) {
                    continue;
                }
                int retval = 0;
                try {
                    retval = proc.waitFor();
                }
                catch (InterruptedException e) {
                    log.error("Unable to wait for Localcluster process to die: " + proc.toString(), e);
                }
                // exit code 143 is the forcible shutdown code from .destroy()
                if (retval != 0 && retval != 143)
                {
                    log.error("External VoltDB process terminated abnormally with return: " + retval);
                }
            }
        }

        if (m_cluster != null) {
            m_cluster.clear();
        }

        for (EEProcess proc : m_eeProcs) {
            File valgrindOutputFile = null;
            try {
                valgrindOutputFile = proc.waitForShutdown();
            }
            catch (InterruptedException e) {
                log.error("Unable to wait for EEProcess to die: " + proc.toString(), e);
            }

            failIfValgrindErrors(valgrindOutputFile);
        }

        m_eeProcs.clear();

        m_running = false;

    }

    public synchronized void shutDownExternal(boolean forceKillEEProcs)
    {
        if (m_cluster != null) {
            // kill all procs
            for (Process proc : m_cluster) {
                if (proc == null) {
                    continue;
                }
                proc.destroy();
            }
        }
        waitForNodesToShutdown();
    }

    @Override
    public String getListenerAddress(int hostId) {
        return getListenerAddress(hostId, false);
    }

    @Override
    public String getAdminAddress(int hostId) {
        return getListenerAddress(hostId, true);
    }

    private String getListenerAddress(int hostId, boolean useAdmin) {
        if (!m_running) {
            return null;
        }
        for (int i = 0; i < m_cmdLines.size(); i++) {
            CommandLine cl = m_cmdLines.get(i);
            String hostIdStr = cl.getJavaProperty(clusterHostIdProperty);

            if (hostIdStr.equals(String.valueOf(hostId))) {
                Process p = m_cluster.get(i);
                // if the process is alive, or is the in-process server
                if ((p != null) || (i == 0 && m_hasLocalServer)) {
                    return "localhost:" + (useAdmin ? cl.m_adminPort : cl.m_port);
                }
            }
        }
        return null;
    }

    @Override
    public int getListenerCount() {
        return m_cmdLines.size();
    }

    @Override
    public List<String> getListenerAddresses() {
        return getListenerAddresses(false);
    }

    public List<String> getListenerAddresses(boolean useAdmin) {
        if (!m_running) {
            return null;
        }
        ArrayList<String> listeners = new ArrayList<>();
        for (int i = 0; i < m_cmdLines.size(); i++) {
            CommandLine cl = m_cmdLines.get(i);
            Process p = m_cluster.get(i);
            // if the process is alive, or is the in-process server
            if ((p != null) || (i == 0 && m_hasLocalServer)) {
                listeners.add("localhost:" + (useAdmin ? cl.m_adminPort : cl.m_port));
            }
        }
        return listeners;
    }

    /**
     * This is used in generating the cluster name, to
     * avoid name conflicts between LocalCluster instances
     * that have the same site-host-Kfactor configuration,
     * but have other configuration differences.  This could
     * be used to differentiate between LocalCluster instances
     * with different initial JVM properties through m_additionalProcessEnv,
     * for example.
     * @param prefix
     */
    public void setPrefix(String prefix) {
        m_prefix  = prefix;
    }

    @Override
    public String getName() {
        String prefix = (m_prefix == null) ? "localCluster" : String.format("localCluster-%s", m_prefix);
        if (m_failureState == FailureState.ONE_FAILURE) {
            prefix += "OneFail";
        }
        if (m_failureState == FailureState.ONE_RECOVERING) {
            prefix += "OneRecov";
        }
        return prefix +
            "-" + String.valueOf(m_siteCount) +
            "-" + String.valueOf(m_hostCount) +
            "-" + templateCmdLine.target().display.toUpperCase();
    }

    String getFileName() {
        String prefix = m_callingClassName + "-" + m_callingMethodName;
        if (m_failureState == FailureState.ONE_FAILURE) {
            prefix += "-OneFail";
        }
        if (m_failureState == FailureState.ONE_RECOVERING) {
            prefix += "-OneRecov";
        }
        return prefix +
            "-" + String.valueOf(m_siteCount) +
            "-" + String.valueOf(m_hostCount) +
            "-" + templateCmdLine.target().display.toUpperCase();
    }

    @Override
    public int getNodeCount()
    {
        return m_hostCount;
    }

    public boolean areAllNonLocalProcessesDead() {
        for (Process proc : m_cluster){
            try {
                if (proc != null) {
                    proc.exitValue();
                }
            }
            catch (IllegalThreadStateException ex) {
                return false;
            }
        }
        return true;
    }

    public int getLiveNodeCount()
    {
        int count = 0;
        if (m_hasLocalServer)
        {
            count++;
        }

        if (m_cluster != null)
        {
            for (Process proc : m_cluster)
            {
                try
                {
                    if (proc != null)
                    {
                        proc.exitValue();
                    }
                }
                catch (IllegalThreadStateException ex)
                {
                    // not dead yet!
                    count++;
                }
            }
        }

        return count;
    }

    public int getBlessedPartitionDetectionProcId() {
        int currMin = Integer.MAX_VALUE;
        int currMinIdx = 0;
        for (int i = 0; i < m_pipes.size(); i++) {
            PipeToFile p = m_pipes.get(i);
            System.out.println("Index " + i + " had hostid: " + p.getHostId());
            if (p.getHostId() < currMin) {
                currMin = p.getHostId();
                currMinIdx = i;
                System.out.println("Setting index: " + i + " to blessed.");
            }
        }
        return currMinIdx;
    }

    @Override
    public void finalize() throws Throwable {
        try {
            shutDownExternal();
        }
        finally {
            super.finalize();
        }
    }

    class ShutDownHookThread implements Runnable {
        @Override
        public void run() {
            shutDownExternal(true);
        }
    }

    @Override
    public boolean isHSQL() {
        return templateCmdLine.target() == BackendTarget.HSQLDB_BACKEND;
    }

    public void setOverridesForHotfix(String[] versions, String[] regexOverrides, String[] buildStrings) {
        assert(buildStrings != null);

        m_buildStringOverrides = buildStrings;
        setOverridesForHotfix(versions, regexOverrides);
    }

    public void setOverridesForHotfix(String[] versions, String[] regexOverrides) {
        assert(versions != null);
        assert(regexOverrides != null);
        assert(versions.length == regexOverrides.length);

        m_versionOverrides = versions;
        m_versionCheckRegexOverrides = regexOverrides;
    }

    public void setOverridesForModes(String[] modes) {
        assert(modes != null);

        m_modeOverrides = modes;
    }

    public void clearOverridesForModes() {
        m_modeOverrides = null;
        if (m_cmdLines != null) {
            for (CommandLine commandLine : m_cmdLines) {
                commandLine.m_modeOverrideForTest = null;
            }
        }
    }

    public void setPlacementGroups(String[] placementGroups) {
        this.m_placementGroups = placementGroups;
    }
    @Override
    public void setMaxHeap(int heap) {
        templateCmdLine.setMaxHeap(heap);
    }

    public String getPathToDeployment() {
        return templateCmdLine.pathToDeployment();
    }

    public String zkinterface(int hostId) {
        return m_cmdLines.get(hostId).zkinterface();
    }

    public int drAgentStartPort(int hostId) {
        return m_cmdLines.get(hostId).drAgentStartPort();
    }

    public int internalPort(int hostId) {
        return m_cmdLines.get(hostId).internalPort();
    }

    public NavigableSet<String> coordinators(int hostId) {
        return m_cmdLines.get(hostId).coordinators();
    }

    public int port(int hostId) {
        return m_cmdLines.get(hostId).port();
    }

    public int httpPort(int hostId) {
        return m_cmdLines.get(hostId).httpPort();
    }

    public int adminPort(int hostId) {
        return m_cmdLines.get(hostId).adminPort();
    }

    public void setPortsFromConfig(int hostId, VoltDB.Configuration config) {
        CommandLine cl = m_cmdLines.get(hostId);
        assert(cl != null);
        cl.m_port = config.m_port;
        cl.m_adminPort = config.m_adminPort;
        cl.m_zkInterface = config.m_zkInterface;
        cl.m_internalPort = config.m_internalPort;
        cl.m_leader = config.m_leader;
        cl.m_coordinators = ImmutableSortedSet.copyOf(config.m_coordinators);
    }

    public static boolean isMemcheckDefined() {
        final String buildType = System.getenv().get("BUILD");
        if (buildType == null) {
            return false;
        }
        return buildType.toLowerCase().startsWith("memcheck");
    }

    @Override
    public boolean isValgrind() {
        System.out.println("----templateCmdLine.m_backend=" + templateCmdLine.m_backend);
        return templateCmdLine.m_backend == BackendTarget.NATIVE_EE_VALGRIND_IPC;
    }

    public static boolean isDebugDefined() {
        final String buildType = System.getenv().get("BUILD");
        if (buildType == null) {
            return false;
        }
        return buildType.toLowerCase().startsWith("debug");
    }

    @Override
    public boolean isDebug() {
        return isDebugDefined();
    }

    @Override
    public void createDirectory(File path) throws IOException {
        for (File root : m_subRoots) {
            File actualPath = new File(root, path.getPath());
            if (!actualPath.mkdirs()) {
                throw new IOException();
            }
        }
    }

    @Override
    public void deleteDirectory(File path) throws IOException {
        for (File root : m_subRoots) {
            File actualPath = new File(root, path.getPath());
            VoltFile.recursivelyDelete(actualPath);
        }
    }

    @Override
    public ArrayList<File> listFiles(File path) throws IOException {
        ArrayList<File> files = new ArrayList<>();
        for (File root : m_subRoots) {
            File actualPath = new File(root, path.getPath());
            for (File f : actualPath.listFiles()) {
                files.add(f);
            }
        }
        return files;
    }

    @Override
    public File[] getPathInSubroots(File path) throws IOException {
        File retval[] = new File[m_subRoots.size()];
        for (int ii = 0; ii < m_subRoots.size(); ii++) {
            retval[ii] = new File(m_subRoots.get(ii), path.getPath());
        }
        return retval;
    }

    /**
     * @return the m_expectedToCrash
     */
    public boolean isExpectedToCrash() {
        return m_expectedToCrash;
    }

    /**
     * @param m_expectedToCrash the m_expectedToCrash to set
     */
    public void setExpectedToCrash(boolean expectedToCrash) {
        this.m_expectedToCrash = expectedToCrash;
    }

    /**
     * @return the m_expectedToInitialize
     */
    public boolean isExpectedToInitialize() {
        return m_expectedToInitialize;
    }

    /**
     * @param m_expectedToInitialize the m_expectedToInitialize to set
     */
    public void setExpectedToInitialize(boolean expectedToInitialize) {
        this.m_expectedToInitialize = expectedToInitialize;
    }

    /**
     * @param watcher watcher to attach to active output pipes
     */
    public void setOutputWatcher(OutputWatcher watcher) {
        for (PipeToFile pipe : m_pipes) {
            if (pipe != null) {
                pipe.setWatcher(watcher);
            }
        }
    }

    @Override
    public int getLogicalPartitionCount() {
        return (m_siteCount * m_hostCount) / (m_kfactor + 1);
    }

    @Override
    public int getKfactor() {
        return m_kfactor;
    }

    /**
     * Parse the output file produced by valgrind and produce a JUnit failure if
     * valgrind found any errors.
     *
     * Deletes the valgrind file if there are no errors.
     *
     * @param valgrindOutputFile
     */
    public static void failIfValgrindErrors(File valgrindOutputFile) {
        if (valgrindOutputFile == null) {
            return;
        }

        List<String> valgrindErrors = new ArrayList<>();
        ValgrindXMLParser.processValgrindOutput(valgrindOutputFile, valgrindErrors);
        if (!valgrindErrors.isEmpty()) {
            String failString = "";
            for (final String error : valgrindErrors) {
                failString = failString + "\n" +  error;
            }
            org.junit.Assert.fail(failString);
        }
        else {
            valgrindOutputFile.delete();
        }
    }

    public static LocalCluster createOnly(String schemaDDL, int siteCount, int hostCount, int kfactor, int clusterId,
                                          int replicationPort, int remoteReplicationPort, String pathToVoltDBRoot, String jar,
                                          DrRoleType drRole, boolean hasLocalServer) throws IOException {
        VoltProjectBuilder builder = new VoltProjectBuilder();
        LocalCluster lc = compileBuilder(schemaDDL, siteCount, hostCount, kfactor, clusterId,
                replicationPort, remoteReplicationPort, pathToVoltDBRoot, jar, drRole, builder, null, null);
        lc.setHasLocalServer(hasLocalServer);
        lc.overrideAnyRequestForValgrind();
        lc.setJavaProperty("DR_QUERY_INTERVAL", "5");
        lc.setJavaProperty("DR_RECV_TIMEOUT", "5000");
        if (!lc.isNewCli()) {
            lc.setDeploymentAndVoltDBRoot(builder.getPathToDeployment(), pathToVoltDBRoot);
        }

        return lc;
    }

    public void startCluster() {
        if (!isNewCli()) {
            startUp(false);
        } else {
            startUp(true);
        }
    }

    // Use this for optionally enabling localServer in one of the DR clusters (usually for debugging)
    public static LocalCluster createLocalCluster(String schemaDDL, int siteCount, int hostCount, int kfactor, int clusterId,
                                                  int replicationPort, int remoteReplicationPort, String pathToVoltDBRoot, String jar,
                                                  DrRoleType drRole, boolean hasLocalServer) throws IOException {
        return createLocalCluster(schemaDDL, siteCount, hostCount, kfactor, clusterId, replicationPort, remoteReplicationPort,
                pathToVoltDBRoot, jar, drRole, hasLocalServer, null, null);
    }

    public static LocalCluster createLocalCluster(String schemaDDL, int siteCount, int hostCount, int kfactor, int clusterId,
                                                  int replicationPort, int remoteReplicationPort, String pathToVoltDBRoot, String jar,
                                                  DrRoleType drRole, boolean hasLocalServer, VoltProjectBuilder builder) throws IOException {
        return createLocalCluster(schemaDDL, siteCount, hostCount, kfactor, clusterId, replicationPort, remoteReplicationPort,
                pathToVoltDBRoot, jar, drRole, hasLocalServer, builder, null);
    }

    public static LocalCluster createLocalCluster(String schemaDDL, int siteCount, int hostCount, int kfactor, int clusterId,
                                                  int replicationPort, int remoteReplicationPort, String pathToVoltDBRoot, String jar,
                                                  DrRoleType drRole, boolean hasLocalServer, VoltProjectBuilder builder,
                                                  String callingMethodName) throws IOException {
        return createLocalCluster(schemaDDL, siteCount, hostCount, kfactor, clusterId, replicationPort, remoteReplicationPort,
                           pathToVoltDBRoot, jar, drRole, hasLocalServer, builder, callingMethodName, false, null);
    }

    public static LocalCluster createLocalCluster(String schemaDDL, int siteCount, int hostCount, int kfactor, int clusterId,
            int replicationPort, int remoteReplicationPort, String pathToVoltDBRoot, String jar, DrRoleType drRole,
            boolean hasLocalServer, VoltProjectBuilder builder, String callingMethodName, boolean enableSPIMigration,
            Map<String, String> javaProps) throws IOException {
        return createLocalCluster(schemaDDL, siteCount, hostCount, kfactor, clusterId, replicationPort,
                remoteReplicationPort, pathToVoltDBRoot, jar, drRole, hasLocalServer, builder, null,
                callingMethodName, enableSPIMigration, javaProps);
    }

    public static LocalCluster createLocalCluster(String schemaDDL, int siteCount, int hostCount, int kfactor,
                                                  int clusterId,
                                                  int replicationPort, int remoteReplicationPort, String pathToVoltDBRoot, String jar,
                                                  DrRoleType drRole, boolean hasLocalServer, VoltProjectBuilder builder,
                                                  String callingClassName, String callingMethodName,
                                                  boolean enableSPIMigration,
                                                  Map<String, String> javaProps) throws IOException {
        if (builder == null) {
            builder = new VoltProjectBuilder();
        }
        LocalCluster lc = compileBuilder(schemaDDL, siteCount, hostCount, kfactor, clusterId,
                replicationPort, remoteReplicationPort, pathToVoltDBRoot, jar, drRole, builder, callingClassName,
                callingMethodName);

        System.out.println("Starting local cluster.");
        lc.setHasLocalServer(hasLocalServer);
        lc.overrideAnyRequestForValgrind();
        lc.setJavaProperty("DR_QUERY_INTERVAL", "5");
        lc.setJavaProperty("DR_RECV_TIMEOUT", "5000");
        // temporary, until we always enable SPI migration
        if (enableSPIMigration) {
            lc.setJavaProperty("DISABLE_MIGRATE_PARTITION_LEADER", "false");
        }
        if (javaProps != null) {
            for (Map.Entry<String, String> prop : javaProps.entrySet()) {
                lc.setJavaProperty(prop.getKey(), prop.getValue());
            }
        }
        if (!lc.isNewCli()) {
            lc.setDeploymentAndVoltDBRoot(builder.getPathToDeployment(), pathToVoltDBRoot);
            lc.startUp(false);
        } else {
            lc.startUp(true);
        }

        for (int i = 0; i < hostCount; i++) {
            System.out.printf("Local cluster node[%d] ports: %d, %d, %d, %d\n",
                    i, lc.internalPort(i), lc.adminPort(i), lc.port(i), lc.drAgentStartPort(i));
        }
        return lc;
    }

    public void compileDeploymentOnly(VoltProjectBuilder voltProjectBuilder) {
        // NOTE: voltDbRoot must be set prior to calling this method if you care about it.
        // When this method was written no users cared about the deployment's voltdbroot path,
        // since staged catalog tests use multi-node clusters with node specific voltdbroots.
        templateCmdLine.pathToDeployment(voltProjectBuilder.compileDeploymentOnly(m_voltdbroot, m_hostCount, m_siteCount, m_kfactor, m_clusterId));
        m_compiled = true;
    }

<<<<<<< HEAD
    public static LocalCluster compileBuilder(String schemaDDL, int siteCount, int hostCount,
            int kfactor, int clusterId, int replicationPort,
            int remoteReplicationPort, String pathToVoltDBRoot, String jar,
            DrRoleType drRole, VoltProjectBuilder builder,
            String callingMethodName) throws IOException {
        return compileBuilder(schemaDDL, siteCount, hostCount, kfactor, clusterId, replicationPort,
                remoteReplicationPort, pathToVoltDBRoot, jar, drRole, builder, null, callingMethodName);
    }

    public static LocalCluster compileBuilder(String schemaDDL, int siteCount, int hostCount,
=======
    private static LocalCluster compileBuilder(String schemaDDL, int siteCount, int hostCount,
>>>>>>> 7b6a4975
                                              int kfactor, int clusterId, int replicationPort,
                                              int remoteReplicationPort, String pathToVoltDBRoot, String jar,
                                              DrRoleType drRole, VoltProjectBuilder builder,
                                              String callingClassName, String callingMethodName) throws IOException {
        builder.addLiteralSchema(schemaDDL);
        if (drRole == DrRoleType.REPLICA) {
            builder.setDrReplica();
        } else if (drRole == DrRoleType.XDCR) {
            builder.setXDCR();
        }
        if (remoteReplicationPort != 0) {
            builder.setDRMasterHost("localhost:" + remoteReplicationPort);
        }
        builder.setUseDDLSchema(true);
        LocalCluster lc = new LocalCluster(jar, siteCount, hostCount, kfactor, clusterId, BackendTarget.NATIVE_EE_JNI);
        lc.setReplicationPort(replicationPort);
        if (callingClassName != null) {
            lc.setCallingClassName(callingClassName);
        }
        if (callingMethodName != null) {
            lc.setCallingMethodName(callingMethodName);
        }
        assert(lc.compile(builder, pathToVoltDBRoot));
        return lc;
    }

    public Client createClient(ClientConfig config) throws IOException {
        Client client = ClientFactory.createClient(config);
        for (String address : getListenerAddresses()) {
            client.createConnection(address);
        }
        return client;
    }

    public Client createAdminClient(ClientConfig config) throws IOException {
        Client client = ClientFactory.createClient(config);
        for (String address : getListenerAddresses(true)) {
            client.createConnection(address);
        }
        return client;
    }

    public void setDelayBetweenNodeStartup(long delayBetweenNodeStartup) {
        m_delayBetweenNodeStartupMS = delayBetweenNodeStartup;
    }

    // Reset the message match result
    public void resetLogMessageMatchResult(int hostNum, String regex) {
        assertNotNull(m_logMessageMatchPatterns);
        assert(m_logMessageMatchResults.containsKey(hostNum));
        assert(m_logMessageMatchPatterns.containsKey(regex));
        m_logMessageMatchResults.get(hostNum).remove(regex);
    }

    // Reset all the message match results
    public void resetLogMessageMatchResults() {
        m_logMessageMatchResults.values().stream().forEach(m -> m.clear());
    }

    // verify the presence of message in the log from specified host
    public boolean verifyLogMessage(int hostNum, String regex) {
        assertNotNull(m_logMessageMatchPatterns);
        assertTrue(m_logMessageMatchResults.containsKey(hostNum));
        assertTrue(m_logMessageMatchPatterns.containsKey(regex));
        return m_logMessageMatchResults.get(hostNum).contains(regex);
    }

    // verify the presence of messages in the log from specified host
    private boolean logMessageContains(int hostId, List<String> patterns) {
        return patterns.stream().allMatch(s -> verifyLogMessage(hostId, s));
    }

    private boolean logMessageNotContains(int hostId, List<String> patterns) {
        return patterns.stream().allMatch(s -> !verifyLogMessage(hostId, s));
    }

    // Verify that the patterns provided exist in all the specified hosts
    // These patterns should have been added when constructing the class
    public boolean verifyLogMessages(List<Integer> hostIds, List<String> patterns) {
        return hostIds.stream().allMatch(id -> logMessageContains(id, patterns));
    }

    // Verify that none of the patterns provided exist in any of the specified hosts
    // These patterns should have been added when constructing the class
    public boolean verifyLogMessagesNotExist(List<Integer> hostIds, List<String> patterns) {
        return hostIds.stream().allMatch(id -> logMessageNotContains(id, patterns));
    }

    // verify that all the patterns exist in every host
    public boolean verifyLogMessages(List<String> patterns) {
        return m_logMessageMatchResults.keySet().stream().allMatch(id -> logMessageContains(id, patterns));
    }

    // verify that none of the patterns exist in any of the host
    public boolean verifyLogMessagesNotExist(List<String> patterns) {
        return m_logMessageMatchResults.keySet().stream().allMatch(id -> logMessageNotContains(id, patterns));
    }

    // verify a single pattern exists in every host
    public boolean verifyLogMessage(String regex) {
        return verifyLogMessages(Arrays.asList(new String[] {regex}));
    }

    // verify the message does not exist in all the logs
    public boolean verifyLogMessageNotExist(String regex) {
        return verifyLogMessagesNotExist(Arrays.asList(new String[] {regex}));
    }

    public boolean anyHostHasLogMessage(String regex) {
        return m_logMessageMatchResults.values().stream().anyMatch(s -> s.contains(regex));
    }

    private void resetLogMessageMatchResults(int hostId) {
        assertTrue(m_logMessageMatchResults.containsKey(hostId));
        m_logMessageMatchResults.get(hostId).clear();
    }
}<|MERGE_RESOLUTION|>--- conflicted
+++ resolved
@@ -23,11 +23,8 @@
 package org.voltdb.regressionsuites;
 
 import static com.google_voltpatches.common.base.Preconditions.checkArgument;
-<<<<<<< HEAD
 import static org.junit.Assert.assertNotNull;
-=======
 import static org.junit.Assert.assertEquals;
->>>>>>> 7b6a4975
 import static org.junit.Assert.assertTrue;
 
 import java.io.File;
@@ -348,19 +345,9 @@
         //ArrayUtils.reverse(traces);
         int i;
         // skip all stack frames below this method
-<<<<<<< HEAD
-        for (i = 0; ! traces[i].getClassName().equals(getClass().getName()); i++) {
-            ;
-        }
-        // skip all stack frames from localcluster itself
-        for (;      traces[i].getClassName().equals(getClass().getName()); i++) {
-            ;
-        }
-=======
         for (i = 0; !traces[i].getClassName().equals(getClass().getName()); i++) {}
         // skip all stack frames from localcluster itself
         for (; traces[i].getClassName().equals(getClass().getName()); i++) {}
->>>>>>> 7b6a4975
         // skip the package name
         int dot = traces[i].getClassName().lastIndexOf('.');
         m_callingClassName = traces[i].getClassName().substring(dot + 1);
@@ -2439,20 +2426,7 @@
         m_compiled = true;
     }
 
-<<<<<<< HEAD
-    public static LocalCluster compileBuilder(String schemaDDL, int siteCount, int hostCount,
-            int kfactor, int clusterId, int replicationPort,
-            int remoteReplicationPort, String pathToVoltDBRoot, String jar,
-            DrRoleType drRole, VoltProjectBuilder builder,
-            String callingMethodName) throws IOException {
-        return compileBuilder(schemaDDL, siteCount, hostCount, kfactor, clusterId, replicationPort,
-                remoteReplicationPort, pathToVoltDBRoot, jar, drRole, builder, null, callingMethodName);
-    }
-
-    public static LocalCluster compileBuilder(String schemaDDL, int siteCount, int hostCount,
-=======
     private static LocalCluster compileBuilder(String schemaDDL, int siteCount, int hostCount,
->>>>>>> 7b6a4975
                                               int kfactor, int clusterId, int replicationPort,
                                               int remoteReplicationPort, String pathToVoltDBRoot, String jar,
                                               DrRoleType drRole, VoltProjectBuilder builder,
