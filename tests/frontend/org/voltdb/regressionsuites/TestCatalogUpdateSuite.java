--- conflicted
+++ resolved
@@ -192,13 +192,10 @@
                 new double[] {x}, new String[] {"a"});
 
         loadSomeData(client, 50, 5);
-<<<<<<< HEAD
         assertCallbackSuccess(client);
     }
 
     private void assertCallbackSuccess(Client client) throws NoConnectionsException, InterruptedException {
-=======
->>>>>>> 43a911e1
         client.drain();
         assertTrue(callbackSuccess);
     }
@@ -561,7 +558,7 @@
         Client client3 = getClient();
         loadSomeData(client3, 50, 10);
         client3.drain();
-        assertCallbackSuccess(client);
+        assertCallbackSuccess(client3);
 
         // the old client should not work because the user has been removed.
         loadSomeData(client, 100, 10);
