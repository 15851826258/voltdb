--- conflicted
+++ resolved
@@ -131,13 +131,11 @@
                               "ddl": "int-DDL.sql",
                               "template": "regression-advanced-ints-cntonly.sql",
                               "normalizer": "not-a-normalizer.py"},
-<<<<<<< HEAD
+# To test index count
     "index-count1": {"schema": "index-count1-schema.py",
                      "ddl": "index-count1-DDL.sql",
                      "template": "index-count1.sql",
                      "normalizer": "normalizer.py"},
-=======
->>>>>>> a717574a
 # This suite written to test push-down of aggregates and limits in combination
 # with indexes, projections and order-by.
     "pushdown": {"schema": "pushdown-schema.py",
